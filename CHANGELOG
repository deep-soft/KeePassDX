--- conflicted
+++ resolved
@@ -41,10 +41,7 @@
  * Fix filters #1249
  * Fix temp advanced unlocking #1245
  * Best autofill recognition #1250
-<<<<<<< HEAD
-=======
  * Workaround to fill OTP token in multiple fields with Magikeyboard (long press) #1158
->>>>>>> 48331f95
 
 KeePassDX(3.3.0)
  * Quick search and dynamic filters #163 #462 #521
