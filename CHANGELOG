--- conflicted
+++ resolved
@@ -1,5 +1,6 @@
 KeePassDX(3.2.0)
  * Manage data merge #840 #977
+ * Manage Tags #633
  * Inherit colors and icon from template #1213 #1130
  * Setting to keep the screen on when watching the entry #1119
  * Add path in quick search
@@ -22,15 +23,11 @@
 KeePassDX(3.0.3)
  * Change default Argon2 parameters #1098
  * Add & edit custom icon name #976
-<<<<<<< HEAD
- * Manage Tags #633
-=======
  * Fix templates #1128 #1133 #1138
  * Update Autofill compatibility list #725 #1154
  * Improve fingerprint usage #1137 #1145
  * Change backup configuration #1144
  * Add lock button in database notification
->>>>>>> 4e7f7f7f
 
 KeePassDX(3.0.2)
  * Samsung DeX mode #1114 #245 (Thx @chenxiaolong)
