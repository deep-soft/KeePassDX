--- conflicted
+++ resolved
@@ -1,6 +1,5 @@
-<<<<<<< HEAD
 KeepassDX (2.5.0.0beta3)
- * Merge KeePassDroid 2.2.0.8
+ * Merge KeePassDroid 2.2.0.9
 
 KeepassDX (2.5.0.0beta2)
  * Remove libs for F-Droid
@@ -13,12 +12,11 @@
  * Solve bug for fingerprint
  * Update French translation
  * Change donation (see KeepassDroid to contribute on both projects)
-=======
+
 KeePassDroid (2.2.0.9)
  * Update build tools version to workaround CM/Lineage bug (closes: #249)
  * Update Russian translations
  * Update Polish translations
->>>>>>> a7b5fd51
 
 KeePassDroid (2.2.0.8)
  * Add corruption fix mode
