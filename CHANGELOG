<<<<<<< HEAD
KeepassDX (2.5.0.0beta1)
 * Fork KeepassDroid
 * Add Material Design
 * Add Light and Night theme
 * Min API is 14
 * Solve bug for fingerprint
 * Update French translation
 * Change donation (see KeepassDroid to contribute on both projects)
=======
KeePassDroid (2.2.0.8)
 * Add corruption fix mode
 * Update Hungarian translations

KeePassDroid (2.2.0.7)
 * Fix KDBX3 encryption rounds corruption
 * Fix KDBX4 attachement crashes

KeePassDroid (2.2.0.6)
 * Add additional ndk ABIs

KeePassDroid (2.2.0.5)
 * Don't show fingerprint prompt on devices without fingerprint hardware
 * Fix dateformat crashes

KeePassDroid (2.2.0.4)
 * Fingerprint fixes

KeePassDroid (2.2.0.3)
 * Search crash fix
 * Improve fingerprint handling
>>>>>>> 192f1169

KeePassDroid (2.2.0.2)
 * Fix non fingerprint password layout

KeePassDroid (2.2.0.1)
 * Small fingerprint fixes

KeePassDroid (2.2.0.0)
 * Add Fingerprint integration

KeePassDroid (2.1.0.0)
 * Add support for KDBXv4 (used in mainline KeePass >= 2.35)
 * Updated Lithuanian translations
 * Updated Russian translations
 * Updated French translations
 * Add Samsung multi-window support

KeePassDroid (2.0.6.4)
 * Expose Storage Access Framework option

KeePassDroid (2.0.6.3)
 * Fix various crashes

KeePassDroid (2.0.6.2)
 * Fix launch immediately from nfd
 * Updated German translations from MaDill
 * Add Portugese (Portugal) translations from YSmhXQDd6Z
 * Add Lithuanian translations from zygimantus

KeePassDroid (2.0.6.1)
 * Fix crash in URI to file mapping

KeePassDroid (2.0.6)
 * Improve file URI handling
 * Improve Android N compatibility

KeePassDroid (2.0.5)
 * Add .kdbx Twofish support from drizzt
 * Improve password generator randomness
 * Handle new Google Drive style links (closes: #74)
 * Fix crash on initial .kdbx entry.
 * Don't return to file list after creating databases.

KeePassDroid (2.0.4)
 * Fix notification icons (closes: #60)
 * Add warning about non-Latin1 characters (closes: #64)
 * Add support for creating .kdbx databases, make this the default

KeePassDroid (2.0.3)
 * Improve password font handling. Handle failure to load font gracefully
 * Work around device bugs with FLAG_SECURE
 * Shorter English text for Show/hide password, so it fits on the action bar 
     on more phones.

KeePassDroid (2.0.2)
 * Fix crash on incorrect password (closes: #776)

KeePassDroid (2.0.1)
 * Fix Greek translations
 * Updated Russian translations from filimonic
 * Update Spanish translations (closes: #766)
 * Update Czech translations (closes: #743)
 * New password font (closes: #451)
 * Initial material design updates
 * Prevent screenshots/recent apps preview of password screens
     (closes: 680, 756)
 * Fix native encryption libraries on 64-bit devices

KeePassDroid (2.0)
 * Remove beta warning
 * Fix download URLs
 * Add Hebrew translations from Arthur Zamarin
 * Updated German translations from MaDill
 * Updated French translations from Bruno Parmentier
 * Updated Danish translations from Frederik Svarre
 * Add Greek translations from RaptorTFX

KeePassDroid (1.99.11)
 * Add support for decoding field references (closes: #247)
 * Remove bad asserts (closes: #606)
 * Add Latvian translations from Raimonds
 * Add Basque translations from dgarciabad
 * Polish transalation fix
 * Responsiveness improvements
 * Better support for read-only database files
 * Output header hash for .kdb files

KeePassDroid (1.99.10)
 * Fix crashes on SELinux enabled devices

KeePassDroid (1.99.9)
 * Fix crashes on some Android 4.3 and x86 devices

KeePassDroid (1.99.8)
 * Fix crash in filename lookup
 * Implement SecureRandom workaround

KeePassDroid (1.99.7.2)
 * Even better fix for recent file history
 
KeePassDroid (1.99.7.1)
 * Fix Force Close when recent file history is disabled (closes: #539)

KeePassDroid (1.99.7)
 * Don't require OI Filemanager before checking for another file manager
 * Fix issues with file history (closes: #526)
 * Updated Russian translations from I Nedoboy (closes: #524)
 * Updated Finnish translations Mika Takala

KeePassDroid (1.99.6)
 * Fix off by one error on .kdb dates (closes: #518)
 * Updated Russian translations from I Nedoboy (closes: #517)
 * Use Sharedpreference to store recent files instead of sqlite dbs.
   I see too many hard to explain crashes coming from the recent file
   history dbs.
 * Add setting to control remembering recent files list (closes: #444)
 * Add new intents to auto-launch database with password
 * Enable password changes on .kdbx

KeePassdDroid (1.99.5)
 * Support more generic file picker intents
 * Better search implementation (respects .kdbx group search setting)
 * Allow deleting .kdbx entries
 * Fix some crashes
 * Update Finnish translations.
 * Update Hungarian translations

KeePassDroid (1.99.4)
 * New Swedish translation from Niclas Burgren
 * Allow adding entries to .kdbx root group (closes: #490)
 * Fix .kdb icon corruption bug (leads to KeePassX segfault)
   (closes: #492)

KeePassDroid (1.99.3)
 * Updated German translations from Meviox
 * Add Finnish translations from Mika Takala
 * Add workaround for broken HTC Linkify
 * Fix .kdbx max items field
 * Fix compressed binary corruption (closes: #486)

KeePassDroid (1.99.2)
 * Fix crash on entries without icons set (closes: #484) 
 * Prevent crash and show warning for Samsung clipboard error
   (closes: #436)

KeePassDroid (1.99.1)
 * Add support for editing advanced strings in .kdbx files
 * Add ability to create new groups in .kdbx files
 * Password generator improvements from Dirk Bergstrom
 * Add support for adding new entries and editing entries in .kdbx files
   (closes: #144)
 * Update Catalan translations (closes: #445)
 * Trim whitespace from queries from josefwells (closes: #467)
 * Updated French transaltions from Nam

KeePassDroid (1.9.18.3)
 * Restore the timeout service, we need it to keep the app in memory long
   enough to clear the clipboard and to remove the notifications.
 * Autolink comment and advanced fields
 * i18n more database error strings
 * Updated Russian translations from I Nedoboy
 * New Catalan translations from Oriol Garrote
 * Remove eye icon on Android >3.0 devices
 * Fix logic for when to display the words Show Password vs. Hide Password

KeePassDroid (1.9.18.2)
 * Updated Dutch translations from Erik Jan Meijer
 * Updated Russian translations from I Nedoboy
 * Add Danish translations from Frederik Svarre

KeePassDroid (1.9.18.1)
 * Fix crash with blank icons

KeePassDroid (1.9.18)
 * Add input types to entry fields
 * Show username in the title list for TAN entries
 * Switch to monospace font for password fields
 * Implement action bar on entry edit activity
 * Updated Russian translations from I Nedoboy

KeePassDroid (1.9.17)
 * Updated Russian translations from I Nedoboy
 * New Spanish translations from jipanos
 * New Dutch translations Erik Fdevriendt
 * Fix header verification in .kdbx
 * Rework timeout implementation should fix some bugs with passwords persisting

KeePassDroid (1.9.16)
 * Updated Hungarian translations from intel
 * Updated German translations from rvs2008

KeePassDroid (1.9.15)
 * Fix compatibility with desktop KeePass 2.20
 * Verify header integrity of .kdbx databases

KeePassDroid (1.9.14)
 * Resolve crashes when switch back to the entry view
 * Start making use of action bar on devices with Android >= 3.0
 * Updated Russian translations from I Nedoboy
 * Fix Czech translations

KeePassDroid (1.9.13)
 * Allow keys with 0 encryption rounds
 * Czech translations from H Vanek
 * Updated Russian translations from I Nedoboy
 * Clarify text on notification pop-ups
 * Fix text selection in entries on devices with Android >= 3.0

KeePassDroid (1.9.12.1)
 * Add title bar on Honeycomb+ devices, so ... menu is always available

KeePassDroid (1.9.11)
 * Protect against crashes when clicking on the browse icon
 * Add Hungarian translations from intel

KeePassDroid (1.9.10)
 * Add support for the Holo theme on devices > 3.0 from Space Cowboy
 * Add Ukranian translations from andriykopanytsia
 * Add Portugese translations from Carlos Schlyter
 * Japanese translation corrections from Matsuu Takuto
 * Fix x86 key generation compatibility
 * Add 2 thread support to key generation for dual core devices from 
     Mike Mohr
 * Use memory more efficiently in main group view. Prevent out of memory
   crashes when scrolling.


KeePassDroid (1.9.9)
 * Go back to explicitly storing blank fields in the database
   (works around bug in keepassx)
 * Add support for native code on MIPS architectures
 * Adding Vibrate permission. On some devices notifications fail
   without the vibrate permission.

KeePassDroid (1.9.8)
 * Fix crashes related to saving missing entries
 * Fix issues with setting wrong expiry date

KeePassDroid (1.9.7)
  * Add Slovak translation from Typhoon
  * Italian translation updates.
  * iOS KeePass compatibility improvements:
	  * Handle blank dates gracefully
	  * Prevent crash on saving when data is missing.
	  * Don't crash when opening menu in the Entry activity if there is no URL
	  * Don't crash when building search index

KeePassDroid (1.9.6)
  * Fix file association errors for paths with '.'s. (Will now match paths
    with up to 10 dots)
  * Update Norwegian Nynorsk translations
  * Add new icons and market graphics (thanks to Hadley)

KeePassDroid (1.9.5)
  * Update Norwegian Nynorsk translations
  * Resize custom icons

KeePassDroid (1.9.4)
  * Add Japanese translations from Masahiro Inamura
  * Fix issue 183 and 199 from Riksa
  * Change search to work in memory

KeePassDroid (1.9.3.1)
  * Update Italian translations

KeePassDroid (1.9.3)
  * New setting to omit backup and recycle bin entries (based on contribution
    from ABGH)
  * Support databases from KeePass 1.20 (closes: #197)
  * Handle spaces correctly when browsing for keyfiles (closes: #163)
  * Don't clear password when browsing for a keyfile (closes: #166)
  * Fix problems with remembering the keyfile location (closes: #167)

KeePassDroid (1.9.2)
  * Fix date display in .kdbx entries
  * Support .kdbx format changes in KeePass 2.15
  * Move dates to the bottom of the entry view

KeePassDroid (1.9.1)
  * Don't default to missing files
  * Search the username field
  * Respect mask password setting in the edit entry activity
  * Pad entries in recent filename list

KeePassDroid (1.9)
  * New entry view design
  * Show custom strings in .kdbx databases
  * Fix expiry date in .kdbx databases

KeePassDroid (1.8.6.4)
  * Update Chinese translations
  
KeePassDroid (1.8.6.3)
  * Fix db saving issue
  
KeePassDroid (1.8.6.2)
  * Add Chinese translations
  
KeePassDroid (1.8.6)
  * New native crypto implementation
  
KeePassDroid (1.8.5.1)
  * Update Polish translation
  
KeePassDroid (1.8.5)
  * Add default database checkbox
  
KeePassDroid (1.8.4)
  * Fix crash on saving new entries
  
KeePassDroid (1.8.3)
  * Guard against crash when loading icons
  * Handle spaces correctly from file browser
  
KeePassDroid (1.8.2)
  * Support Android 2.2 backup manager
  * Add Polish translations
  * Only show notifications if username and password exist
  * Keep icons on entry update

KeePassDroid (1.8.1)
  * Android 1.5 compatibility fixes

KeePassDroid (1.8)
  * Layout updates
  * Custom icon support
  
KeePassDroid (1.7.2)
  * Password generator from Tolga Onbay
  
KeePassDroid (1.7.1)
  * Fix timeout locking
  
KeePassDroid (1.7)
  * Add icon support from Tobias Selig
  
KeePassDroid (1.6.3)
  * Search tweaks from Johan Berts
  
KeePassDroid (1.6.2)
  * Fix layout issues on Android 1.5
  
KeePassDroid (1.6.1)
  * Add file browser for keyfiles
  * Add missing sdcard warning
  * Fix binary 64-bit keyfiles

KeePassDroid (1.6)
  * Add setting to control timeout duration.
  * Add file browser

KeePassDroid (1.5.9)
  * Bump target sdk to 8
  * Allow install to sdcard

KeePassDroid (1.5.8)
  * Update Russian translations
  * Add Nynorsk translations
  * Fix no compression .kdbx files
  
KeePassDroid (1.5.7)
  * KeePass 2.11 compatibility fixes

KeePassDroid (1.5.6)
  * Keyfile Fix

KeePassDroid (1.5.5)
  * Twofish support for .kdb
  * Refresh fixes

KeePassDroid (1.5.4)
  * Key file fixes
  * Implement sorting

KeePassDroid (1.5.3)
  * Remove debug tracing

KeePassDroid (1.5.2)
  * Various crash fixes
  * Fix group and entry deletion

KeePassDroid (1.5.1)
  * Handle .kdbx file extension

KeePassDroid (1.5)
  * Add beta read-only .kdbx support.

KeePassDroid (1.0.6)
  * Update Italian translations
  * Font size setting
  * URL decoding fix
  * TAN handling

KeePassDroid (1.0.5.1)
  * Restore timeout to 5 minutes instead of 20 seconds

KeePassDroid (1.0.5)
  * Fix search after lock bug
  * Add option to disable password masking by default
  * Change service handling

KeePassDroid (1.0.4)
  * Fix CRLF string issues

KeePassDroid (1.0.3)
  * Update Italian translations
  * Fix crash on saving entries
  * Fix way empty strings were being saved (this made it look like there was
    attachment in the Windows KeePass client).

KeePassDroid (1.0.2)
  * Fix file associations

KeePassDroid (1.0.1)
  * Fix crash on resume
  * Fix memory leak in NativeAESCipherSpi
  * Search index performance

KeePassDroid (1.0)
  * Performance!

KeePassDroid (0.9.7)
  * Update French translations
  * Save and load performance improvement
  * Fix locking issues with preference screen

KeePassDroid (0.9.6)
  * Add Russian translations
  * Revamp settings
  * Fix comment field in entries
  * Fix loading after creating new dbs
  * Fix opening from file on initial run

KeePassDroid (0.9.5)
  * Add notification based username and password copy
  * Add German translations
  * Try to create parent directory when creating database

KeePassDroid (0.9.4)
  * Add French translation 
  * Fix crash on timeout.
  
KeePassDroid (0.9.3)
  * Fix up translations
  * Fix up timeouts.
  * Display expiration time.

KeePassDroid (0.9.2)
  * Add Italian translations
  * Multiple screen sizes
  
KeePassDroid (0.9.1)
  * Add donate link
  * Sort case insensitive
  * Add show password checkbox

KeePassDroid (0.9)
  * Allow the creation of new databases on the device
  * Sort entries and groups when adding or renaming.

KeePassDroid (0.6)
  * Add database settings
  * Add password changing

KeePassDroid (0.5)
  * Correct group output logic
  * Fix search
  * Implement group and entry delete.

KeePassDroid (0.4.1)
  * Fix timeout locking crashes
  * Fix lock from search screen.
  * Increase clipboard timeout

KeePassDroid (0.4)
  * Support adding groups
  
KeePassDroid (0.3.4)
  * Add context menus
  * Deal with crash when resuming activity after the process has been killed
  * Increase clipboard clear time as a stopgap until I come add a configurable setting.
  * Pass upwards potentially more helpful error messages

KeePassDroid (0.3.3)
  * Add new icon and UI enhancements from Francis Jacquerye
  * Fix crash on goto URL with no ://

KeePassDroid (0.3.2)
  * Fix the way passwords are stored

KeePassDroid (0.3.1)
  * Fix for non-ascii characters in password
  * Add hints to fields

KeePassDroid (0.3)
  * Switch to native encryption for key preparation.  Seems to take better than half as long as bouncycastle in the emulator,
    10 sec vs 25 sec.
  * Implement search feature
  * Require Android 1.5

KeePassDroid (0.2.1)

  * Support adding password entries
  * Prevent crash on orientation change while loading or saving database.
  * Fix most entries in the entry editor to be single line

KeePassDroid (0.2.0)

  * Support editing password entries
  * Wrap long lines properly in entries

KeePassDroid (0.1.8)

  * Move database decryption into background thread
  * Add about dialog

KeePassDroid (0.1.7)

  * Clear usernames and passwords from the clipboard after 30 seconds.

KeePassDroid (0.1.6)

  * Implement 5 minute timeout when the application is inactive.
  * Scroll comment field when the text overflows.

KeePassDroid (0.1.5)

  * Improve file selection
  * UI enhancements

KeePassDroid (0.1.4)

  * Add key file support

KeePassDroid (0.1.3)

  * Hide Meta-Info entries
  * Change "Copy URL" to "Go to URL"
  * Support "Go to Homepage"
  * Support Lock menu option
  * Fix blank password crash

KeePassDroid (0.1.2)

  * Fix crash when accessing the first root level group.

KeePassDroid (0.1.1)

  * Minor tweaks to layout.

KeePassDroid (0.0.1)

  * Initial Release<|MERGE_RESOLUTION|>--- conflicted
+++ resolved
@@ -1,4 +1,9 @@
-<<<<<<< HEAD
+KeepassDX (2.5.0.0beta3)
+ * Merge KeePassDroid 2.2.0.8
+
+KeepassDX (2.5.0.0beta2)
+ * Remove libs for F-Droid
+
 KeepassDX (2.5.0.0beta1)
  * Fork KeepassDroid
  * Add Material Design
@@ -7,7 +12,7 @@
  * Solve bug for fingerprint
  * Update French translation
  * Change donation (see KeepassDroid to contribute on both projects)
-=======
+
 KeePassDroid (2.2.0.8)
  * Add corruption fix mode
  * Update Hungarian translations
@@ -29,7 +34,6 @@
 KeePassDroid (2.2.0.3)
  * Search crash fix
  * Improve fingerprint handling
->>>>>>> 192f1169
 
 KeePassDroid (2.2.0.2)
  * Fix non fingerprint password layout
