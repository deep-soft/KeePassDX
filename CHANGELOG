<<<<<<< HEAD
KeePassDX(4.2.0)
 * Passkeys management #1421 #2097 (Thx @cali-95)
 * Confirm usage of passkey #2165
 * Dialog to manage missing signature #2152 #2155 #2161 #2160
 * Capture error #2159
 * Change Passkey Backup Eligibility & Backup State #2135 #2150
 * Search settings #2112 #2181 #2187
 * Autofill refactoring #765
 * Small fixes #2157 #2164 #2171
=======
KeePassDX(4.1.9)
 * Fix landscape UI #2198 #2200 (@chenxiaolong)
 * Fix start loop and flash screen #2201
 * Small fixes
>>>>>>> 1caf1325

KeePassDX(4.1.8)
 * Updated to API 35 minimum SDK 19 #2073 #2138 #2067 #2133 #1687 (Thx @Dev-ClayP)
 * Remember last read-only state #2099 #2100 (Thx @rmacklin)
 * Fix merge deletion #1516
 * Fix space in search #175
 * Fix deletable recycle bin #2163
 * Small fixes

KeePassDX(4.1.7)
 * Fix CipherDatabase for biometric states #2119

KeePassDX(4.1.6)
 * Auto open biometric prompt from database list #2113
 * Fix Keystore errors #2114 #2115
 * Complete biometric refactoring for better compatibility

KeePassDX(4.1.5)
 * Fix auto prompt #2111

KeePassDX(4.1.4)
 * Fix UnlockManager #2098 #2101
 * Auto device unlock prompt #2105
 * Small fixes ##2066

KeePassDX(4.1.3)
 * Fix Autofill Registration #2089
 * Fix Biometric errors #2081
 * Fixed timestamp in copy file #1981 #1983
 * Fix Template Email #1986
 * Fix Search #2096

KeePassDX(4.1.2)
 * Fix URL search #1940 #1946 #2003 #2040 #2044
 * Fix Autofill popup #2054
 * Fix Group notes #2053
 * Fix Dialog background #2005 #2004 (Thx @codokie)
 * Fix OTP configuration #2042 #2065 (Thx @Dev-ClayP)
 * Fix small UI elements #1987 #2007 (Thx @ymcx)
 * RTL layout support #2021 (Thx @codokie)
 * App Metadata to translation #1823

KeePassDX(4.1.1)
 * Fix date parser #1933
 * Fix domain search #1820 #1936

KeePassDX(4.1.0)
 * Generate keyfile #1290
 * Hide template group #1894
 * Group count sum recursively #421
 * Fix date fields #1695 #1710
 * Fix distinct domain names #1105 #1820
 * Resets the advanced unlock expiration #1600
 * Password entropy #1490 #1355
 * Upgrade to API 34 (Android 14) #1730
 * Small fixes #1711 #1831 #1780 #1821 #1863 #1889 #1289 #1600 #1467 #1870

KeePassDX(4.0.8)
 * Fix graphical bug that prevented databases from being opened on some versions of Android #1848 #1850

KeePassDX(4.0.7)
 * Prevent 0 Byte file with cache during a save exception #1620 #1594 #1680
 * Fix inline suggestions in keyboard #1840
 * Fix broken links by default #1755
 * Fix UX by allowing validation in entry edition #1770
 * Fix small bugs #1709

KeePassDX(4.0.6)
 * Fix form filled recognition #1508 #1735 #1508 #1790 #1783 #1797 #1801 #1802 #1804 #1665
 * Fix translations #1707 #1683 #1712
 * Update APK verifier #1810

KeePassDX(4.0.5)
 * Fix form filled recognition #1572 #1508
 * Rollback password color #1686 #1490

KeePassDX(4.0.4)
 * Fix form filled recognition #1572 #1677
 * Fix device unlock #1682
 * Fix password color #1490

KeePassDX(4.0.3)
 * Fix "Save as" in Read Only mode #1666
 * Fix username autofill #1665 #530 #1572 #1426 #1523 #1556 #1653 #1658 #1508 #1667
 * Fix regex OTP recognition #1596
 * Change password color dynamically #1490
 * Small fixes #1641 #1656 #1649 #1400 #1674

KeePassDX(4.0.2)
 * Fix Autofill with API 33

KeePassDX(4.0.1)
 * Fix back lock #1635 #1629 #1634
 * Fix lock button in settings #1630
 * Improve theme translation #1631

KeePassDX(4.0.0)
 * New UX/UI with Material 3 #1183 #1529 #1428 #1441 #1607
 * Material You theme (follow system colors) #1469
 * Refactoring inner code #1371
 * Migration to API 33
 * Cut, copy and delete from search #891 #1308 #1263
 * Fix behaviors #1351 #874 #1327
 * Fix bugs #1589 #1584 #1545 #1563 #1371 #1609

KeePassDX(3.5.1)
 * Fix action dialog with YubiKey challenge-response #1506

KeePassDX(3.5.0)
 * Support YubiKey challenge-response #8 #137
 * Better exception management during database save #1346
 * Add "Screenshot mode" setting #459 #1377 #1354 (Thx @GianpaMX)
 * Hide clipboard sensitive text when copy entry field #1386
 * Fix attachment download button #1401
 * Add monochrome icon #1403 #1404 (Thx @Sandelinos)
 * Fix lock with back button #1412 #1414 (Thx @ryg-git)
 * Vanadium compatibility #1447 (Thx @flawedworld)

KeePassDX(3.4.5)
 * Fix custom data in group (fix KeeShare) #1335
 * Fix device credential unlocking #1344
 * New clipboard manager #1343
 * Keep screen on by default when viewing an entry
 * Change the order of the search filters
 * Fix searchable selection

KeePassDX(3.4.4)
 * Fix crash in New Android 13 #1321
 * Better backstack management for selection mode
 * Prevent Tapjacking #1318
 * Small changes #1298

KeePassDX(3.4.3)
 * Remove "Select share info" setting for Magikeyboard #1304
 * Fix quick search and better loadGroup implementation #1302
 * Fix small bugs

KeePassDX(3.4.2)
 * Fix service parameter and workflow to remove notification when service is killed
 * Fix color

KeePassDX(3.4.1)
 * Fix search mode with Magikeyboard #1292
 * Fix select another entry with Magikeyboard #1293
 * Fix unexpected lock with Magikeyboard #1294
 * Small UI changes

KeePassDX(3.4.0)
 * Passphrase implementation #218
 * Show visual password strength indicator with entropy #631 #869 #454 #1270
 * Dynamically save password generator configuration #618 #696
 * Add advanced password filters #1052 #448 #983 #271 #539
 * Better search implementation #175 #1254 #1267
 * Manage package name from Magikeyboard #1010 #1261
 * Ask confirmation to lock if changes without save #970
 * Fix small bugs #1282

KeePassDX(3.3.3)
 * Fix shared otpauth link if database not open #1274
 * Ellipsize attachment name #1253
 * Add a warning to inform about KeyStore usage #1269
 * Fingerprint unlock no more by default #1273
 * Tabs to show main and advanced content separately
 * Fix URL color

KeePassDX(3.3.2)
 * Merge KeePassDX & KeePassDX Pro #1257
 * Create new Contributor Pro app

KeePassDX(3.3.1)
 * Fix Japanese keyboard in search #1248
 * Better OOM management #256
 * Fix filters #1249
 * Fix temp advanced unlocking #1245
 * Best autofill recognition #1250
 * Workaround to fill OTP token in multiple fields with Magikeyboard (long press) #1158

KeePassDX(3.3.0)
 * Quick search and dynamic filters #163 #462 #521
 * Keep search context #1141
 * Add searchable groups #905 #1006
 * Search with regular expression #175
 * Merge from file and save as copy #1221 #1204 #840
 * Fix custom data #1236
 * Fix education hints #1192
 * Fix save and app instance in selection mode
 * New UI and fix styles
 * Add "Simple" and "Reply" themes

KeePassDX(3.2.0)
 * Manage data merge #840 #977
 * Manage Tags #633
 * Inherit colors and icon from template #1213 #1130
 * Entry colors setting #1207
 * Setting to keep the screen on when watching the entry #1119
 * Add path in quick search
 * Small fixes

KeePassDX(3.1.0)
 * Add breadcrumb
 * Add path in search results #1148
 * Add group info dialog #1177
 * Manage colors #64 #913
 * Fix UI in Android 8 #509
 * Upgrade libs and SDK to 31 #833
 * Fix parser of database v1 #1201
 * Stop asking WRITE_EXTERNAL_STORAGE permission

KeePassDX(3.0.4)
 * Fix autofill inline bugs #1173 #1165
 * Small UI change

KeePassDX(3.0.3)
 * Change default Argon2 parameters #1098
 * Add & edit custom icon name #976
 * Fix templates #1128 #1133 #1138
 * Update Autofill compatibility list #725 #1154
 * Improve fingerprint usage #1137 #1145
 * Change backup configuration #1144
 * Add lock button in database notification

KeePassDX(3.0.2)
 * Samsung DeX mode #1114 #245 (Thx @chenxiaolong)

KeePassDX(3.0.1)
 * Fix text size and smallest margin #1085
 * Fix number of lines during an edition #1073
 * Fix Magikeyboard URL auto action #1100
 * Fix exception after group name change and save #1112
 * Fix timeout reset #1107
 * Fix search actions #1091 #1092
 * Small changes #1106 #1085

KeePassDX(3.0.0)
 * Add / Manage dynamic templates #191
 * Manually select RecycleBin group and Templates group #191
 * Setting to display OTP Token in list #655
 * Fix timeout in dialogs #716
 * Check URI permissions #626
 * Better autofill implementation #943 #946 #984 #1070 (Thx @uduerholz)
 * Improvements #680 #1035 #1043 #942 #1021 #1027 #1046 #1082 #1083 (Thx @chenxiaolong)

KeePassDX(2.10.5)
 * Increase the saving speed of database #1028
 * Fix advanced unlocking by device credential #1029

KeePassDX(2.10.4)
 * Hot fix to increase the opening speed of database #1028

KeePassDX(2.10.3)
 * Improve Magikeyboard options description #1022 #1023 (Thx @djibux)
 * Fix database opened without notification (database is now closed when screen is killed in background #1025)
 * Fix biometric prompt #1018

KeePassDX(2.10.2)
 * Fix search fields references #987
 * Fix Auto-Types with same key #997

KeePassDX(2.10.1)
 * Fix parcelable with custom data #986

KeePassDX(2.10.0)
 * Manage new database format 4.1 #956
 * Fix show button consistency #980
 * Fix persistent notification #979

KeePassDX(2.9.20)
 * Fix search with non-latin chars #971
 * Fix action mode with search #972 (rollback ignore accents #945)
 * Fix timeout with 0s #974

KeePassDX(2.9.19)
 * Fix search slowdown #964
 * Fix closing notification after lock request #965
 * Better temp advanced unlocking code implementation #965
 * Fix OTP token generation #967

KeePassDX(2.9.18)
 * Move groups #658
 * Improve autofill recognition #960
 * Remove diacritical marks in search string #945
 * Fix search in references #962
 * Fix themes in Libre version

KeePassDX(2.9.17)
 * Import / Export app properties #839
 * Force twofish padding compatibility #955
 * Better timeout preference #579

KeePassDX(2.9.16)
 * Fix small bugs #948

KeePassDX(2.9.15)
 * Fix themes #935 #926
 * Decrease default clipboard time #934
 * Better opening performance #929 #933
 * Fix memory usage setting #941

KeePassDX(2.9.14)
 * Add custom icons #96
 * Dark Themes #532 #714
 * Fix binary deduplication #715
 * Fix IconId #901
 * Resize image stream dynamically to prevent slowdown #919
 * Small changes #795 #900 #903 #909 #914

KeePassDX(2.9.13)
 * Binary image viewer #473 #749
 * Fix TOTP plugin settings #878
 * Allow Emoji #796
 * Scroll and better UI in entry edition screen #876
 * Better UI #876
 * Fix themes and add Purple Dark #889
 * Allow OTP with many padding #585
 * Add notes in groups #734

KeePassDX(2.9.12)
 * Fix OTP token type #863
 * Fix auto open biometric prompt #862
 * Fix back appearance setting #865
 * Fix orientation change in settings #872
 * Change memory unit to MiB #851
 * Small changes #642

KeePassDX(2.9.11)
 * Add Keyfile XML version 2 (fix hex) #844
 * Fix hex Keyfile #861

KeePassDX(2.9.10)
 * Try to fix autofill #852
 * Fix database change dialog displayed too often #853

KeePassDX(2.9.9)
 * Detect file changes and reload database #794
 * Inline suggestions autofill with compatible keyboard (Android R) #827
 * Add Keyfile XML version 2 #844
 * Fix binaries of 64 bytes #835
 * Special search in title fields #830
 * Priority to OTP button in notifications #845
 * Fix OTP generation for long secret key #848
 * Fix small bugs #849

KeePassDX(2.9.8)
 * Fix specific attachments with kdbx3.1 databases #828
 * Fix small bugs

KeePassDX(2.9.7)
 * Remove write permission since Android 10 #823
 * Fix small bugs

KeePassDX(2.9.6)
 * Fix KeyFile bug #820

KeePassDX(2.9.5)
 * Unlock database by device credentials (PIN/Password/Pattern) with Android M+ #102 #152 #811
 * Prevent auto switch back to previous keyboard if otp field exists #814
 * Fix timeout reset #817

KeePassDX(2.9.4)
 * Fix small bugs #812
 * Argon2ID implementation #791

KeePassDX(2.9.3)
 * Unlock database by device credentials (PIN/Password/Pattern) #779 #102
 * Advanced unlock with timeout #102 #437 #566
 * Remove default database parameter when the file is no longer accessible #803
 * Move OTP button to the first view level in Magikeyboard #587
 * Tooltips for Magikeyboard #586
 * Fix small bugs #805

KeePassDX(2.9.2)
 * Managing OTP links from QR applications #556
 * Prevent manual creation of existing field name #718
 * Harmonization of field names #789
 * Different channels for each type of notification #688
 * Fix OTP #780 #781
 * Fix same save shared info #783
 * Fix switch back to previous keyboard #782
 * Fix read only #792
 * Better UI #719 #534 #617 #793

KeePassDX(2.9.1)
 * Copy password from generator #697
 * Fix Magikeyboard not fully visible #772
 * Fix change font size #770
 * Fix crash #774
 * Small fixes #771

KeePassDX(2.9)
 * Upgrade to Android API 30 #723
 * Save new credentials with Autofill #524
 * Setting to close database after Autofill selection #755
 * Setting to switch keyboard when database is locked #625
 * Fix biometric issues #724 #740 #731
 * Fix autofill #725 #551
 * Fix subdomain search #728
 * Fix backup search #759
 * Small fixes and translations #732 #736 #737 #738 #742 #767

KeePassDX(2.8.7)
 * Downgrade to Android API 29 (crash on startup with API 30 on some devices)
 Sorry for the inconvenience

KeePassDX(2.8.6)
 * Fix Autofill recognition #712
 * Keep value after renaming custom field #709
 * Prevent random binary bug #713
 * Fix dialog background #717
 * Better domain recognition for autofill #702
 * Write custom data #651
 * Fix autolink #720

KeePassDX(2.8.5)
 * Fix Base 64 #708

KeePassDX(2.8.4)
 * Fix incomplete attachment deletion #684
 * Fix opening database v1 without backup folder #692
 * Fix ANR during first entry education #685
 * Entry edition as fragment and manual views to fix focus #686
 * Fix opening database with corrupted attachment #691
 * Manage empty keyfile #679

KeePassDX(2.8.3)
 * Upload attachments
 * Visibility button for each hidden field
 * Fix read header file
 * Fix deletion in KDB database
 * Fix minor issues

KeePassDX(2.8.2)
 * Fix themes / new UI
 * Fix multiples notifications
 * Fix entry in Magikeyboard memory
 * Fix biometric view visibility
 * Fix fields order
 * Upgrade code with ViewModel and LiveData

KeePassDX(2.8.1)
 * Capture exceptions in coroutines

KeePassDX(2.8)
 * Fix TOTP period (> 60s)
 * Fix searching in recycle bin
 * Settings to back to the previous keyboard during database credentials and after form filling
 * Improve action tasks
 * Improve recognition to reset app timeout
 * Fix minor issues

KeePassDX(2.7)
 * Add blocklists for autofill
 * Add autofill compatibility mode (usefull for Browser not compatible)
 * Upgrade autofill recognition algorithm
 * Setting to search through web subdomains
 * Refactoring selection mode

KeePassDX(2.6)
 * Share a web domain to automatically search for an entry
 * Default group icon for a new entry
 * Better autofill recognition
 * Fix entry not visually deleted in search
 * Fix hanged loading dialog
 * Fix auto open biometric prompt if comes from background
 * Minor fixes

KeePassDX(2.5)
 * First stable version of KeePassDX
 * Fork completely rewritten from the KeePassDroid project
 * Fix small issues from the last Release Candidate

KeePassDX(2.5RC2)
 * Replacement of Spongy Castle by Bouncy Castle
 * Update Autofill compatibility
 * Fix Magikeyboard "Go" action
 * Fix KeeWeb database opening
 * Fix default username
 * Fix themes
 * Fix small issues

KeePassDX(2.5RC1)
 * Add write permission to keep compatibility with old file managers
 * Fix autofill for apps
 * Auto search for autofill
 * New keyfile input
 * Icon to hide keyfile input
 * New lock button
 * Setting to hide lock button in user interface
 * Clickable links in notes
 * Fix autofill for key-value pairs

KeePassDX(2.5beta30)
 * Fix Lock after screen off (wait 1.5 seconds)
 * Upgrade autofill algorithm
 * Fix ANR during file verifications

KeePassDX(2.5beta29)
 * Upgrade autofill algorithm
 * Delete registered KeyFile after save new credentials
 * Fix title and username entry view refresh after an update
 * Fix database lock request (open notification always active)
 * Allow empty title in entries
 * Add expiration datetime

KeePassDX(2.5beta28)
 * Fix read only database
 * Upgrade to Android SDK 29

KeePassDX (2.5beta27)
 * New setting to hide broken links
 * Show URL when title is empty
 * Setting to open search field at database opening
 * Fix settings for database locations
 * Fix error message when database file not writable
 * Fix appearance refresh settings
 * Sort optimization

KeePassDX (2.5.0.0beta26)
 * Download attachments
 * Change file size string format
 * Prevent screenshot for all screen
 * Auto performed "Go" key in Magikeyboard
 * Restore and delete entry history
 * Setting to hide expired entries
 * New Black theme
 * Fix crash when clearing clipboard
 * Fix attachments compressions
 * Fix dates
 * Fix UUID message for Database v1

KeePassDX (2.5.0.0beta25)
 * Setting for Recycle Bin
 * Fix Recycle bin issues
 * Fix TOTP
 * Fix infinite save
 * Fix update group
 * Fix OOM

KeePassDX (2.5.0.0beta24)
 * Add OTP (HOTP / TOTP)
 * Add settings (Color, Security, Master Key)
 * Show history of each entry
 * Auto repair database for nodes with same UUID
 * Management of expired nodes
 * Multi-selection for actions (Cut - Copy - Delete)
 * Open/Save database as service / Add persistent notification
 * Fix settings / edit group / small bugs

KeePassDX (2.5.0.0beta23)
 * New, more secure database creation workflow
 * Recognize more database files
 * Add alias for history files (WARNING: history is erased)
 * New Biometric unlock (Fingerprint with new API)
 * Fix entry references
 * Fix OOM with KeyFile
 * Fix small issues

KeePassDX (2.5.0.0beta22)
 * Rebuild code for actions
 * Add UUID as entry view
 * Fix bug with natural order
 * Fix number of entries in databaseV1
 * New entry views

KeePassDX (2.5.0.0beta21)
 * Fix nested groups no longer visible in V1 databases
 * Improved data import algorithm for V1 databases
 * Add natural database sort
 * Add username database sort
 * Fix button disabled with only KeyFile
 * Show the number of entries in a group

KeePassDX (2.5.0.0beta20)
 * Fix a major bug that displays an entry history

KeePassDX (2.5.0.0beta19)
 * Add lock button always visible
 * New connection workflow
 * Code refactored in Kotlin
 * Better notification implementation
 * Better views for large screen
 * Magikeyboard enhancement
 * Fix Recycle Bin
 * Fix memory when load database
 * Fix small bugs

KeePassDX (2.5.0.0beta18)
 * New recent databases views
 * New information dialog
 * Custom fields for the Magikeyboard
 * Timeout for the Magikeyboard
 * Long press for keyboard selection
 * Fix memory when opening the database
 * Memory management for attachments

KeePassDX (2.5.0.0beta17)
 * Fix font and search

KeePassDX (2.5.0.0beta16)
 * New search in a single fragment
 * Search suggestions
 * Added the display of usernames
 * Added translations
 * Fix read-only mode
 * Fix parcelable / toolbar / back

KeePassDX (2.5.0.0beta15)
 * Read only mode
 * Best group recovery for the navigation fragment
 * Fix copies in notifications
 * Fix orientation
 * Added translations

KeePassDX (2.5.0.0beta14)
 * Optimize all the memory with parcelables / fix search

KeePassDX (2.5.0.0beta13)
 * Fix memory issue with parcelable (crash in beta12 version)

KeePassDX (2.5.0.0beta12)
 * Added the Magikeyboard to fill the forms (settings still in development)
 * Added move and copy for groups and entries
 * New navigation in a single screen / new animations between activities
 * New icons for the material pack / vectorization
 * New adaptive launcher icon
 * Icons depends now of setting of list items
 * Added a setting to disable the open button when no password is identified
 * Added a setting to disable the education screens
 * Added a setting to disable the copy of protected custom fields
 * Fix the fingerprint recognition (WARNING : The keystore is reinit, you must delete the old keys)
 * Fix small bugs

KeePassDX (2.5.0.0beta11)
 * Fix crash in beta10 version

KeePassDX (2.5.0.0beta10)
 * Dynamically change Algorithm and Key Derivation Function in settings
 * Upgrade translations
 * New red volcano theme, fix classic dark theme
 * Add Material Icon Pack to the Free version
 * Update fingerprint state with checkbox
 * Fix bugs

KeePassDX (2.5.0.0beta9)
 * Education Screens to learn how to use the app
 * New designs
 * New custom font for character visibility
 * New themes
 * New icon pack
 * Change setting organisation
 * Pro version

KeePassDX (2.5.0.0beta8)
 * Hide custom entries protected
 * Best management of field references (https://KeePass.info/help/base/fieldrefs.html)
 * Change database / default settings
 * Add Autofill for search
 * Add sorting by last access and by creation time
 * Rebuild custom entries
 * Refactor old code
 * Fix bugs

KeePassDX (2.5.0.0beta7)
 * Rebuild Notifications
 * Change links to https
 * Add extended Ascii (ñæËÌÂÝÜ...)
 * Upgrade custom visibility font
 * Best fingerprint error management
 * Add setting to prevent the password copy
 * Fix bugs

KeePassDX (2.5.0.0beta6)
 * Fix crash

KeePassDX (2.5.0.0beta5)
 * Autofill (Android O)
 * Deletion for group
 * New sorts with (Asc/Dsc, Groups before or after)
 * Better permission management with dialog at runtime
 * Setting to change font of field (monospace for a better visibility)
 * Open kdbx and kdb files from file browser
 * Change sort of fields
 * Hide empty fields
 * Add copy button for Username / Password and extra field
 * Add 5, 10, 20 seconds and 15 minutes of clipboard timeout
 * Hide "show password" icon when password not present
 * New animations for add button
 * New list to add and delete node with animation
 * Change view for better cohesion
 * Upgrade translations
 * Fix crash for API < Kitkat
 * Fix fingerprint bugs
 * Fix many small bugs
 * Add recycle bin setting (not yet accessible)

KeePassDX (2.5.0.0beta4)
 * Show only file name
 * Setting for full path
 * Add information for each database file
 * Setting to delete fingerprints
 * Solve bugs when change fingerprint
 * Delete view assignment for fingerprint opening
 * Merge KeePassDroid 2.2.1

KeePassDX (2.5.0.0beta3)
 * New database workflow with new screens and folder selection
 * Settings for default password generation
 * Fingerprint dialog for explanations
 * Setting to disable fingerprint
 * Directly opening kdbx file
 * Setting to disable notifications
 * Setting to lock database when screen is shut off
 * Merge KeePassDroid 2.2.0.9
 * Add corruption fix mode

KeePassDX (2.5.0.0beta2)
 * Remove libs for F-Droid

KeePassDX (2.5.0.0beta1)
 * Fork KeePassDroid
 * Add Material Design
 * Add Light and Night theme
 * Min API is 14
 * Solve bug for fingerprint
 * Update French translation
 * Change donation (see KeePassDroid to contribute on both projects)

KeePassDroid (2.2.1)
 * Fix kdbx4 date corruption
 * Updated German translations

KeePassDroid (2.2.0.9)
 * Update build tools version to workaround CM/Lineage bug (closes: #249)
 * Update Russian translations
 * Update Polish translations

KeePassDroid (2.2.0.8)
 * Add corruption fix mode
 * Update Hungarian translations

KeePassDroid (2.2.0.7)
 * Fix KDBX3 encryption rounds corruption
 * Fix KDBX4 attachement crashes

KeePassDroid (2.2.0.6)
 * Add additional ndk ABIs

KeePassDroid (2.2.0.5)
 * Don't show fingerprint prompt on devices without fingerprint hardware
 * Fix dateformat crashes

KeePassDroid (2.2.0.4)
 * Fingerprint fixes

KeePassDroid (2.2.0.3)
 * Search crash fix
 * Improve fingerprint handling

KeePassDroid (2.2.0.2)
 * Fix non fingerprint password layout

KeePassDroid (2.2.0.1)
 * Small fingerprint fixes

KeePassDroid (2.2.0.0)
 * Add Fingerprint integration

KeePassDroid (2.1.0.0)
 * Add support for KDBXv4 (used in mainline KeePass >= 2.35)
 * Updated Lithuanian translations
 * Updated Russian translations
 * Updated French translations
 * Add Samsung multi-window support

KeePassDroid (2.0.6.4)
 * Expose Storage Access Framework option

KeePassDroid (2.0.6.3)
 * Fix various crashes

KeePassDroid (2.0.6.2)
 * Fix launch immediately from nfd
 * Updated German translations from MaDill
 * Add Portugese (Portugal) translations from YSmhXQDd6Z
 * Add Lithuanian translations from zygimantus

KeePassDroid (2.0.6.1)
 * Fix crash in URI to file mapping

KeePassDroid (2.0.6)
 * Improve file URI handling
 * Improve Android N compatibility

KeePassDroid (2.0.5)
 * Add .kdbx Twofish support from drizzt
 * Improve password generator randomness
 * Handle new Google Drive style links (closes: #74)
 * Fix crash on initial .kdbx entry.
 * Don't return to file list after creating databases.

KeePassDroid (2.0.4)
 * Fix notification icons (closes: #60)
 * Add warning about non-Latin1 characters (closes: #64)
 * Add support for creating .kdbx databases, make this the default

KeePassDroid (2.0.3)
 * Improve password font handling. Handle failure to load font gracefully
 * Work around device bugs with FLAG_SECURE
 * Shorter English text for Show/hide password, so it fits on the action bar 
     on more phones.

KeePassDroid (2.0.2)
 * Fix crash on incorrect password (closes: #776)

KeePassDroid (2.0.1)
 * Fix Greek translations
 * Updated Russian translations from filimonic
 * Update Spanish translations (closes: #766)
 * Update Czech translations (closes: #743)
 * New password font (closes: #451)
 * Initial material design updates
 * Prevent screenshots/recent apps preview of password screens
     (closes: 680, 756)
 * Fix native encryption libraries on 64-bit devices

KeePassDroid (2.0)
 * Remove beta warning
 * Fix download URLs
 * Add Hebrew translations from Arthur Zamarin
 * Updated German translations from MaDill
 * Updated French translations from Bruno Parmentier
 * Updated Danish translations from Frederik Svarre
 * Add Greek translations from RaptorTFX

KeePassDroid (1.99.11)
 * Add support for decoding field references (closes: #247)
 * Remove bad asserts (closes: #606)
 * Add Latvian translations from Raimonds
 * Add Basque translations from dgarciabad
 * Polish transalation fix
 * Responsiveness improvements
 * Better support for read-only database files
 * Output header hash for .kdb files

KeePassDroid (1.99.10)
 * Fix crashes on SELinux enabled devices

KeePassDroid (1.99.9)
 * Fix crashes on some Android 4.3 and x86 devices

KeePassDroid (1.99.8)
 * Fix crash in filename lookup
 * Implement SecureRandom workaround

KeePassDroid (1.99.7.2)
 * Even better fix for recent file history
 
KeePassDroid (1.99.7.1)
 * Fix Force Close when recent file history is disabled (closes: #539)

KeePassDroid (1.99.7)
 * Don't require OI Filemanager before checking for another file manager
 * Fix issues with file history (closes: #526)
 * Updated Russian translations from I Nedoboy (closes: #524)
 * Updated Finnish translations Mika Takala

KeePassDroid (1.99.6)
 * Fix off by one error on .kdb dates (closes: #518)
 * Updated Russian translations from I Nedoboy (closes: #517)
 * Use Sharedpreference to store recent files instead of sqlite dbs.
   I see too many hard to explain crashes coming from the recent file
   history dbs.
 * Add setting to control remembering recent files list (closes: #444)
 * Add new intents to auto-launch database with password
 * Enable password changes on .kdbx

KeePassdDroid (1.99.5)
 * Support more generic file picker intents
 * Better search implementation (respects .kdbx group search setting)
 * Allow deleting .kdbx entries
 * Fix some crashes
 * Update Finnish translations.
 * Update Hungarian translations

KeePassDroid (1.99.4)
 * New Swedish translation from Niclas Burgren
 * Allow adding entries to .kdbx root group (closes: #490)
 * Fix .kdb icon corruption bug (leads to KeePassX segfault)
   (closes: #492)

KeePassDroid (1.99.3)
 * Updated German translations from Meviox
 * Add Finnish translations from Mika Takala
 * Add workaround for broken HTC Linkify
 * Fix .kdbx max items field
 * Fix compressed binary corruption (closes: #486)

KeePassDroid (1.99.2)
 * Fix crash on entries without icons set (closes: #484) 
 * Prevent crash and show warning for Samsung clipboard error
   (closes: #436)

KeePassDroid (1.99.1)
 * Add support for editing advanced strings in .kdbx files
 * Add ability to create new groups in .kdbx files
 * Password generator improvements from Dirk Bergstrom
 * Add support for adding new entries and editing entries in .kdbx files
   (closes: #144)
 * Update Catalan translations (closes: #445)
 * Trim whitespace from queries from josefwells (closes: #467)
 * Updated French transaltions from Nam

KeePassDroid (1.9.18.3)
 * Restore the timeout service, we need it to keep the app in memory long
   enough to clear the clipboard and to remove the notifications.
 * Autolink comment and advanced fields
 * i18n more database error strings
 * Updated Russian translations from I Nedoboy
 * New Catalan translations from Oriol Garrote
 * Remove eye icon on Android >3.0 devices
 * Fix logic for when to display the words Show Password vs. Hide Password

KeePassDroid (1.9.18.2)
 * Updated Dutch translations from Erik Jan Meijer
 * Updated Russian translations from I Nedoboy
 * Add Danish translations from Frederik Svarre

KeePassDroid (1.9.18.1)
 * Fix crash with blank icons

KeePassDroid (1.9.18)
 * Add input types to entry fields
 * Show username in the title list for TAN entries
 * Switch to monospace font for password fields
 * Implement action bar on entry edit activity
 * Updated Russian translations from I Nedoboy

KeePassDroid (1.9.17)
 * Updated Russian translations from I Nedoboy
 * New Spanish translations from jipanos
 * New Dutch translations Erik Fdevriendt
 * Fix header verification in .kdbx
 * Rework timeout implementation should fix some bugs with passwords persisting

KeePassDroid (1.9.16)
 * Updated Hungarian translations from intel
 * Updated German translations from rvs2008

KeePassDroid (1.9.15)
 * Fix compatibility with desktop KeePass 2.20
 * Verify header integrity of .kdbx databases

KeePassDroid (1.9.14)
 * Resolve crashes when switch back to the entry view
 * Start making use of action bar on devices with Android >= 3.0
 * Updated Russian translations from I Nedoboy
 * Fix Czech translations

KeePassDroid (1.9.13)
 * Allow keys with 0 encryption rounds
 * Czech translations from H Vanek
 * Updated Russian translations from I Nedoboy
 * Clarify text on notification pop-ups
 * Fix text selection in entries on devices with Android >= 3.0

KeePassDroid (1.9.12.1)
 * Add title bar on Honeycomb+ devices, so ... menu is always available

KeePassDroid (1.9.11)
 * Protect against crashes when clicking on the browse icon
 * Add Hungarian translations from intel

KeePassDroid (1.9.10)
 * Add support for the Holo theme on devices > 3.0 from Space Cowboy
 * Add Ukranian translations from andriykopanytsia
 * Add Portugese translations from Carlos Schlyter
 * Japanese translation corrections from Matsuu Takuto
 * Fix x86 key generation compatibility
 * Add 2 thread support to key generation for dual core devices from 
     Mike Mohr
 * Use memory more efficiently in main group view. Prevent out of memory
   crashes when scrolling.


KeePassDroid (1.9.9)
 * Go back to explicitly storing blank fields in the database
   (works around bug in KeePassx)
 * Add support for native code on MIPS architectures
 * Adding Vibrate permission. On some devices notifications fail
   without the vibrate permission.

KeePassDroid (1.9.8)
 * Fix crashes related to saving missing entries
 * Fix issues with setting wrong expiry date

KeePassDroid (1.9.7)
  * Add Slovak translation from Typhoon
  * Italian translation updates.
  * iOS KeePass compatibility improvements:
	  * Handle blank dates gracefully
	  * Prevent crash on saving when data is missing.
	  * Don't crash when opening menu in the Entry activity if there is no URL
	  * Don't crash when building search index

KeePassDroid (1.9.6)
  * Fix file association errors for paths with '.'s. (Will now match paths
    with up to 10 dots)
  * Update Norwegian Nynorsk translations
  * Add new icons and market graphics (thanks to Hadley)

KeePassDroid (1.9.5)
  * Update Norwegian Nynorsk translations
  * Resize custom icons

KeePassDroid (1.9.4)
  * Add Japanese translations from Masahiro Inamura
  * Fix issue 183 and 199 from Riksa
  * Change search to work in memory

KeePassDroid (1.9.3.1)
  * Update Italian translations

KeePassDroid (1.9.3)
  * New setting to omit backup and recycle bin entries (based on contribution
    from ABGH)
  * Support databases from KeePass 1.20 (closes: #197)
  * Handle spaces correctly when browsing for keyfiles (closes: #163)
  * Don't clear password when browsing for a keyfile (closes: #166)
  * Fix problems with remembering the keyfile location (closes: #167)

KeePassDroid (1.9.2)
  * Fix date display in .kdbx entries
  * Support .kdbx format changes in KeePass 2.15
  * Move dates to the bottom of the entry view

KeePassDroid (1.9.1)
  * Don't default to missing files
  * Search the username field
  * Respect mask password setting in the edit entry activity
  * Pad entries in recent filename list

KeePassDroid (1.9)
  * New entry view design
  * Show custom strings in .kdbx databases
  * Fix expiry date in .kdbx databases

KeePassDroid (1.8.6.4)
  * Update Chinese translations
  
KeePassDroid (1.8.6.3)
  * Fix db saving issue
  
KeePassDroid (1.8.6.2)
  * Add Chinese translations
  
KeePassDroid (1.8.6)
  * New native crypto implementation
  
KeePassDroid (1.8.5.1)
  * Update Polish translation
  
KeePassDroid (1.8.5)
  * Add default database checkbox
  
KeePassDroid (1.8.4)
  * Fix crash on saving new entries
  
KeePassDroid (1.8.3)
  * Guard against crash when loading icons
  * Handle spaces correctly from file browser
  
KeePassDroid (1.8.2)
  * Support Android 2.2 backup manager
  * Add Polish translations
  * Only show notifications if username and password exist
  * Keep icons on entry update

KeePassDroid (1.8.1)
  * Android 1.5 compatibility fixes

KeePassDroid (1.8)
  * Layout updates
  * Custom icon support
  
KeePassDroid (1.7.2)
  * Password generator from Tolga Onbay
  
KeePassDroid (1.7.1)
  * Fix timeout locking
  
KeePassDroid (1.7)
  * Add icon support from Tobias Selig
  
KeePassDroid (1.6.3)
  * Search tweaks from Johan Berts
  
KeePassDroid (1.6.2)
  * Fix layout issues on Android 1.5
  
KeePassDroid (1.6.1)
  * Add file browser for keyfiles
  * Add missing sdcard warning
  * Fix binary 64-bit keyfiles

KeePassDroid (1.6)
  * Add setting to control timeout duration.
  * Add file browser

KeePassDroid (1.5.9)
  * Bump target sdk to 8
  * Allow install to sdcard

KeePassDroid (1.5.8)
  * Update Russian translations
  * Add Nynorsk translations
  * Fix no compression .kdbx files
  
KeePassDroid (1.5.7)
  * KeePass 2.11 compatibility fixes

KeePassDroid (1.5.6)
  * Keyfile Fix

KeePassDroid (1.5.5)
  * Twofish support for .kdb
  * Refresh fixes

KeePassDroid (1.5.4)
  * Key file fixes
  * Implement sorting

KeePassDroid (1.5.3)
  * Remove debug tracing

KeePassDroid (1.5.2)
  * Various crash fixes
  * Fix group and entry deletion

KeePassDroid (1.5.1)
  * Handle .kdbx file extension

KeePassDroid (1.5)
  * Add beta read-only .kdbx support.

KeePassDroid (1.0.6)
  * Update Italian translations
  * Font size setting
  * URL decoding fix
  * TAN handling

KeePassDroid (1.0.5.1)
  * Restore timeout to 5 minutes instead of 20 seconds

KeePassDroid (1.0.5)
  * Fix search after lock bug
  * Add option to disable password masking by default
  * Change service handling

KeePassDroid (1.0.4)
  * Fix CRLF string issues

KeePassDroid (1.0.3)
  * Update Italian translations
  * Fix crash on saving entries
  * Fix way empty strings were being saved (this made it look like there was
    attachment in the Windows KeePass client).

KeePassDroid (1.0.2)
  * Fix file associations

KeePassDroid (1.0.1)
  * Fix crash on resume
  * Fix memory leak in NativeAESCipherSpi
  * Search index performance

KeePassDroid (1.0)
  * Performance!

KeePassDroid (0.9.7)
  * Update French translations
  * Save and load performance improvement
  * Fix locking issues with preference screen

KeePassDroid (0.9.6)
  * Add Russian translations
  * Revamp settings
  * Fix comment field in entries
  * Fix loading after creating new dbs
  * Fix opening from file on initial run

KeePassDroid (0.9.5)
  * Add notification based username and password copy
  * Add German translations
  * Try to create parent directory when creating database

KeePassDroid (0.9.4)
  * Add French translation 
  * Fix crash on timeout.
  
KeePassDroid (0.9.3)
  * Fix up translations
  * Fix up timeouts.
  * Display expiration time.

KeePassDroid (0.9.2)
  * Add Italian translations
  * Multiple screen sizes
  
KeePassDroid (0.9.1)
  * Add donate link
  * Sort case insensitive
  * Add show password checkbox

KeePassDroid (0.9)
  * Allow the creation of new databases on the device
  * Sort entries and groups when adding or renaming.

KeePassDroid (0.6)
  * Add database settings
  * Add password changing

KeePassDroid (0.5)
  * Correct group output logic
  * Fix search
  * Implement group and entry delete.

KeePassDroid (0.4.1)
  * Fix timeout locking crashes
  * Fix lock from search screen.
  * Increase clipboard timeout

KeePassDroid (0.4)
  * Support adding groups
  
KeePassDroid (0.3.4)
  * Add context menus
  * Deal with crash when resuming activity after the process has been killed
  * Increase clipboard clear time as a stopgap until I come add a configurable setting.
  * Pass upwards potentially more helpful error messages

KeePassDroid (0.3.3)
  * Add new icon and UI enhancements from Francis Jacquerye
  * Fix crash on goto URL with no ://

KeePassDroid (0.3.2)
  * Fix the way passwords are stored

KeePassDroid (0.3.1)
  * Fix for non-ascii characters in password
  * Add hints to fields

KeePassDroid (0.3)
  * Switch to native encryption for key preparation.  Seems to take better than half as long as bouncycastle in the emulator,
    10 sec vs 25 sec.
  * Implement search feature
  * Require Android 1.5

KeePassDroid (0.2.1)

  * Support adding password entries
  * Prevent crash on orientation change while loading or saving database.
  * Fix most entries in the entry editor to be single line

KeePassDroid (0.2.0)

  * Support editing password entries
  * Wrap long lines properly in entries

KeePassDroid (0.1.8)

  * Move database decryption into background thread
  * Add about dialog

KeePassDroid (0.1.7)

  * Clear usernames and passwords from the clipboard after 30 seconds.

KeePassDroid (0.1.6)

  * Implement 5 minute timeout when the application is inactive.
  * Scroll comment field when the text overflows.

KeePassDroid (0.1.5)

  * Improve file selection
  * UI enhancements

KeePassDroid (0.1.4)

  * Add key file support

KeePassDroid (0.1.3)

  * Hide Meta-Info entries
  * Change "Copy URL" to "Go to URL"
  * Support "Go to Homepage"
  * Support Lock menu option
  * Fix blank password crash

KeePassDroid (0.1.2)

  * Fix crash when accessing the first root level group.

KeePassDroid (0.1.1)

  * Minor tweaks to layout.

KeePassDroid (0.0.1)

  * Initial Release<|MERGE_RESOLUTION|>--- conflicted
+++ resolved
@@ -1,4 +1,3 @@
-<<<<<<< HEAD
 KeePassDX(4.2.0)
  * Passkeys management #1421 #2097 (Thx @cali-95)
  * Confirm usage of passkey #2165
@@ -8,12 +7,11 @@
  * Search settings #2112 #2181 #2187
  * Autofill refactoring #765
  * Small fixes #2157 #2164 #2171
-=======
+
 KeePassDX(4.1.9)
  * Fix landscape UI #2198 #2200 (@chenxiaolong)
  * Fix start loop and flash screen #2201
  * Small fixes
->>>>>>> 1caf1325
 
 KeePassDX(4.1.8)
  * Updated to API 35 minimum SDK 19 #2073 #2138 #2067 #2133 #1687 (Thx @Dev-ClayP)
