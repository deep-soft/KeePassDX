--- conflicted
+++ resolved
@@ -21,11 +21,7 @@
 Laurent, Norman Obry, Nam, Bruno Parmentier, Credomo - French
 Maciej Bieniek, cod3r - Polish
 Максим Сёмочкин, i.nedoboy, filimonic, bboa - Russian
-<<<<<<< HEAD
-MaWi, rvs2008, meviox, MaDill, EdlerProgrammierer - German
-=======
-MaWi, rvs2008, meviox, MaDill,Jan Thomas - German
->>>>>>> a9327140
+MaWi, rvs2008, meviox, MaDill, EdlerProgrammierer, Jan Thomas - German
 yslandro - Norwegian Nynorsk
 王科峰 - Chinese
 Typhoon - Slovak
