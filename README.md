# Android KeePassDX

<img alt="KeePassDX Icon" src="https://raw.githubusercontent.com/Kunzisoft/KeePassDX/master/art/icon.png"> **Lightweight password safe and manager for Android**, KeePassDX allows editing encrypted data in a single file in KeePass format and fill in the forms in a secure way.

<img alt="KeePassDX Screenshot" src="https://raw.githubusercontent.com/Kunzisoft/KeePassDX/master/art/screen.jpg" width="220">

### Features

 - Create database files / entries and groups.
 - Support for **.kdb** and **.kdbx** files (version 1 to 4) with AES - Twofish - ChaCha20 - Argon2 algorithm.
 - **Compatible** with the majority of alternative programs (KeePass, KeePassXC, KeeWeb, …).
 - Allows opening and **copying URI / URL fields quickly**.
 - **Biometric recognition** for fast unlocking *(fingerprint / face unlock / …)*.
 - **One-Time Password** management *(HOTP / TOTP)* for Two-factor authentication (2FA).
 - Material design with **themes**.
 - **Auto-Fill** and Integration.
 - Field filling **keyboard**.
 - Dynamic **templates** 
 - **History** of each entry.
 - Precise management of **settings**.
 - Code written in **native languages** *(Kotlin / Java / JNI / C)*.

KeePassDX is **open source** and **ad-free**.

## What is KeePassDX?

An alternative to remembering an endless list of passwords manually. This is made more difficult by **using different passwords for each account**. If you use one password everywhere and security fails only one of those places, it grants access to your e-mail account, website, etc, and you may not know about it or notice, before bad things happen.

KeePassDX is a **password manager for Android**, which helps you **manage your passwords in a secure way**. You can put all your passwords in one database, locked with a **master key** and/or a **keyfile**. You **only have to remember one single master password and/or select the keyfile** to unlock the whole database. The databases are encrypted using the best and **most secure encryption algorithms** currently known.

## Small print?

KeePassDX is under **open source GPL3 license**, meaning you can use, study, change and share it at will. Copyleft ensures it stays that way.
From the full source, anyone can build, fork, and check whether for example the encryption algorithms are implemented correctly.
There is **no advertising**.

Do not worry, **the main features remain completely free**.

Optional visual styles are accessible after a contribution (and a congratulatory message (Ո‿Ո) ) or the purchase of an extended version to encourage contribution to the work of open source projects!
*If you contribute to the project and do not have access to the styles, do not hesitate to contact the author at [contact@kunzisoft.com](contact@kunzisoft.com).*

## Contributions

* Add features by making a **[pull request](https://help.github.com/articles/about-pull-requests/)**.
* Help to **[translate](https://hosted.weblate.org/projects/keepass-dx/strings/)** KeePassDX to your language (on [Weblate](https://hosted.weblate.org/projects/keepass-dx/) or by sending a [pull request](https://help.github.com/articles/about-pull-requests/)).
* **[Donate](https://www.keepassdx.com/#donation)**  人◕ ‿‿ ◕人Y for a better service and a quick development of your features.
* Buy the **[Pro version](https://play.google.com/store/apps/details?id=com.kunzisoft.keepass.pro)** of KeePassDX.

## Download

*[F-Droid](https://f-droid.org/packages/com.kunzisoft.keepass.libre/) is the recommended way of installing, a libre software project that verifies all the libraries and app code is libre software.*

| Source | Status | [Version](https://github.com/Kunzisoft/KeePassDX/wiki/FAQ#why-a-libre-and-free-version) |
|--------|--------|---------|
| [Google Play](https://play.google.com/store/apps/details?id=com.kunzisoft.keepass.free) | ![Google Play Release](https://img.shields.io/endpoint?color=blue&logo=google-play&logoColor=green&url=https%3A%2F%2Fplay.cuzi.workers.dev%2Fplay%3Fi%3Dcom.kunzisoft.keepass.free%26gl%3DUS%26hl%3Den%26l%3DGoogle%2520Play%26m%3D%24version) | Free + [Pro](https://play.google.com/store/apps/details?id=com.kunzisoft.keepass.pro) |
| [F-Droid](https://f-droid.org/en/packages/com.kunzisoft.keepass.libre/) | ![F-Droid Version](https://img.shields.io/f-droid/v/com.kunzisoft.keepass.libre?logo=F-Droid&label=F-Droid) | Libre |
| [IzzyOnDroid](https://apt.izzysoft.de/fdroid/index/apk/com.kunzisoft.keepass.free) | ![IzzyOnDroid Version](https://img.shields.io/endpoint?&logo=data:image/png;base64,iVBORw0KGgoAAAANSUhEUgAAADAAAAAwCAMAAABg3Am1AAADAFBMVEUA0////wAA0v8A0v8A0////wD//wAFz/QA0/8A0/8A0/8A0/8A0v///wAA0/8A0/8A0/8A0/8A0//8/gEA0/8A0/8B0/4A0/8A0/8A0/+j5QGAwwIA0//C9yEA0/8A0/8A0/8A0/8A0/8A0/+n4SAA0/8A0/8A0/+o6gCw3lKt7QCv5SC+422b3wC19AC36zAA0/+d1yMA0/8A0/+W2gEA0/+w8ACz8gCKzgG7+QC+9CFLfwkA0/8A0////wAA0/8A0/8A0/8A0/+f2xym3iuHxCGq5BoA1P+m2joI0vONyiCz3mLO7oYA0/8M1Piq3Ei78CbB8EPe8LLj9Ly751G77zWQ1AC96UYC0fi37CL//wAA0/8A0////wD//wCp3jcA0/+j3SGj2i/I72Sx4zHE8FLB8zak1kYeycDI6nRl3qEA0/7V7psA0v6WzTa95mGi2RvB5XkPy9zH5YJ3uwGV1yxVihRLiwdxtQ1ZkAf//wD//wD//wD//wD//wCn5gf//wD//wD//wD//wD//wAA0/+h4A3R6p8A0/+X1w565OD6/ARg237n9csz2vPz+gNt37V/vifO8HW68B/L6ZOCwxXY8KRQsWRzhExAtG/E612a1Rd/pTBpmR9qjysduKVhmxF9mTY51aUozK+CsDSA52T//wD//wAA0////wD//wBJ1JRRxFWjzlxDyXRc0pGT1wCG0CWB3VGUzSTh8h6c0TSr5CCJ5FFxvl6s4H3m8xML0/DA5CvK51EX1N+Y2gSt4Dag3ChE3fax2ki68yO57NF10FRZnUPl88eJxhuCxgCz5EOLwEGf1DFutmahzGW98x0W1PGk3R154MHE6bOn69qv3gy92oG90o+Hn07B7rhCmiyMwECv1nO+0pQfwrCo57xF2daXsVhKrEdenQAduaee1Bsjr42z5D9RoCXy+QNovXpy2Z5MtWDO/TiSukaF3UtE1K6j3B4YwLc5wXlzpyIK0u5zy3uJqg4pu5RTpkZmpVKyAP8A0wBHcExHcEyBUSeEAAABAHRSTlP///9F9wjAAxD7FCEGzBjd08QyEL39abMd6///8P/ZWAnipIv/cC6B//7////////L/1Dz/0D///////86/vYnquY3/v///5T//v///17///////////////84S3QNB/8L/////////////7r/////NP////9l/////wPD4yis/x7Ym2lWSP+em////0n////////v///////////////////7//7pdGN3Urr6/+v/6aT////+//H/o2P/1v+7r7jp4PM/3p4g////g///K///481LxO///v////9w////8v/////9/p3J///a+P9v/5KR/+n///+p/xf//8P//wAAe7FyaAAABCZJREFUSMdj+E8iYKBUgwIHnwQ3N7cEHxcH+///VayoAE0Dh41qR7aBnCIQ8MsJKHH9/99czYYMWlA0cIkJGjMgAKfq//9RNYzIgLcBWYOTiCgDMhDn+B9bh6LebiWyH6L5UZQzONoAHWSHoqEpDkkDsyKqelv1//9rG1HUN9YihZK9AKp6BkG+/6xNqA5ajhSsCkrIipmYGGRa//9vQXVQXSySBnkWJOUMfn5Myuz/G3hR1NdEIUUchwiy+bkTsg4dbW/fu6W/e1c3XMMy5JiOZkFxUFZo74mgKTqaKXu0+2HqVwkja3BH9kFu361JwcHTfPJD4mdfe8ULAdVRyGlJAcVFfg+CQOozZ4XrJ85+JgwBsVXIGriQw5Tp4ZScezd8JiWnBupru30qwJZa+ZAjmWlC8fUZM4qB6kPnLNSPLMWqQQ5ZQ5aOzs1HmamBaQHzFs6y+qAmJCTE8f9/QgKSBg4DJPWc6zVDQkIC09JkZSPD38kukpExFpT4z67uYI/QwCOOCCK/izvu5CWl6AcEWMnKWml7LWbKZfH9/99UkknQHhGsynDz+65eWXv3/JmJrq5eXienVlRUfH/z8VvCf45soKQIH1yDEQsszrp6gwq9C73T87xcXadKl5TkFev4A/2tygmSBqYXqAYJmK+ZuoJydDR1vP09DA0NOy2kpdML81+U/heCpH1JU3jig7lJ5nKOT4i/t6ZHkqGzs4lJmIVHfrj+JR4HqLQSD0yDkCNEpGNn5ix9D03/eJdElTZdKV2TpNOhkwt8YUlNUgimgV0dLMBvf1gz1MolPd5FRcVNSkpDQ8owJeBCDyIhrIDnOD5QcuIU+3/2QKSs9laQ+noNLS0zLWdtqyP7mBAFAw88TwsJgMuJYweBGjYngtWbmeuZOW+bvNQToUFOAlFqOBk4Ov3/L7Z60/aN0p1tUhpa5nqWlub7C3p2I9QzyAghlUvczOz/1fhzPT3XSIfpSmmYAdVbmm1gV0dSz8DSilpUQsqCddIWIA3meuZaJqdMJZEzl6gRqgZIWZAxUdoizERXN8yi5MltcZTChzMaRQM3JNUWHS8rL/+yaPGvMmvr5ywoGoxtkDWwQ+Pb89ycBeWfGSJeL/la+RS1eOPnRtbQKgMRjZg+t8x6PkP273nWQAoFOPAgaeAThKXAmXMrK39Kmr5fsuBlBqoXfJGLe3VbmHjG9Mczi9T//3h7vygXtcDlQtJg44iQiIjIBRbGPO7gghPJy0ZIxT2HOLIUgwxQzsgYrUR350HSIMaJLidhgKY+mw+pflBDrX8E7OGBjPCAPc76gQFSTqAIiYrb/8dRP4CyosJ/rmwU5XIxHMilt4QBJwsSkBMClxOQULBlkRRwEONmR2kJcDGjADX2/+xO8r5iqjExqmLyrWpcPFRta1BfAwCtyN3XpuJ4RgAAAABJRU5ErkJggg==&url=https://apt.izzysoft.de/fdroid/api/v1/shield/com.kunzisoft.keepass.free&label=IzzyOnDroid) | Free |
| [GitHub](https://github.com/Kunzisoft/KeePassDX/releases) / [Obtainium](https://github.com/ImranR98/Obtainium) | ![GitHub Release](https://img.shields.io/github/v/release/Kunzisoft/KeePassDX?include_prereleases&logo=GitHub&label=GitHub) | Free & Libre |

## Verify the authenticity of the downloaded app from GitHub
- Download the latest app from [GitHub releases](https://github.com/Kunzisoft/KeePassDX/releases/latest). <br>
- Open the directory where you saved the downloaded file in the Terminal.
- Make sure that you have `keytool` installed by running:
```
keytool -version
```
<<<<<<< HEAD
- Depending on the flavor you downloaded, run:

  - For the `libre` flavor:
  ```shell
  (keytool -printcert -jarfile KeePassDX-*-libre.apk | grep -q '7D:55:B8:AF:21:03:81:AA:BF:96:0F:07:E1:7C:F7:85:7B:6D:2A:64:2C:A2:DA:6B:F0:BD:F1:B2:00:36:2F:04' && echo && echo && echo "The app is safe to be installed.") || (echo && echo && echo "The app is not safe to be installed.")
  ```

  - For the `free` flavor:
  ```shell
  (keytool -printcert -jarfile KeePassDX-*-free.apk | grep -q '7D:55:B8:AF:21:03:81:AA:BF:96:0F:07:E1:7C:F7:85:7B:6D:2A:64:2C:A2:DA:6B:F0:BD:F1:B2:00:36:2F:04' && echo && echo && echo "The app is safe to be installed.") || (echo && echo && echo "The app is not safe to be installed.")
  ```
You should get an output that tells you if the app is safe to be installed or not.
=======

>>>>>>> afc034b4
## Frequently Asked Questions

Other questions? You can read the [FAQ](https://github.com/Kunzisoft/KeePassDX/wiki/FAQ) 
	
## Other devices

- [KeePass](https://keepass.info/) (https://keepass.info/) is the original and official project for the desktop, with technical documentation for standardized database files. It is updated regularly with active maintenance (written in C#).

- [KeePassXC](https://keepassxc.org/) (https://keepassxc.org/) is an alternative integration of KeePass written in C++.

- [KeeWeb](https://keeweb.info/) (https://keeweb.info/) is a web version that is also compatible with KeePass files.

## License

  Copyright © 2024 Jeremy Jamet / [Kunzisoft](https://www.kunzisoft.com).

  This file is part of KeePassDX.

  [KeePassDX](https://www.keepassdx.com) is free software: you can redistribute it and/or modify
  it under the terms of the GNU General Public License as published by
  the Free Software Foundation, either version 3 of the License, or
  (at your option) any later version.

  KeePassDX is distributed in the hope that it will be useful,
  but WITHOUT ANY WARRANTY; without even the implied warranty of
  MERCHANTABILITY or FITNESS FOR A PARTICULAR PURPOSE.  See the
  GNU General Public License for more details.

  You should have received a copy of the GNU General Public License
  along with KeePassDX.  If not, see <http://www.gnu.org/licenses/>.
  
  *This project is a fork of [KeePassDroid](https://github.com/bpellin/keepassdroid) by bpellin.*<|MERGE_RESOLUTION|>--- conflicted
+++ resolved
@@ -64,7 +64,6 @@
 ```
 keytool -version
 ```
-<<<<<<< HEAD
 - Depending on the flavor you downloaded, run:
 
   - For the `libre` flavor:
@@ -77,9 +76,7 @@
   (keytool -printcert -jarfile KeePassDX-*-free.apk | grep -q '7D:55:B8:AF:21:03:81:AA:BF:96:0F:07:E1:7C:F7:85:7B:6D:2A:64:2C:A2:DA:6B:F0:BD:F1:B2:00:36:2F:04' && echo && echo && echo "The app is safe to be installed.") || (echo && echo && echo "The app is not safe to be installed.")
   ```
 You should get an output that tells you if the app is safe to be installed or not.
-=======
 
->>>>>>> afc034b4
 ## Frequently Asked Questions
 
 Other questions? You can read the [FAQ](https://github.com/Kunzisoft/KeePassDX/wiki/FAQ) 
