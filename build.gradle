// Top-level build file where you can add configuration options common to all sub-projects/modules.
buildscript {
    ext.kotlin_version = '2.0.0'
    ext.android_core_version = '1.10.1'
    ext.android_appcompat_version = '1.6.1'
    ext.android_material_version = '1.9.0'
    ext.android_test_version = '1.5.2'
    repositories {
        mavenCentral()
        google()
    }
    dependencies {
<<<<<<< HEAD
        classpath 'com.android.tools.build:gradle:8.4.1'
=======
        classpath 'com.android.tools.build:gradle:8.11.0'
>>>>>>> e809109b
        classpath "org.jetbrains.kotlin:kotlin-gradle-plugin:$kotlin_version"
    }
}

allprojects {
    repositories {
        mavenCentral()
        google()
        maven { url "https://jitpack.io" }
    }
}

tasks.register('clean', Delete) {
    delete rootProject.layout.buildDirectory
}<|MERGE_RESOLUTION|>--- conflicted
+++ resolved
@@ -10,11 +10,7 @@
         google()
     }
     dependencies {
-<<<<<<< HEAD
-        classpath 'com.android.tools.build:gradle:8.4.1'
-=======
         classpath 'com.android.tools.build:gradle:8.11.0'
->>>>>>> e809109b
         classpath "org.jetbrains.kotlin:kotlin-gradle-plugin:$kotlin_version"
     }
 }
