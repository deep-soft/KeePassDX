<?xml version="1.0" encoding="utf-8"?>
<manifest xmlns:android="http://schemas.android.com/apk/res/android"
    xmlns:tools="http://schemas.android.com/tools"
    android:installLocation="auto">
    <supports-screens
      android:smallScreens="true"
      android:normalScreens="true"
      android:largeScreens="true"
      android:anyDensity="true" />
    <uses-permission
        android:name="android.permission.FOREGROUND_SERVICE" />
    <uses-permission
        android:name="android.permission.FOREGROUND_SERVICE_DATA_SYNC" />
    <uses-permission
        android:name="android.permission.FOREGROUND_SERVICE_SPECIAL_USE"/>
    <uses-permission
        android:name="android.permission.POST_NOTIFICATIONS" />
    <uses-permission
        android:name="android.permission.SCHEDULE_EXACT_ALARM" />
    <uses-permission
        android:name="android.permission.USE_BIOMETRIC" />
    <uses-permission
        android:name="android.permission.VIBRATE"/>
    <!-- Open apps from links -->
    <uses-permission
        android:name="android.permission.QUERY_ALL_PACKAGES"
        tools:ignore="QueryAllPackagesPermission" />
    <queries>
        <intent>
            <action android:name="android.intent.action.CREATE_DOCUMENT" />
            <data android:mimeType="application/octet-stream" />
        </intent>
    </queries>

    <application
        android:label="@string/app_name"
        android:icon="@mipmap/ic_launcher"
        android:roundIcon="@mipmap/ic_launcher_round"
        android:name="com.kunzisoft.keepass.app.App"
        android:allowBackup="true"
        android:fullBackupContent="@xml/old_backup_rules"
        android:dataExtractionRules="@xml/backup_rules"
        android:backupAgent="com.kunzisoft.keepass.backup.SettingsBackupAgent"
        android:largeHeap="true"
        android:resizeableActivity="true"
        android:supportsRtl="true"
        android:theme="@style/KeepassDXStyle.Night"
<<<<<<< HEAD
        tools:targetApi="tiramisu"
        android:enableOnBackInvokedCallback="true">

=======
        tools:targetApi="s"
        tools:ignore="CredentialDependency">
>>>>>>> d36f675d
        <meta-data
            android:name="com.google.android.backup.api_key"
            android:value="${googleAndroidBackupAPIKey}" />
        <activity
            android:name="com.kunzisoft.keepass.activities.FileDatabaseSelectActivity"
            android:launchMode="singleTop"
            android:exported="true"
            android:configChanges="keyboardHidden"
            android:windowSoftInputMode="stateHidden|stateAlwaysHidden" >
            <intent-filter>
                <action android:name="android.intent.action.MAIN" />
                <category android:name="android.intent.category.LAUNCHER" />
            </intent-filter>
        </activity>
        <activity
            android:name="com.kunzisoft.keepass.activities.MainCredentialActivity"
            android:exported="true"
            android:configChanges="keyboardHidden"
            android:windowSoftInputMode="adjustResize|stateUnchanged">
            <intent-filter>
                <action android:name="android.intent.action.VIEW" />
                <category android:name="android.intent.category.DEFAULT" />
                <category android:name="android.intent.category.BROWSABLE" />
                <data android:scheme="file" />
                <data android:scheme="content" />
                <data android:mimeType="*/*" />
                <data android:host="*" />
                <data android:pathPattern=".*\\.kdb" />
                <data android:pathPattern=".*\\..*\\.kdb" />
                <data android:pathPattern=".*\\..*\\..*\\.kdb" />
                <data android:pathPattern=".*\\..*\\..*\\..*\\.kdb" />
                <data android:pathPattern=".*\\..*\\..*\\..*\\..*\\.kdb" />
                <data android:pathPattern=".*\\..*\\..*\\..*\\..*\\..*\\.kdb" />
                <data android:pathPattern=".*\\..*\\..*\\..*\\..*\\..*\\..*\\.kdb" />
                <data android:pathPattern=".*\\..*\\..*\\..*\\..*\\..*\\..*\\..*\\.kdb" />
                <data android:pathPattern=".*\\..*\\..*\\..*\\..*\\..*\\..*\\..*\\..*\\.kdb" />
                <data android:pathPattern=".*\\..*\\..*\\..*\\..*\\..*\\..*\\..*\\..*\\..*\\.kdb" />
                <data android:pathPattern=".*\\.kdbx" />
                <data android:pathPattern=".*\\..*\\.kdbx" />
                <data android:pathPattern=".*\\..*\\..*\\.kdbx" />
                <data android:pathPattern=".*\\..*\\..*\\..*\\.kdbx" />
                <data android:pathPattern=".*\\..*\\..*\\..*\\..*\\.kdbx" />
                <data android:pathPattern=".*\\..*\\..*\\..*\\..*\\..*\\.kdbx" />
                <data android:pathPattern=".*\\..*\\..*\\..*\\..*\\..*\\..*\\.kdbx" />
                <data android:pathPattern=".*\\..*\\..*\\..*\\..*\\..*\\..*\\..*\\.kdbx" />
                <data android:pathPattern=".*\\..*\\..*\\..*\\..*\\..*\\..*\\..*\\..*\\.kdbx" />
                <data android:pathPattern=".*\\..*\\..*\\..*\\..*\\..*\\..*\\..*\\..*\\..*\\.kdbx" />
            </intent-filter>
            <intent-filter>
                <action android:name="android.intent.action.VIEW"/>
                <category android:name="android.intent.category.DEFAULT"/>
                <category android:name="android.intent.category.BROWSABLE"/>
                <data android:scheme="file" />
                <data android:scheme="content" />
                <data android:mimeType="application/octet-stream" />
                <data android:mimeType="application/x-kdb" />
                <data android:mimeType="application/x-kdbx" />
                <data android:mimeType="application/x-keepass" />
                <data android:host="*" />
                <data android:pathPattern=".*" />
                <data android:pathPattern=".*\\.*" />
                <data android:pathPattern=".*\\..*\\.*" />
                <data android:pathPattern=".*\\..*\\..*\\.*" />
                <data android:pathPattern=".*\\..*\\..*\\..*\\.*" />
                <data android:pathPattern=".*\\..*\\..*\\..*\\..*\\.*" />
                <data android:pathPattern=".*\\..*\\..*\\..*\\..*\\..*\\.*" />
                <data android:pathPattern=".*\\..*\\..*\\..*\\..*\\..*\\..*\\.*" />
                <data android:pathPattern=".*\\..*\\..*\\..*\\..*\\..*\\..*\\..*\\.*" />
                <data android:pathPattern=".*\\..*\\..*\\..*\\..*\\..*\\..*\\..*\\..*\\.*" />
                <data android:pathPattern=".*\\..*\\..*\\..*\\..*\\..*\\..*\\..*\\..*\\..*\\.*" />
            </intent-filter>
        </activity>
        <!-- Main Activity -->
        <activity
            android:name="com.kunzisoft.keepass.activities.GroupActivity"
            android:exported="false"
            android:configChanges="keyboardHidden"
            android:windowSoftInputMode="adjustResize">
            <meta-data
                android:name="android.app.default_searchable"
                android:value="com.kunzisoft.keepass.search.SearchResults"
                android:exported="false"/>
            <intent-filter>
                <action android:name="android.intent.action.SEARCH" />
                <category android:name="android.intent.category.DEFAULT" />
            </intent-filter>
            <meta-data
                android:name="android.app.searchable"
                android:resource="@xml/searchable" />
        </activity>
        <activity
            android:name="com.kunzisoft.keepass.activities.EntryActivity"
            android:configChanges="keyboardHidden" />
        <activity
            android:name="com.kunzisoft.keepass.activities.IconPickerActivity"
            android:configChanges="keyboardHidden" />
        <activity
            android:name="com.kunzisoft.keepass.activities.KeyGeneratorActivity"
            android:configChanges="keyboardHidden" />
        <activity
            android:name="com.kunzisoft.keepass.activities.ImageViewerActivity"
            android:configChanges="keyboardHidden" />
        <activity
            android:name="com.kunzisoft.keepass.activities.EntryEditActivity"
            android:windowSoftInputMode="adjustResize" />
        <!-- About and Settings -->
        <activity
            android:name="com.kunzisoft.keepass.activities.AboutActivity"
            android:launchMode="singleTask"
            android:label="@string/about" />
        <activity
            android:name="com.kunzisoft.keepass.settings.SettingsActivity" />
        <activity
            android:name="com.kunzisoft.keepass.credentialprovider.activity.AutofillLauncherActivity"
            android:theme="@style/Theme.Transparent"
            android:configChanges="keyboardHidden"
            android:excludeFromRecents="true"/>
        <activity
            android:name="com.kunzisoft.keepass.settings.DeviceUnlockSettingsActivity" />
        <activity
            android:name="com.kunzisoft.keepass.settings.AutofillSettingsActivity" />
        <activity
            android:name="com.kunzisoft.keepass.settings.AppearanceSettingsActivity" />
        <activity
            android:name="com.kunzisoft.keepass.hardware.HardwareKeyActivity"
            android:theme="@style/Theme.Transparent" />
        <activity
            android:name="com.kunzisoft.keepass.credentialprovider.activity.EntrySelectionLauncherActivity"
            android:theme="@style/Theme.Transparent"
            android:launchMode="singleInstance"
            android:exported="true">
            <intent-filter>
                <action android:name="android.intent.action.SEND" />
                <category android:name="android.intent.category.DEFAULT" />
                <data android:mimeType="text/plain" />
            </intent-filter>
            <intent-filter>
                <action android:name="android.intent.action.VIEW" />
                <category android:name="android.intent.category.DEFAULT" />
                <category android:name="android.intent.category.BROWSABLE" />
                <data android:scheme="otpauth"/>
                <data android:host="totp"/>
                <data android:host="hotp"/>
            </intent-filter>
        </activity>
        <activity
            android:name="com.kunzisoft.keepass.settings.MagikeyboardSettingsActivity"
            android:label="@string/keyboard_setting_label"
            android:exported="true">
            <intent-filter>
                <action android:name="android.intent.action.MAIN" />
            </intent-filter>
        </activity>
        <activity
            android:name="com.kunzisoft.keepass.credentialprovider.activity.PasskeyLauncherActivity"
            android:theme="@style/Theme.Transparent"
            android:configChanges="keyboardHidden"
            android:excludeFromRecents="true"
            android:exported="false"
            tools:targetApi="upside_down_cake" />
        <service
            android:name="com.kunzisoft.keepass.services.DatabaseTaskNotificationService"
            android:foregroundServiceType="dataSync"
            android:enabled="true"
            android:exported="false" />
        <service
            android:name="com.kunzisoft.keepass.services.AttachmentFileNotificationService"
            android:foregroundServiceType="dataSync"
            android:enabled="true"
            android:exported="false" />
        <service
            android:name="com.kunzisoft.keepass.services.ClipboardEntryNotificationService"
            android:foregroundServiceType="specialUse"
            android:enabled="true"
            android:exported="false" />
        <service
            android:name="com.kunzisoft.keepass.services.KeyboardEntryNotificationService"
            android:foregroundServiceType="specialUse"
            android:enabled="true"
            android:exported="false" />
        <service
            android:name="com.kunzisoft.keepass.services.DeviceUnlockNotificationService"
            android:foregroundServiceType="specialUse"
            android:enabled="true"
            android:exported="false" />
        <!-- Receiver for Autofill -->
        <service
            android:name="com.kunzisoft.keepass.credentialprovider.autofill.KeeAutofillService"
            android:label="@string/autofill_service_name"
            android:exported="true"
            android:permission="android.permission.BIND_AUTOFILL_SERVICE">
            <meta-data
                android:name="android.autofill"
                android:resource="@xml/dataset_service" />
            <intent-filter>
                <action android:name="android.service.autofill.AutofillService" />
            </intent-filter>
        </service>
        <service
            android:name="com.kunzisoft.keepass.credentialprovider.magikeyboard.MagikeyboardService"
            android:label="@string/keyboard_label"
            android:exported="true"
            android:permission="android.permission.BIND_INPUT_METHOD" >
            <meta-data android:name="android.view.im"
                android:resource="@xml/keyboard_method"/>
            <intent-filter>
                <action android:name="android.view.InputMethod" />
            </intent-filter>
        </service>
        <service
            android:name="com.kunzisoft.keepass.credentialprovider.passkey.PasskeyProviderService"
            android:enabled="true"
            android:exported="true"
            android:label="@string/passkey_service_name"
            android:icon="@mipmap/ic_launcher"
            android:permission="android.permission.BIND_CREDENTIAL_PROVIDER_SERVICE"
            tools:targetApi="upside_down_cake">
            <intent-filter>
                <action android:name="android.service.credentials.CredentialProviderService" />
            </intent-filter>
            <meta-data
                android:name="android.credentials.provider"
                android:resource="@xml/provider" />
        </service>

        <receiver
            android:name="com.kunzisoft.keepass.receivers.DexModeReceiver"
            android:exported="true">
            <intent-filter>
                <action android:name="android.app.action.ENTER_KNOX_DESKTOP_MODE" />
                <action android:name="android.app.action.EXIT_KNOX_DESKTOP_MODE" />
            </intent-filter>
        </receiver>

        <meta-data android:name="com.sec.android.support.multiwindow" android:value="true" />
    </application>
</manifest> <|MERGE_RESOLUTION|>--- conflicted
+++ resolved
@@ -45,14 +45,8 @@
         android:resizeableActivity="true"
         android:supportsRtl="true"
         android:theme="@style/KeepassDXStyle.Night"
-<<<<<<< HEAD
-        tools:targetApi="tiramisu"
-        android:enableOnBackInvokedCallback="true">
-
-=======
         tools:targetApi="s"
         tools:ignore="CredentialDependency">
->>>>>>> d36f675d
         <meta-data
             android:name="com.google.android.backup.api_key"
             android:value="${googleAndroidBackupAPIKey}" />
@@ -203,7 +197,7 @@
             android:label="@string/keyboard_setting_label"
             android:exported="true">
             <intent-filter>
-                <action android:name="android.intent.action.MAIN" />
+                <action android:name="android.intent.action.MAIN"/>
             </intent-filter>
         </activity>
         <activity
