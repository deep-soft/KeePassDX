/*
 * Copyright 2019 Jeremy Jamet / Kunzisoft.
 *
 * This file is part of KeePassDX.
 *
 *  KeePassDX is free software: you can redistribute it and/or modify
 *  it under the terms of the GNU General Public License as published by
 *  the Free Software Foundation, either version 3 of the License, or
 *  (at your option) any later version.
 *
 *  KeePassDX is distributed in the hope that it will be useful,
 *  but WITHOUT ANY WARRANTY; without even the implied warranty of
 *  MERCHANTABILITY or FITNESS FOR A PARTICULAR PURPOSE.  See the
 *  GNU General Public License for more details.
 *
 *  You should have received a copy of the GNU General Public License
 *  along with KeePassDX.  If not, see <http://www.gnu.org/licenses/>.
 *
 */
package com.kunzisoft.keepass.adapters

import android.content.Context
import android.content.res.ColorStateList
import android.graphics.Color
import android.graphics.drawable.Drawable
import android.graphics.drawable.GradientDrawable
import android.graphics.drawable.LayerDrawable
import android.os.Build
import android.text.TextUtils
import android.util.Log
import android.util.TypedValue
import android.view.ContextThemeWrapper
import android.view.LayoutInflater
import android.view.View
import android.view.ViewGroup
import android.widget.ImageView
import android.widget.TextView
import android.widget.Toast
import androidx.annotation.ColorInt
<<<<<<< HEAD
import androidx.core.view.ViewCompat
=======
import androidx.annotation.RequiresApi
import androidx.appcompat.widget.AppCompatTextView
import androidx.constraintlayout.helper.widget.Flow
import androidx.constraintlayout.widget.ConstraintLayout
import androidx.core.content.ContextCompat
import androidx.core.graphics.drawable.DrawableCompat
import androidx.core.view.ViewCompat.generateViewId
import androidx.core.view.children
import androidx.core.view.isGone
import androidx.core.view.setPadding
>>>>>>> 5ee264bf
import androidx.recyclerview.widget.RecyclerView
import androidx.recyclerview.widget.SortedList
import androidx.recyclerview.widget.SortedListAdapterCallback
import com.google.android.material.progressindicator.CircularProgressIndicator
import com.kunzisoft.keepass.R
import com.kunzisoft.keepass.database.ContextualDatabase
import com.kunzisoft.keepass.database.element.Entry
import com.kunzisoft.keepass.database.element.Group
import com.kunzisoft.keepass.database.element.SortNodeEnum
import com.kunzisoft.keepass.database.element.node.Node
import com.kunzisoft.keepass.database.element.node.NodeVersionedInterface
import com.kunzisoft.keepass.database.element.node.Type
import com.kunzisoft.keepass.database.element.template.TemplateField
import com.kunzisoft.keepass.database.helper.getLocalizedName
import com.kunzisoft.keepass.otp.OtpElement
import com.kunzisoft.keepass.otp.OtpType
import com.kunzisoft.keepass.settings.PreferencesUtil
import com.kunzisoft.keepass.timeout.ClipboardHelper
import com.kunzisoft.keepass.view.TagsListView
import com.kunzisoft.keepass.view.setTextSize
import com.kunzisoft.keepass.view.strikeOut
import org.w3c.dom.Text
import java.util.LinkedList

/**
 * Create node list adapter with contextMenu or not
 * @param context Context to use
 */
class NodesAdapter (
    private val context: Context,
    private val database: ContextualDatabase
) : RecyclerView.Adapter<NodesAdapter.NodeViewHolder>() {

    private var mNodeComparator: Comparator<NodeVersionedInterface<Group>>? = null
    private val mNodeSortedListCallback: NodeSortedListCallback
    private val mNodeSortedList: SortedList<Node>
    private val mInflater: LayoutInflater = LayoutInflater.from(context)

    private var mCalculateViewTypeTextSize = Array(2) { true } // number of view type
    private var mTextSizeUnit: Int = TypedValue.COMPLEX_UNIT_PX
    private var mPrefSizeMultiplier: Float = 0F
    private var mTextDefaultDimension: Float = 0F
    private var mSubTextDefaultDimension: Float = 0F
    private var mMetaTextDefaultDimension: Float = 0F
    private var mOtpTokenTextDefaultDimension: Float = 0F
    private var mNumberChildrenTextDefaultDimension: Float = 0F
    private var mIconDefaultDimension: Float = 0F

    private var mShowEntryColors: Boolean = true
    private var mShowUserNames: Boolean = true
    private var mShowNumberEntries: Boolean = true
    private var mShowOTP: Boolean = false
    private var mShowUUID: Boolean = false
    private var mEntryFilters = arrayOf<Group.ChildFilter>()
    private var mOldVirtualGroup = false
    private var mVirtualGroup = false

    private var mActionNodesList = LinkedList<Node>()
    private var mNodeClickCallback: NodeClickCallback? = null
    private var mClipboardHelper = ClipboardHelper(context)

    @ColorInt
    private val mColorSurfaceContainer: Int
    @ColorInt
    private val mTextColorPrimary: Int
    @ColorInt
    private val mTextColor: Int
    @ColorInt
    private val mTextColorSecondary: Int
    @ColorInt
    private val mColorSecondary: Int
    @ColorInt
    private val mColorOnSecondary: Int

    /**
     * Determine if the adapter contains or not any element
     * @return true if the list is empty
     */
    val isEmpty: Boolean
        get() = mNodeSortedList.size() <= 0

    init {
        this.mIconDefaultDimension = context.resources.getDimension(R.dimen.list_icon_size_default)

        assignPreferences()

        this.mNodeSortedListCallback = NodeSortedListCallback()
        this.mNodeSortedList = SortedList(Node::class.java, mNodeSortedListCallback)

        val taColorSurfaceContainer = context.theme.obtainStyledAttributes(intArrayOf(R.attr.colorSurfaceContainer))
        this.mColorSurfaceContainer = taColorSurfaceContainer.getColor(0, Color.BLACK)
        taColorSurfaceContainer.recycle()
        // Retrieve the color to tint the icon
        val taTextColorPrimary = context.theme.obtainStyledAttributes(intArrayOf(android.R.attr.textColorPrimary))
        this.mTextColorPrimary = taTextColorPrimary.getColor(0, Color.BLACK)
        taTextColorPrimary.recycle()
        // To get text color
        val taTextColor = context.theme.obtainStyledAttributes(intArrayOf(android.R.attr.textColor))
        this.mTextColor = taTextColor.getColor(0, Color.BLACK)
        taTextColor.recycle()
        // To get text color secondary
        val taTextColorSecondary = context.theme.obtainStyledAttributes(intArrayOf(android.R.attr.textColorSecondary))
        this.mTextColorSecondary = taTextColorSecondary.getColor(0, Color.BLACK)
        taTextColorSecondary.recycle()
        // To get background color for selection
        val taColorSecondary = context.theme.obtainStyledAttributes(intArrayOf(R.attr.colorSecondary))
        this.mColorSecondary = taColorSecondary.getColor(0, Color.GRAY)
        taColorSecondary.recycle()
        // To get text color for selection
        val taColorOnSecondary = context.theme.obtainStyledAttributes(intArrayOf(R.attr.colorOnSecondary))
        this.mColorOnSecondary = taColorOnSecondary.getColor(0, Color.WHITE)
        taColorOnSecondary.recycle()
    }

    private fun assignPreferences() {
        this.mPrefSizeMultiplier = PreferencesUtil.getListTextSize(context)

        notifyChangeSort(
                PreferencesUtil.getListSort(context),
                        SortNodeEnum.SortNodeParameters(
                            PreferencesUtil.getAscendingSort(context),
                            PreferencesUtil.getGroupsBeforeSort(context),
                            PreferencesUtil.getRecycleBinBottomSort(context)
                        )
                )

        this.mShowEntryColors = PreferencesUtil.showEntryColors(context)
        this.mShowUserNames = PreferencesUtil.showUsernamesListEntries(context)
        this.mShowNumberEntries = PreferencesUtil.showNumberEntries(context)
        this.mShowOTP = PreferencesUtil.showOTPToken(context)
        this.mShowUUID = PreferencesUtil.showUUID(context)

        this.mEntryFilters = Group.ChildFilter.getDefaults(
            PreferencesUtil.showExpiredEntries(context)
        )

        // Reinit textSize for all view type
        mCalculateViewTypeTextSize.forEachIndexed { index, _ -> mCalculateViewTypeTextSize[index] = true }
    }

    /**
     * Rebuild the list by clear and build children from the group
     */
    fun rebuildList(group: Group) {
        mOldVirtualGroup = mVirtualGroup
        mVirtualGroup = group.isVirtual
        assignPreferences()
        mNodeSortedList.replaceAll(group.getFilteredChildren(mEntryFilters))
    }

    private inner class NodeSortedListCallback: SortedListAdapterCallback<Node>(this) {
        override fun compare(item1: Node, item2: Node): Int {
            return mNodeComparator!!.compare(item1, item2)
        }

        override fun areContentsTheSame(oldItem: Node, newItem: Node): Boolean {
            if (mOldVirtualGroup != mVirtualGroup)
                return false
            var typeContentTheSame = true
            if (oldItem is Entry && newItem is Entry) {
                typeContentTheSame = oldItem.getVisualTitle() == newItem.getVisualTitle()
                        && oldItem.username == newItem.username
                        && oldItem.backgroundColor == newItem.backgroundColor
                        && oldItem.foregroundColor == newItem.foregroundColor
                        && oldItem.getOtpElement() == newItem.getOtpElement()
                        && oldItem.containsAttachment() == newItem.containsAttachment()
                        && oldItem.tags == newItem.tags
            } else if (oldItem is Group && newItem is Group) {
                typeContentTheSame = oldItem.numberOfChildEntries == newItem.numberOfChildEntries
                        && oldItem.notes == newItem.notes
            }
            return typeContentTheSame
                    && oldItem.nodeId == newItem.nodeId
                    && oldItem.type == newItem.type
                    && oldItem.title == newItem.title
                    && oldItem.icon == newItem.icon
                    && oldItem.isCurrentlyExpires == newItem.isCurrentlyExpires
        }

        override fun areItemsTheSame(item1: Node, item2: Node): Boolean {
            return item1 == item2
        }
    }

    fun contains(node: Node): Boolean {
        return mNodeSortedList.indexOf(node) != SortedList.INVALID_POSITION
    }

    /**
     * Add a node to the list
     * @param node Node to add
     */
    fun addNode(node: Node) {
        mNodeSortedList.add(node)
    }

    /**
     * Add nodes to the list
     * @param nodes Nodes to add
     */
    fun addNodes(nodes: List<Node>) {
        mNodeSortedList.addAll(nodes)
    }

    /**
     * Remove a node in the list
     * @param node Node to delete
     */
    fun removeNode(node: Node) {
        mNodeSortedList.remove(node)
    }

    /**
     * Remove nodes in the list
     * @param nodes Nodes to delete
     */
    fun removeNodes(nodes: List<Node>) {
        nodes.forEach { node ->
            mNodeSortedList.remove(node)
        }
    }

    /**
     * Remove a node at [position] in the list
     */
    fun removeNodeAt(position: Int) {
        mNodeSortedList.removeItemAt(position)
        // Refresh all the next items
        notifyItemRangeChanged(position, mNodeSortedList.size() - position)
    }

    /**
     * Remove nodes in the list by [positions]
     * Note : algorithm remove the higher position at each iteration
     */
    fun removeNodesAt(positions: IntArray) {
        val positionsSortDescending = positions.toMutableList()
        positionsSortDescending.sortDescending()
        positionsSortDescending.forEach {
            removeNodeAt(it)
        }
    }

    /**
     * Update a node in the list
     * @param oldNode Node before the update
     * @param newNode Node after the update
     */
    fun updateNode(oldNode: Node, newNode: Node) {
        mNodeSortedList.beginBatchedUpdates()
        mNodeSortedList.remove(oldNode)
        mNodeSortedList.add(newNode)
        mNodeSortedList.endBatchedUpdates()
    }

    /**
     * Update nodes in the list
     * @param oldNodes Nodes before the update
     * @param newNodes Node after the update
     */
    fun updateNodes(oldNodes: List<Node>, newNodes: List<Node>) {
        mNodeSortedList.beginBatchedUpdates()
        oldNodes.forEach { oldNode ->
            mNodeSortedList.remove(oldNode)
        }
        mNodeSortedList.addAll(newNodes)
        mNodeSortedList.endBatchedUpdates()
    }

    fun indexOf(node: Node): Int {
        return mNodeSortedList.indexOf(node)
    }

    fun notifyNodeChanged(node: Node) {
        notifyItemChanged(mNodeSortedList.indexOf(node))
    }

    fun setActionNodes(actionNodes: List<Node>) {
        this.mActionNodesList.apply {
            clear()
            addAll(actionNodes)
        }
    }

    fun unselectActionNodes() {
        mActionNodesList.forEach {
            notifyItemChanged(mNodeSortedList.indexOf(it))
        }
        this.mActionNodesList.apply {
            clear()
        }
    }

    /**
     * Notify a change sort of the list
     */
    fun notifyChangeSort(sortNodeEnum: SortNodeEnum,
                         sortNodeParameters: SortNodeEnum.SortNodeParameters) {
        this.mNodeComparator = sortNodeEnum.getNodeComparator(database, sortNodeParameters)
    }

    override fun getItemViewType(position: Int): Int {
        return mNodeSortedList.get(position).type.ordinal
    }

    override fun onCreateViewHolder(parent: ViewGroup, viewType: Int): NodeViewHolder {
        val view: View = if (viewType == Type.GROUP.ordinal) {
            mInflater.inflate(R.layout.item_list_nodes_group, parent, false)
        } else {
            mInflater.inflate(R.layout.item_list_nodes_entry, parent, false)
        }
        val nodeViewHolder = NodeViewHolder(view)
        mTextDefaultDimension = nodeViewHolder.text.textSize
        mSubTextDefaultDimension = nodeViewHolder.subText?.textSize ?: mSubTextDefaultDimension
        mMetaTextDefaultDimension = nodeViewHolder.meta.textSize
        mOtpTokenTextDefaultDimension = nodeViewHolder.otpToken?.textSize ?: mOtpTokenTextDefaultDimension
        nodeViewHolder.numberChildren?.let {
            mNumberChildrenTextDefaultDimension = it.textSize
        }
        return nodeViewHolder
    }

    override fun onBindViewHolder(holder: NodeViewHolder, position: Int) {
        val subNode = mNodeSortedList.get(position)

        // Node selection
        holder.container.apply {
            isSelected = mActionNodesList.contains(subNode)
        }

        // Assign text
        holder.text.apply {
            text = subNode.title
            setTextSize(mTextSizeUnit, mTextDefaultDimension, mPrefSizeMultiplier)
            strikeOut(subNode.isCurrentlyExpires)
        }
        // Add meta text to show UUID
        holder.meta.apply {
            val nodeId = subNode.nodeId?.toVisualString()
            if (mShowUUID && nodeId != null) {
                text = nodeId
                setTextSize(mTextSizeUnit, mMetaTextDefaultDimension, mPrefSizeMultiplier)
                visibility = View.VISIBLE
            } else {
                visibility = View.GONE
            }
        }
        // Add path to virtual group
        if (mVirtualGroup) {
            holder.path?.apply {
                text = subNode.getPathString()
                visibility = View.VISIBLE
            }
        } else {
            holder.path?.visibility = View.GONE
        }

        // Assign icon colors
        var iconColor = if (holder.container.isSelected)
            mColorOnSecondary
        else when (subNode.type) {
            Type.GROUP -> mTextColor
            Type.ENTRY -> mColorSecondary
        }

        // Specific elements for entry
        if (subNode.type == Type.ENTRY) {
            val entry = subNode as Entry
            database.startManageEntry(entry)

            holder.text.text = entry.getVisualTitle()
            // Add subText with username
            holder.subText?.apply {
                val username = entry.username
                if (mShowUserNames && username.isNotEmpty()) {
                    visibility = View.VISIBLE
                    text = username
                    setTextSize(mTextSizeUnit, mSubTextDefaultDimension, mPrefSizeMultiplier)
                    strikeOut(subNode.isCurrentlyExpires)
                } else {
                    visibility = View.GONE
                }
            }

            val otpElement = entry.getOtpElement()
            holder.otpContainer?.removeCallbacks(holder.otpRunnable)
            if (otpElement != null
                && mShowOTP
                && otpElement.token.isNotEmpty()) {

                // Execute runnable to show progress
                holder.otpRunnable.action = {
                    populateOtpView(holder, otpElement)
                }
                if (otpElement.type == OtpType.TOTP) {
                    holder.otpRunnable.postDelayed()
                }
                populateOtpView(holder, otpElement)

                holder.otpContainer?.visibility = View.VISIBLE
            } else {
                holder.otpContainer?.visibility = View.GONE
            }
            holder.attachmentIcon?.visibility =
                    if (entry.containsAttachment()) View.VISIBLE else View.GONE

            // Assign colors
            assignBackgroundColor(holder.container, entry)
            assignBackgroundColor(holder.otpContainer, entry)
            val foregroundColor = if (mShowEntryColors) entry.foregroundColor else null
            if (!holder.container.isSelected) {
                if (foregroundColor != null) {
                    holder.text.setTextColor(foregroundColor)
                    holder.subText?.setTextColor(foregroundColor)
                    holder.otpToken?.setTextColor(foregroundColor)
                    holder.otpProgress?.setIndicatorColor(foregroundColor)
                    holder.attachmentIcon?.setColorFilter(foregroundColor)
                    holder.meta.setTextColor(foregroundColor)
                    iconColor = foregroundColor
                    holder.tagsContainer?.textColor = foregroundColor
                    holder.tagsContainer?.bgColor = foregroundColor
                } else {
                    holder.text.setTextColor(mTextColor)
                    holder.subText?.setTextColor(mTextColorSecondary)
                    holder.otpToken?.setTextColor(mTextColorSecondary)
                    holder.otpProgress?.setIndicatorColor(mTextColorSecondary)
                    holder.attachmentIcon?.setColorFilter(mTextColorSecondary)
                    holder.meta.setTextColor(mTextColor)
                    holder.tagsContainer?.textColor = mTextColorSecondary
                    holder.tagsContainer?.bgColor = mTextColorSecondary
                }
            } else {
<<<<<<< HEAD
                holder.text.setTextColor(mColorOnSecondary)
                holder.subText?.setTextColor(mColorOnSecondary)
                holder.otpToken?.setTextColor(mColorOnSecondary)
                holder.otpProgress?.setIndicatorColor(mColorOnSecondary)
                holder.attachmentIcon?.setColorFilter(mColorOnSecondary)
                holder.meta.setTextColor(mColorOnSecondary)
=======
                holder.text.setTextColor(mColorOnAccentColor)
                holder.subText?.setTextColor(mColorOnAccentColor)
                holder.otpToken?.setTextColor(mColorOnAccentColor)
                holder.otpProgress?.setIndicatorColor(mColorOnAccentColor)
                holder.attachmentIcon?.setColorFilter(mColorOnAccentColor)
                holder.meta.setTextColor(mColorOnAccentColor)
                holder.tagsContainer?.textColor = mColorOnAccentColor
                holder.tagsContainer?.bgColor = mColorOnAccentColor
            }

            holder.tagsContainer?.apply {
                currentTags = subNode.tags.toList()
>>>>>>> 5ee264bf
            }

            database.stopManageEntry(entry)
        }

        // Add number of entries in groups
        if (subNode.type == Type.GROUP) {
            if (mShowNumberEntries) {
                holder.numberChildren?.apply {
                    text = (subNode as Group)
                            .numberOfChildEntries
                            .toString()
                    setTextSize(mTextSizeUnit, mNumberChildrenTextDefaultDimension, mPrefSizeMultiplier)
                    visibility = View.VISIBLE
                }
            } else {
                holder.numberChildren?.visibility = View.GONE
            }
        }

        // Assign image
        holder.imageIdentifier?.setColorFilter(iconColor)
        holder.icon.apply {
            database.iconDrawableFactory.assignDatabaseIcon(this, subNode.icon, iconColor)
            // Relative size of the icon
            layoutParams?.apply {
                height = (mIconDefaultDimension * mPrefSizeMultiplier).toInt()
                width = (mIconDefaultDimension * mPrefSizeMultiplier).toInt()
            }
        }

        // Assign click
        holder.container.setOnClickListener {
            mNodeClickCallback?.onNodeClick(database, subNode)
        }
        holder.container.setOnLongClickListener {
            mNodeClickCallback?.onNodeLongClick(database, subNode) ?: false
        }
    }

    private fun populateOtpView(holder: NodeViewHolder?, otpElement: OtpElement?) {
        when (otpElement?.type) {
            OtpType.HOTP -> {
                holder?.otpProgress?.apply {
                    max = 100
                    setProgressCompat(100, true)
                }
            }
            OtpType.TOTP -> {
                holder?.otpProgress?.apply {
                    max = otpElement.period
                    setProgressCompat(otpElement.secondsRemaining, true)
                }
            }
            null -> {}
        }
        holder?.otpToken?.apply {
            text = otpElement?.tokenString
            setTextSize(mTextSizeUnit, mOtpTokenTextDefaultDimension, mPrefSizeMultiplier)
        }
        holder?.otpContainer?.setOnClickListener {
            otpElement?.token?.let { token ->
                try {
                    mClipboardHelper.copyToClipboard(
                        TemplateField.getLocalizedName(context, TemplateField.LABEL_TOKEN),
                        token,
                        true
                    )
                } catch (e: Exception) {
                    Log.e(TAG, "Unable to copy the OTP token", e)
                }
            }
        }
    }

    private fun assignBackgroundColor(view: View?, entry: Entry) {
        view?.let {
            ViewCompat.setBackgroundTintList(
                view,
                ColorStateList.valueOf(
                    if (!view.isSelected) {
                        (if (mShowEntryColors) entry.backgroundColor else null)
                            ?: mColorSurfaceContainer
                    } else {
                        mColorSecondary
                    }
                )
            )
        }
    }

    class OtpRunnable(val view: View?): Runnable {

        var action: (() -> Unit)? = null

        override fun run() {
            action?.invoke()
            postDelayed()
        }

        fun postDelayed() {
            view?.postDelayed(this, 1000)
        }
    }

    override fun getItemCount(): Int {
        return mNodeSortedList.size()
    }

    /**
     * Assign a listener when a node is clicked
     */
    fun setOnNodeClickListener(nodeClickCallback: NodeClickCallback?) {
        this.mNodeClickCallback = nodeClickCallback
    }

    /**
     * Callback listener to redefine to do an action when a node is click
     */
    interface NodeClickCallback {
        fun onNodeClick(database: ContextualDatabase, node: Node)
        fun onNodeLongClick(database: ContextualDatabase, node: Node): Boolean
    }

    class NodeViewHolder(itemView: View) : RecyclerView.ViewHolder(itemView) {
        var container: View = itemView.findViewById(R.id.node_container)
        var imageIdentifier: ImageView? = itemView.findViewById(R.id.node_image_identifier)
        var icon: ImageView = itemView.findViewById(R.id.node_icon)
        var text: TextView = itemView.findViewById(R.id.node_text)
        var subText: TextView? = itemView.findViewById(R.id.node_subtext)
        var meta: TextView = itemView.findViewById(R.id.node_meta)
        var path: TextView? = itemView.findViewById(R.id.node_path)
        var otpContainer: ViewGroup? = itemView.findViewById(R.id.node_otp_container)
        var otpProgress: CircularProgressIndicator? = itemView.findViewById(R.id.node_otp_progress)
        var otpToken: TextView? = itemView.findViewById(R.id.node_otp_token)
        var otpRunnable: OtpRunnable = OtpRunnable(otpContainer)
        var numberChildren: TextView? = itemView.findViewById(R.id.node_child_numbers)
        var attachmentIcon: ImageView? = itemView.findViewById(R.id.node_attachment_icon)
        var tagsContainer: TagsListView? = itemView.findViewById(R.id.node_tags_container)
    }

    companion object {
        private val TAG = NodesAdapter::class.java.name
    }
}<|MERGE_RESOLUTION|>--- conflicted
+++ resolved
@@ -22,35 +22,15 @@
 import android.content.Context
 import android.content.res.ColorStateList
 import android.graphics.Color
-import android.graphics.drawable.Drawable
-import android.graphics.drawable.GradientDrawable
-import android.graphics.drawable.LayerDrawable
-import android.os.Build
-import android.text.TextUtils
 import android.util.Log
 import android.util.TypedValue
-import android.view.ContextThemeWrapper
 import android.view.LayoutInflater
 import android.view.View
 import android.view.ViewGroup
 import android.widget.ImageView
 import android.widget.TextView
-import android.widget.Toast
 import androidx.annotation.ColorInt
-<<<<<<< HEAD
 import androidx.core.view.ViewCompat
-=======
-import androidx.annotation.RequiresApi
-import androidx.appcompat.widget.AppCompatTextView
-import androidx.constraintlayout.helper.widget.Flow
-import androidx.constraintlayout.widget.ConstraintLayout
-import androidx.core.content.ContextCompat
-import androidx.core.graphics.drawable.DrawableCompat
-import androidx.core.view.ViewCompat.generateViewId
-import androidx.core.view.children
-import androidx.core.view.isGone
-import androidx.core.view.setPadding
->>>>>>> 5ee264bf
 import androidx.recyclerview.widget.RecyclerView
 import androidx.recyclerview.widget.SortedList
 import androidx.recyclerview.widget.SortedListAdapterCallback
@@ -72,7 +52,6 @@
 import com.kunzisoft.keepass.view.TagsListView
 import com.kunzisoft.keepass.view.setTextSize
 import com.kunzisoft.keepass.view.strikeOut
-import org.w3c.dom.Text
 import java.util.LinkedList
 
 /**
@@ -483,27 +462,18 @@
                     holder.tagsContainer?.bgColor = mTextColorSecondary
                 }
             } else {
-<<<<<<< HEAD
                 holder.text.setTextColor(mColorOnSecondary)
                 holder.subText?.setTextColor(mColorOnSecondary)
                 holder.otpToken?.setTextColor(mColorOnSecondary)
                 holder.otpProgress?.setIndicatorColor(mColorOnSecondary)
                 holder.attachmentIcon?.setColorFilter(mColorOnSecondary)
                 holder.meta.setTextColor(mColorOnSecondary)
-=======
-                holder.text.setTextColor(mColorOnAccentColor)
-                holder.subText?.setTextColor(mColorOnAccentColor)
-                holder.otpToken?.setTextColor(mColorOnAccentColor)
-                holder.otpProgress?.setIndicatorColor(mColorOnAccentColor)
-                holder.attachmentIcon?.setColorFilter(mColorOnAccentColor)
-                holder.meta.setTextColor(mColorOnAccentColor)
-                holder.tagsContainer?.textColor = mColorOnAccentColor
-                holder.tagsContainer?.bgColor = mColorOnAccentColor
+                holder.tagsContainer?.textColor = mColorOnSecondary
+                holder.tagsContainer?.bgColor = mColorOnSecondary
             }
 
             holder.tagsContainer?.apply {
                 currentTags = subNode.tags.toList()
->>>>>>> 5ee264bf
             }
 
             database.stopManageEntry(entry)
