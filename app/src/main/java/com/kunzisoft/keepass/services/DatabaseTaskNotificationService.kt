--- conflicted
+++ resolved
@@ -45,11 +45,8 @@
 import com.kunzisoft.keepass.database.element.node.NodeId
 import com.kunzisoft.keepass.database.element.node.Type
 import com.kunzisoft.keepass.hardware.HardwareKey
-<<<<<<< HEAD
 import com.kunzisoft.keepass.hardware.HardwareKeyActivity
-=======
 import com.kunzisoft.keepass.icons.IconPackChooser
->>>>>>> 3b967dd4
 import com.kunzisoft.keepass.model.CipherEncryptDatabase
 import com.kunzisoft.keepass.model.ProgressMessage
 import com.kunzisoft.keepass.model.SnapFileDatabaseInfo
@@ -61,9 +58,9 @@
 import com.kunzisoft.keepass.utils.LOCK_ACTION
 import com.kunzisoft.keepass.utils.closeDatabase
 import com.kunzisoft.keepass.viewmodels.FileDatabaseInfo
-import java.util.UUID
 import kotlinx.coroutines.*
 import kotlinx.coroutines.channels.Channel
+import java.util.*
 
 open class DatabaseTaskNotificationService : LockNotificationService(), ProgressTaskUpdater {
 
@@ -81,13 +78,9 @@
     private var mDatabaseInfoListeners = mutableListOf<DatabaseInfoListener>()
     private var mActionTaskBinder = ActionTaskBinder()
     private var mActionTaskListeners = mutableListOf<ActionTaskListener>()
-<<<<<<< HEAD
-    // Channel to connect asynchronously a response
-=======
 
     // Channel to connect asynchronously a listener or a response
     private var mRequestChallengeListenerChannel: Channel<RequestChallengeListener>? = null
->>>>>>> 3b967dd4
     private var mResponseChallengeChannel: Channel<ByteArray?>? = null
 
     private var mActionRunning = 0
@@ -148,7 +141,6 @@
     }
 
     interface ActionTaskListener {
-<<<<<<< HEAD
         fun onActionStarted(database: Database,
                             progressMessage: ProgressMessage)
         fun onActionUpdated(database: Database,
@@ -157,27 +149,10 @@
         fun onActionFinished(database: Database,
                              actionTask: String,
                              result: ActionRunnable.Result)
-=======
-        fun onStartAction(
-            database: Database,
-            progressMessage: ProgressMessage,
-        )
-
-        fun onUpdateAction(
-            database: Database,
-            progressMessage: ProgressMessage,
-        )
-
-        fun onStopAction(
-            database: Database,
-            actionTask: String,
-            result: ActionRunnable.Result,
-        )
     }
 
     interface RequestChallengeListener {
         fun onChallengeResponseRequested(hardwareKey: HardwareKey, seed: ByteArray?)
->>>>>>> 3b967dd4
     }
 
     fun checkDatabase() {
@@ -375,15 +350,9 @@
             ACTION_DATABASE_UPDATE_KEY_DERIVATION_TASK,
             ACTION_DATABASE_UPDATE_MEMORY_USAGE_TASK,
             ACTION_DATABASE_UPDATE_PARALLELISM_TASK,
-<<<<<<< HEAD
             ACTION_DATABASE_UPDATE_ITERATIONS_TASK -> buildDatabaseUpdateElementActionTask(intent, database)
             ACTION_DATABASE_SAVE -> buildDatabaseSaveActionTask(intent, database)
             ACTION_CHALLENGE_RESPONDED -> buildChallengeRespondedActionTask(intent)
-=======
-            ACTION_DATABASE_UPDATE_ITERATIONS_TASK,
-            -> buildDatabaseUpdateElementActionTask(intent, database)
-            ACTION_DATABASE_SAVE -> buildDatabaseSave(intent, database)
->>>>>>> 3b967dd4
             else -> null
         }
 
@@ -394,7 +363,6 @@
         if (actionRunnable != null) {
             mainScope.launch {
                 executeAction(this@DatabaseTaskNotificationService,
-<<<<<<< HEAD
                         {
                             mActionRunning++
                             if (isMainAction) {
@@ -479,91 +447,13 @@
                                                 )
                                             }
                                         }
-=======
-                    {
-                        TimeoutHelper.temporarilyDisableTimeout()
-
-                        mActionRunning = true
-
-                        sendBroadcast(Intent(DATABASE_START_TASK_ACTION).apply {
-                            putExtra(DATABASE_TASK_TITLE_KEY, mProgressMessage.titleId)
-                            putExtra(DATABASE_TASK_MESSAGE_KEY, mProgressMessage.messageId)
-                            putExtra(DATABASE_TASK_WARNING_KEY, mProgressMessage.warningId)
-                        })
-
-                        mActionTaskListeners.forEach { actionTaskListener ->
-                            actionTaskListener.onStartAction(
-                                database, mProgressMessage
-                            )
-                        }
-
-                    },
-                    {
-                        actionRunnable
-                    },
-                    { result ->
-                        try {
-                            mActionTaskListeners.forEach { actionTaskListener ->
-                                mTaskRemovedRequested = false
-                                actionTaskListener.onStopAction(database, intentAction!!, result)
-                            }
-                        } finally {
-                            // Save the database info before performing action
-                            when (intentAction) {
-                                ACTION_DATABASE_LOAD_TASK,
-                                ACTION_DATABASE_MERGE_TASK,
-                                ACTION_DATABASE_RELOAD_TASK, -> {
-                                    saveDatabaseInfo()
-                                }
-                            }
-                            val save = !database.isReadOnly
-                                    && (intentAction == ACTION_DATABASE_SAVE
-                                    || intent?.getBooleanExtra(SAVE_DATABASE_KEY, false) == true)
-                            // Save the database info after performing save action
-                            if (save) {
-                                database.fileUri?.let {
-                                    val newSnapFileDatabaseInfo =
-                                        SnapFileDatabaseInfo.fromFileDatabaseInfo(
-                                            FileDatabaseInfo(applicationContext, it))
-                                    mLastLocalSaveTime = System.currentTimeMillis()
-                                    mSnapFileDatabaseInfo = newSnapFileDatabaseInfo
-                                }
-                            }
-                            removeIntentData(intent)
-                            TimeoutHelper.releaseTemporarilyDisableTimeout()
-                            // Stop service after save if user remove task
-                            if (save && mTaskRemovedRequested) {
-                                actionOnLock()
-                            } else if (TimeoutHelper.checkTimeAndLockIfTimeout(this@DatabaseTaskNotificationService)) {
-                                if (!database.loaded) {
-                                    stopSelf()
-                                } else {
-                                    // Restart the service to open lock notification
-                                    try {
-                                        startService(Intent(applicationContext,
-                                            DatabaseTaskNotificationService::class.java))
-                                    } catch (e: IllegalStateException) {
-                                        Log.w(TAG, "Cannot restart the database task service", e)
->>>>>>> 3b967dd4
                                     }
                                     mTaskRemovedRequested = false
                                 }
-<<<<<<< HEAD
-
                                 sendBroadcast(Intent(DATABASE_STOP_TASK_ACTION))
                             }
                             mActionRunning--
                         }
-=======
-                            }
-                            mTaskRemovedRequested = false
-                        }
-
-                        sendBroadcast(Intent(DATABASE_STOP_TASK_ACTION))
-
-                        mActionRunning = false
-                    }
->>>>>>> 3b967dd4
                 )
             }
         }
@@ -1394,14 +1284,9 @@
         const val SAVE_DATABASE_KEY = "SAVE_DATABASE_KEY"
         const val OLD_NODES_KEY = "OLD_NODES_KEY"
         const val NEW_NODES_KEY = "NEW_NODES_KEY"
-<<<<<<< HEAD
         const val OLD_ELEMENT_KEY = "OLD_ELEMENT_KEY" // Warning type of this thing change every time
         const val NEW_ELEMENT_KEY = "NEW_ELEMENT_KEY" // Warning type of this thing change every time
         const val DATA_BYTES = "DATA_BYTES"
-=======
-        const val OLD_ELEMENT_KEY ="OLD_ELEMENT_KEY" // Warning type of this thing change every time
-        const val NEW_ELEMENT_KEY ="NEW_ELEMENT_KEY" // Warning type of this thing change every time
->>>>>>> 3b967dd4
 
         fun getListNodesFromBundle(database: Database, bundle: Bundle): List<Node> {
             val nodesAction = ArrayList<Node>()
