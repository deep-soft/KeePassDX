--- conflicted
+++ resolved
@@ -39,11 +39,8 @@
 
     var applicationIdBlocklist: Set<String>? = null
     var webDomainBlocklist: Set<String>? = null
-<<<<<<< HEAD
     var askToSaveData: Boolean = false
-=======
     private var mLock = AtomicBoolean()
->>>>>>> 490db3a0
 
     override fun onCreate() {
         super.onCreate()
@@ -59,32 +56,20 @@
 
         cancellationSignal.setOnCancelListener { Log.w(TAG, "Cancel autofill.") }
 
-        // Check user's settings for authenticating Responses and Datasets.
-        val latestStructure = request.fillContexts.last().structure
-<<<<<<< HEAD
-        StructureParser(latestStructure).parse()?.let { parseResult ->
-
-            // Build search info only if applicationId or webDomain are not blocked
-            if (autofillAllowedFor(parseResult.applicationId, applicationIdBlocklist)
-                    && autofillAllowedFor(parseResult.domain, webDomainBlocklist)) {
-                val searchInfo = SearchInfo().apply {
-                    applicationId = parseResult.applicationId
-                    webDomain = parseResult.domain
-                }
-=======
         // Lock
         if (!mLock.get()) {
             mLock.set(true)
+            // Check user's settings for authenticating Responses and Datasets.
+            val latestStructure = request.fillContexts.last().structure
             StructureParser(latestStructure).parse()?.let { parseResult ->
 
                 // Build search info only if applicationId or webDomain are not blocked
-                if (searchAllowedFor(parseResult.applicationId, applicationIdBlocklist)
-                        && searchAllowedFor(parseResult.domain, webDomainBlocklist)) {
+                if (autofillAllowedFor(parseResult.applicationId, applicationIdBlocklist)
+                        && autofillAllowedFor(parseResult.domain, webDomainBlocklist)) {
                     val searchInfo = SearchInfo().apply {
                         applicationId = parseResult.applicationId
                         webDomain = parseResult.domain
                     }
->>>>>>> 490db3a0
 
                     SearchHelper.checkAutoSearchInfo(this,
                             Database.getInstance(),
