/*
 * Copyright 2019 Jeremy Jamet / Kunzisoft.
 *
 * This file is part of KeePassDX.
 *
 *  KeePassDX is free software: you can redistribute it and/or modify
 *  it under the terms of the GNU General Public License as published by
 *  the Free Software Foundation, either version 3 of the License, or
 *  (at your option) any later version.
 *
 *  KeePassDX is distributed in the hope that it will be useful,
 *  but WITHOUT ANY WARRANTY; without even the implied warranty of
 *  MERCHANTABILITY or FITNESS FOR A PARTICULAR PURPOSE.  See the
 *  GNU General Public License for more details.
 *
 *  You should have received a copy of the GNU General Public License
 *  along with KeePassDX.  If not, see <http://www.gnu.org/licenses/>.
 *
 */
package com.kunzisoft.keepass.notifications

import android.app.PendingIntent
import android.content.ContentResolver
import android.content.Intent
import android.net.Uri
import android.os.Binder
import android.os.IBinder
import android.util.Log
import androidx.documentfile.provider.DocumentFile
import com.kunzisoft.keepass.R
import com.kunzisoft.keepass.model.AttachmentState
import com.kunzisoft.keepass.model.EntryAttachment
import com.kunzisoft.keepass.timeout.TimeoutHelper
import kotlinx.coroutines.*
import java.util.*
import kotlin.collections.ArrayList


class AttachmentFileNotificationService: LockNotificationService() {

    override val notificationId: Int = 10000

    private var mActionTaskBinder = ActionTaskBinder()
    private var mActionTaskListeners = LinkedList<ActionTaskListener>()

    private val mainScope = CoroutineScope(Dispatchers.Main)

    inner class ActionTaskBinder: Binder() {

        fun getService(): AttachmentFileNotificationService = this@AttachmentFileNotificationService

        fun addActionTaskListener(actionTaskListener: ActionTaskListener) {
            mActionTaskListeners.add(actionTaskListener)
            downloadFileUris.forEach {
                it.attachmentFileAction?.listener = attachmentFileActionListener
            }
        }

        fun removeActionTaskListener(actionTaskListener: ActionTaskListener) {
            downloadFileUris.forEach {
                it.attachmentFileAction?.listener = null
            }
            mActionTaskListeners.remove(actionTaskListener)
        }
    }

    private val attachmentFileActionListener = object: AttachmentFileAction.AttachmentFileActionListener {
        override fun onUpdate(uri: Uri, entryAttachment: EntryAttachment, notificationId: Int) {
            newNotification(uri, entryAttachment, notificationId)
            mActionTaskListeners.forEach { actionListener ->
                actionListener.onAttachmentProgress(uri, entryAttachment)
            }
        }
    }

    interface ActionTaskListener {
        fun onAttachmentProgress(fileUri: Uri, attachment: EntryAttachment)
    }

    override fun onBind(intent: Intent): IBinder? {
        return mActionTaskBinder
    }

    override fun onStartCommand(intent: Intent?, flags: Int, startId: Int): Int {
        super.onStartCommand(intent, flags, startId)

        val downloadFileUri: Uri? = if (intent?.hasExtra(DOWNLOAD_FILE_URI_KEY) == true) {
            intent.getParcelableExtra(DOWNLOAD_FILE_URI_KEY)
        } else null

        when(intent?.action) {
            ACTION_ATTACHMENT_FILE_START_DOWNLOAD -> {
                if (downloadFileUri != null
                        && intent.hasExtra(ATTACHMENT_KEY)) {

<<<<<<< HEAD
                    val nextNotificationId = (downloadFileUris.maxBy { it.notificationId }
=======
                    val nextNotificationId = (downloadFileUris.values.maxByOrNull { it.notificationId }
>>>>>>> 30bf0394
                            ?.notificationId ?: notificationId) + 1

                    try {
                        intent.getParcelableExtra<EntryAttachment>(ATTACHMENT_KEY)?.let { entryAttachment ->
                            val attachmentNotification = AttachmentNotification(downloadFileUri, nextNotificationId, entryAttachment)

                            mainScope.launch {
                                AttachmentFileAction(attachmentNotification,
                                        contentResolver).apply {
                                    listener = attachmentFileActionListener
                                }.executeAction()
                            }
                        }
                    } catch (e: Exception) {
                        Log.e(TAG, "Unable to download $downloadFileUri", e)
                    }
                }
            }
            else -> {
                if (downloadFileUri != null) {
                    downloadFileUris.firstOrNull { it.uri == downloadFileUri }?.let { elementToRemove ->
                        notificationManager?.cancel(elementToRemove.notificationId)
                        downloadFileUris.remove(elementToRemove)
                    }
                }
                if (downloadFileUris.isEmpty()) {
                    stopSelf()
                }
            }
        }

        return START_REDELIVER_INTENT
    }

    fun checkCurrentAttachmentProgress() {
        downloadFileUris.forEach { attachmentNotification ->
            mActionTaskListeners.forEach { actionListener ->
                actionListener.onAttachmentProgress(
                        attachmentNotification.uri,
                        attachmentNotification.entryAttachment
                )
            }
        }
    }

    private fun newNotification(downloadFileUri: Uri,
                                entryAttachment: EntryAttachment,
                                notificationIdAttachment: Int) {

        val pendingContentIntent = PendingIntent.getActivity(this,
                0,
                Intent().apply {
                    action = Intent.ACTION_VIEW
                    setDataAndType(downloadFileUri, contentResolver.getType(downloadFileUri))
                    addFlags(Intent.FLAG_GRANT_READ_URI_PERMISSION)
                }, PendingIntent.FLAG_CANCEL_CURRENT)

        val pendingDeleteIntent =  PendingIntent.getService(this,
                0,
                Intent(this, AttachmentFileNotificationService::class.java).apply {
                    // No action to delete the service
                    putExtra(DOWNLOAD_FILE_URI_KEY, downloadFileUri)
                }, PendingIntent.FLAG_CANCEL_CURRENT)

        val fileName = DocumentFile.fromSingleUri(this, downloadFileUri)?.name ?: ""

        val builder = buildNewNotification().apply {
            setSmallIcon(R.drawable.ic_file_download_white_24dp)
            setContentTitle(getString(R.string.download_attachment, fileName))
            setAutoCancel(false)
            when (entryAttachment.downloadState) {
                AttachmentState.NULL, AttachmentState.START -> {
                    setContentText(getString(R.string.download_initialization))
                    setOngoing(true)
                }
                AttachmentState.IN_PROGRESS -> {
                    if (entryAttachment.downloadProgression > 100) {
                        setContentText(getString(R.string.download_finalization))
                    } else {
                        setProgress(100, entryAttachment.downloadProgression, false)
                        setContentText(getString(R.string.download_progression, entryAttachment.downloadProgression))
                    }
                    setOngoing(true)
                }
                AttachmentState.COMPLETE, AttachmentState.ERROR -> {
                    setContentText(getString(R.string.download_complete))
                    setContentIntent(pendingContentIntent)
                    setDeleteIntent(pendingDeleteIntent)
                    setOngoing(false)
                }
            }
        }
        notificationManager?.notify(notificationIdAttachment, builder.build())
    }

    override fun onDestroy() {
        downloadFileUris.forEach { attachmentNotification ->
            attachmentNotification.attachmentFileAction?.listener = null
            notificationManager?.cancel(attachmentNotification.notificationId)
        }

        super.onDestroy()
    }

    private data class AttachmentNotification(var uri: Uri,
                                              var notificationId: Int,
                                              var entryAttachment: EntryAttachment,
                                              var attachmentFileAction: AttachmentFileAction? = null) {
        override fun equals(other: Any?): Boolean {
            if (this === other) return true
            if (javaClass != other?.javaClass) return false

            other as AttachmentNotification

            if (notificationId != other.notificationId) return false

            return true
        }

        override fun hashCode(): Int {
            return notificationId
        }
    }

    private class AttachmentFileAction(
            private val attachmentNotification: AttachmentNotification,
            private val contentResolver: ContentResolver) {

        private val updateMinFrequency = 1000
        private var previousSaveTime = System.currentTimeMillis()
        var listener: AttachmentFileActionListener? = null

        interface AttachmentFileActionListener {
            fun onUpdate(uri: Uri, entryAttachment: EntryAttachment, notificationId: Int)
        }

        suspend fun executeAction() {
            TimeoutHelper.temporarilyDisableTimeout()

            // on pre execute
            attachmentNotification.attachmentFileAction = this
            attachmentNotification.entryAttachment.apply {
                downloadState = AttachmentState.START
                downloadProgression = 0
            }
            listener?.onUpdate(
                    attachmentNotification.uri,
                    attachmentNotification.entryAttachment,
                    attachmentNotification.notificationId)

            withContext(Dispatchers.IO) {
                // on Progress with thread
                val asyncResult: Deferred<Boolean> = async {
                    var progressResult = true
                    try {
                        attachmentNotification.entryAttachment.apply {
                            downloadState = AttachmentState.IN_PROGRESS
                            binaryAttachment.download(attachmentNotification.uri, contentResolver, 1024) { percent ->
                                // Publish progress
                                val currentTime = System.currentTimeMillis()
                                if (previousSaveTime + updateMinFrequency < currentTime) {
                                    attachmentNotification.entryAttachment.apply {
                                        downloadState = AttachmentState.IN_PROGRESS
                                        downloadProgression = percent
                                    }
                                    listener?.onUpdate(
                                            attachmentNotification.uri,
                                            attachmentNotification.entryAttachment,
                                            attachmentNotification.notificationId)
                                    Log.d(TAG, "Download file ${attachmentNotification.uri} : $percent%")
                                    previousSaveTime = currentTime
                                }
                            }
                        }
                    } catch (e: Exception) {
                        progressResult = false
                    }
                    progressResult
                }

                // on post execute
                withContext(Dispatchers.Main) {
                    val result = asyncResult.await()
                    attachmentNotification.attachmentFileAction = null
                    attachmentNotification.entryAttachment.apply {
                        downloadState = if (result) AttachmentState.COMPLETE else AttachmentState.ERROR
                        downloadProgression = 100
                    }
                    listener?.onUpdate(
                            attachmentNotification.uri,
                            attachmentNotification.entryAttachment,
                            attachmentNotification.notificationId)
                }

            }
        }

        companion object {
            private val TAG = AttachmentFileAction::class.java.name
        }
    }

    companion object {
        private val TAG = AttachmentFileNotificationService::javaClass.name

        const val ACTION_ATTACHMENT_FILE_START_DOWNLOAD = "ACTION_ATTACHMENT_FILE_START_DOWNLOAD"

        const val DOWNLOAD_FILE_URI_KEY = "DOWNLOAD_FILE_URI_KEY"
        const val ATTACHMENT_KEY = "ATTACHMENT_KEY"

        private val downloadFileUris = ArrayList<AttachmentNotification>()
    }

}<|MERGE_RESOLUTION|>--- conflicted
+++ resolved
@@ -93,11 +93,7 @@
                 if (downloadFileUri != null
                         && intent.hasExtra(ATTACHMENT_KEY)) {
 
-<<<<<<< HEAD
-                    val nextNotificationId = (downloadFileUris.maxBy { it.notificationId }
-=======
-                    val nextNotificationId = (downloadFileUris.values.maxByOrNull { it.notificationId }
->>>>>>> 30bf0394
+                    val nextNotificationId = (downloadFileUris.maxByOrNull { it.notificationId }
                             ?.notificationId ?: notificationId) + 1
 
                     try {
