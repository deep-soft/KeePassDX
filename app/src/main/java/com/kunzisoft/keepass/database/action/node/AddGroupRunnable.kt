--- conflicted
+++ resolved
@@ -26,16 +26,6 @@
 import com.kunzisoft.keepass.hardware.HardwareKey
 
 class AddGroupRunnable constructor(
-<<<<<<< HEAD
-        context: Context,
-        database: Database,
-        private val mNewGroup: Group,
-        private val mParent: Group,
-        save: Boolean,
-        afterActionNodesFinish: AfterActionNodesFinish?,
-        challengeResponseRetriever: (HardwareKey, ByteArray?) -> ByteArray)
-    : ActionNodeDatabaseRunnable(context, database, afterActionNodesFinish, save, challengeResponseRetriever) {
-=======
     context: Context,
     database: ContextualDatabase,
     private val mNewGroup: Group,
@@ -44,7 +34,6 @@
     afterActionNodesFinish: AfterActionNodesFinish?,
     challengeResponseRetriever: (HardwareKey, ByteArray?) -> ByteArray
 ) : ActionNodeDatabaseRunnable(context, database, afterActionNodesFinish, save, challengeResponseRetriever) {
->>>>>>> c4788159
 
     override fun nodeAction() {
         mNewGroup.touch(modified = true, touchParents = true)
