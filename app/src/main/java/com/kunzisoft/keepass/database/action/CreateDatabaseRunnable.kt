--- conflicted
+++ resolved
@@ -21,30 +21,10 @@
 
 import android.content.Context
 import android.net.Uri
-<<<<<<< HEAD
-import android.util.Log
-import com.kunzisoft.keepass.app.database.FileDatabaseHistoryAction
-import com.kunzisoft.keepass.database.element.Database
-import com.kunzisoft.keepass.hardware.HardwareKey
-import com.kunzisoft.keepass.database.element.MainCredential
-import com.kunzisoft.keepass.settings.PreferencesUtil
-
-class CreateDatabaseRunnable(context: Context,
-                             private val mDatabase: Database,
-                             databaseUri: Uri,
-                             private val databaseName: String,
-                             private val rootName: String,
-                             private val templateGroupName: String?,
-                             val mainCredential: MainCredential,
-                             challengeResponseRetriever: (HardwareKey, ByteArray?) -> ByteArray,
-                             private val createDatabaseResult: ((Result) -> Unit)?)
-    : AssignMainCredentialInDatabaseRunnable(context, mDatabase, databaseUri, mainCredential, challengeResponseRetriever) {
-=======
 import com.kunzisoft.keepass.database.ContextualDatabase
 import com.kunzisoft.keepass.database.MainCredential
 import com.kunzisoft.keepass.hardware.HardwareKey
 import com.kunzisoft.keepass.utils.getBinaryDir
->>>>>>> c4788159
 
 class CreateDatabaseRunnable(
     context: Context,
@@ -79,24 +59,7 @@
 
     override fun onFinishRun() {
         if (result.isSuccess) {
-<<<<<<< HEAD
-            // Add database to recent files
-            if (PreferencesUtil.rememberDatabaseLocations(context)) {
-                FileDatabaseHistoryAction.getInstance(context.applicationContext)
-                        .addOrUpdateDatabaseUri(
-                            mDatabaseUri,
-                            if (PreferencesUtil.rememberKeyFileLocations(context)) mainCredential.keyFileUri else null,
-                            if (PreferencesUtil.rememberHardwareKey(context)) mainCredential.hardwareKey else null,
-                        )
-            }
-
-            // Register the current time to init the lock timer
-            PreferencesUtil.saveCurrentTime(context)
-        } else {
-            Log.e("CreateDatabaseRunnable", "Unable to create the database")
-=======
             mDatabase.loaded = true
->>>>>>> c4788159
         }
         super.onFinishRun()
     }
