--- conflicted
+++ resolved
@@ -26,15 +26,6 @@
 import com.kunzisoft.keepass.hardware.HardwareKey
 
 class DeleteEntryHistoryDatabaseRunnable (
-<<<<<<< HEAD
-        context: Context,
-        database: Database,
-        private val mainEntry: Entry,
-        private val entryHistoryPosition: Int,
-        saveDatabase: Boolean,
-        challengeResponseRetriever: (HardwareKey, ByteArray?) -> ByteArray)
-    : SaveDatabaseRunnable(context, database, saveDatabase, null, challengeResponseRetriever) {
-=======
     context: Context,
     database: ContextualDatabase,
     private val mainEntry: Entry,
@@ -42,7 +33,6 @@
     saveDatabase: Boolean,
     challengeResponseRetriever: (HardwareKey, ByteArray?) -> ByteArray
 ) : SaveDatabaseRunnable(context, database, saveDatabase, null, challengeResponseRetriever) {
->>>>>>> c4788159
 
     override fun onStartRun() {
         try {
