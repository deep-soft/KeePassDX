--- conflicted
+++ resolved
@@ -25,15 +25,6 @@
 import com.kunzisoft.keepass.hardware.HardwareKey
 
 class UpdateCompressionBinariesDatabaseRunnable (
-<<<<<<< HEAD
-        context: Context,
-        database: Database,
-        private val oldCompressionAlgorithm: CompressionAlgorithm,
-        private val newCompressionAlgorithm: CompressionAlgorithm,
-        saveDatabase: Boolean,
-        challengeResponseRetriever: (HardwareKey, ByteArray?) -> ByteArray)
-    : SaveDatabaseRunnable(context, database, saveDatabase, null, challengeResponseRetriever) {
-=======
     context: Context,
     database: ContextualDatabase,
     private val oldCompressionAlgorithm: CompressionAlgorithm,
@@ -47,7 +38,6 @@
     null,
     challengeResponseRetriever
 ) {
->>>>>>> c4788159
 
     override fun onStartRun() {
         // Set new compression
