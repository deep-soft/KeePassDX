/*
 * Copyright 2019 Jeremy Jamet / Kunzisoft.
 *
 * This file is part of KeePassDX.
 *
 *  KeePassDX is free software: you can redistribute it and/or modify
 *  it under the terms of the GNU General Public License as published by
 *  the Free Software Foundation, either version 3 of the License, or
 *  (at your option) any later version.
 *
 *  KeePassDX is distributed in the hope that it will be useful,
 *  but WITHOUT ANY WARRANTY; without even the implied warranty of
 *  MERCHANTABILITY or FITNESS FOR A PARTICULAR PURPOSE.  See the
 *  GNU General Public License for more details.
 *
 *  You should have received a copy of the GNU General Public License
 *  along with KeePassDX.  If not, see <http://www.gnu.org/licenses/>.
 *
 */
package com.kunzisoft.keepass.database.action.node

import android.content.Context
import android.util.Log
<<<<<<< HEAD
import com.kunzisoft.keepass.database.element.Database
=======
import com.kunzisoft.keepass.database.ContextualDatabase
>>>>>>> c4788159
import com.kunzisoft.keepass.database.element.Entry
import com.kunzisoft.keepass.database.element.Group
import com.kunzisoft.keepass.database.element.node.Node
import com.kunzisoft.keepass.database.element.node.Type
import com.kunzisoft.keepass.database.exception.MoveEntryDatabaseException
import com.kunzisoft.keepass.database.exception.MoveGroupDatabaseException
import com.kunzisoft.keepass.hardware.HardwareKey

class MoveNodesRunnable constructor(
<<<<<<< HEAD
        context: Context,
        database: Database,
        private val mNodesToMove: List<Node>,
        private val mNewParent: Group,
        save: Boolean,
        afterActionNodesFinish: AfterActionNodesFinish?,
        challengeResponseRetriever: (HardwareKey, ByteArray?) -> ByteArray)
    : ActionNodeDatabaseRunnable(context, database, afterActionNodesFinish, save, challengeResponseRetriever) {
=======
    context: Context,
    database: ContextualDatabase,
    private val mNodesToMove: List<Node>,
    private val mNewParent: Group,
    save: Boolean,
    afterActionNodesFinish: AfterActionNodesFinish?,
    challengeResponseRetriever: (HardwareKey, ByteArray?) -> ByteArray
) : ActionNodeDatabaseRunnable(context, database, afterActionNodesFinish, save, challengeResponseRetriever) {
>>>>>>> c4788159

    private var mOldParent: Group? = null

    override fun nodeAction() {

        foreachNode@ for(nodeToMove in mNodesToMove) {
            // Move node in new parent
            mOldParent = nodeToMove.parent
            nodeToMove.touch(modified = true, touchParents = true)

            when (nodeToMove.type) {
                Type.GROUP -> {
                    val groupToMove = nodeToMove as Group
                    // Move group if the parent change
                    if (mOldParent != mNewParent
                            // and if not in the current group
                            && groupToMove != mNewParent
                            && !mNewParent.isContainedIn(groupToMove)) {
                        database.moveGroupTo(groupToMove, mNewParent)
                        groupToMove.setPreviousParentGroup(mOldParent)
                        groupToMove.touch(modified = true, touchParents = true)
                    } else {
                        // Only finish thread
                        setError(MoveGroupDatabaseException())
                        break@foreachNode
                    }
                }
                Type.ENTRY -> {
                    val entryToMove = nodeToMove as Entry
                    // Move only if the parent change
                    if (mOldParent != mNewParent
                            // and root can contains entry
                            && (mNewParent != database.rootGroup || database.rootCanContainsEntry())) {
                        database.moveEntryTo(entryToMove, mNewParent)
                        entryToMove.setPreviousParentGroup(mOldParent)
                        entryToMove.touch(modified = true, touchParents = true)
                    } else {
                        // Only finish thread
                        setError(MoveEntryDatabaseException())
                        break@foreachNode
                    }
                }
            }
        }
    }

    override fun nodeFinish(): ActionNodesValues {
        if (!result.isSuccess) {
            try {
                mNodesToMove.forEach { nodeToMove ->
                    // If we fail to save, try to move in the first place
                    if (mOldParent != null &&
                            mOldParent != nodeToMove.parent) {
                        when (nodeToMove.type) {
                            Type.GROUP -> database.moveGroupTo(nodeToMove as Group, mOldParent!!)
                            Type.ENTRY -> database.moveEntryTo(nodeToMove as Entry, mOldParent!!)
                        }
                    }
                }
            } catch (e: Exception) {
                Log.i(TAG, "Unable to replace the node")
            }
        }
        return ActionNodesValues(ArrayList(), mNodesToMove)
    }

    companion object {
        private val TAG = MoveNodesRunnable::class.java.name
    }
}<|MERGE_RESOLUTION|>--- conflicted
+++ resolved
@@ -21,11 +21,7 @@
 
 import android.content.Context
 import android.util.Log
-<<<<<<< HEAD
-import com.kunzisoft.keepass.database.element.Database
-=======
 import com.kunzisoft.keepass.database.ContextualDatabase
->>>>>>> c4788159
 import com.kunzisoft.keepass.database.element.Entry
 import com.kunzisoft.keepass.database.element.Group
 import com.kunzisoft.keepass.database.element.node.Node
@@ -35,16 +31,6 @@
 import com.kunzisoft.keepass.hardware.HardwareKey
 
 class MoveNodesRunnable constructor(
-<<<<<<< HEAD
-        context: Context,
-        database: Database,
-        private val mNodesToMove: List<Node>,
-        private val mNewParent: Group,
-        save: Boolean,
-        afterActionNodesFinish: AfterActionNodesFinish?,
-        challengeResponseRetriever: (HardwareKey, ByteArray?) -> ByteArray)
-    : ActionNodeDatabaseRunnable(context, database, afterActionNodesFinish, save, challengeResponseRetriever) {
-=======
     context: Context,
     database: ContextualDatabase,
     private val mNodesToMove: List<Node>,
@@ -53,7 +39,6 @@
     afterActionNodesFinish: AfterActionNodesFinish?,
     challengeResponseRetriever: (HardwareKey, ByteArray?) -> ByteArray
 ) : ActionNodeDatabaseRunnable(context, database, afterActionNodesFinish, save, challengeResponseRetriever) {
->>>>>>> c4788159
 
     private var mOldParent: Group? = null
 
