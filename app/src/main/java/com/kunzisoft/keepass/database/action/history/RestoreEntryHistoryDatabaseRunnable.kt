/*
 * Copyright 2020 Jeremy Jamet / Kunzisoft.
 *     
 * This file is part of KeePassDX.
 *
 *  KeePassDX is free software: you can redistribute it and/or modify
 *  it under the terms of the GNU General Public License as published by
 *  the Free Software Foundation, either version 3 of the License, or
 *  (at your option) any later version.
 *
 *  KeePassDX is distributed in the hope that it will be useful,
 *  but WITHOUT ANY WARRANTY; without even the implied warranty of
 *  MERCHANTABILITY or FITNESS FOR A PARTICULAR PURPOSE.  See the
 *  GNU General Public License for more details.
 *
 *  You should have received a copy of the GNU General Public License
 *  along with KeePassDX.  If not, see <http://www.gnu.org/licenses/>.
 *
 */
package com.kunzisoft.keepass.database.action.history

import android.content.Context
import com.kunzisoft.keepass.database.ContextualDatabase
import com.kunzisoft.keepass.database.action.node.UpdateEntryRunnable
import com.kunzisoft.keepass.database.element.Entry
import com.kunzisoft.keepass.hardware.HardwareKey
import com.kunzisoft.keepass.tasks.ActionRunnable

class RestoreEntryHistoryDatabaseRunnable (
<<<<<<< HEAD
        private val context: Context,
        private val database: Database,
        private val mainEntry: Entry,
        private val entryHistoryPosition: Int,
        private val saveDatabase: Boolean,
        private val challengeResponseRetriever: (HardwareKey, ByteArray?) -> ByteArray)
    : ActionRunnable() {
=======
    private val context: Context,
    private val database: ContextualDatabase,
    private val mainEntry: Entry,
    private val entryHistoryPosition: Int,
    private val saveDatabase: Boolean,
    private val challengeResponseRetriever: (HardwareKey, ByteArray?) -> ByteArray
) : ActionRunnable() {
>>>>>>> c4788159

    private var updateEntryRunnable: UpdateEntryRunnable? = null

    override fun onStartRun() {
        try {
            val historyToRestore = Entry(mainEntry.getHistory()[entryHistoryPosition])
            // Copy history of main entry in the restore entry
            mainEntry.getHistory().forEach {
                historyToRestore.addEntryToHistory(it)
            }
            // Update the entry with the fresh formatted entry to restore
            updateEntryRunnable = UpdateEntryRunnable(
                context,
                database,
                mainEntry,
                historyToRestore,
                saveDatabase,
                null,
                challengeResponseRetriever
            )

            updateEntryRunnable?.onStartRun()

        } catch (e: Exception) {
            setError(e)
        }
    }

    override fun onActionRun() {
        updateEntryRunnable?.onActionRun()
    }

    override fun onFinishRun() {
        updateEntryRunnable?.onFinishRun()
    }
}<|MERGE_RESOLUTION|>--- conflicted
+++ resolved
@@ -27,15 +27,6 @@
 import com.kunzisoft.keepass.tasks.ActionRunnable
 
 class RestoreEntryHistoryDatabaseRunnable (
-<<<<<<< HEAD
-        private val context: Context,
-        private val database: Database,
-        private val mainEntry: Entry,
-        private val entryHistoryPosition: Int,
-        private val saveDatabase: Boolean,
-        private val challengeResponseRetriever: (HardwareKey, ByteArray?) -> ByteArray)
-    : ActionRunnable() {
-=======
     private val context: Context,
     private val database: ContextualDatabase,
     private val mainEntry: Entry,
@@ -43,7 +34,6 @@
     private val saveDatabase: Boolean,
     private val challengeResponseRetriever: (HardwareKey, ByteArray?) -> ByteArray
 ) : ActionRunnable() {
->>>>>>> c4788159
 
     private var updateEntryRunnable: UpdateEntryRunnable? = null
 
