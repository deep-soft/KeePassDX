/*
 * Copyright 2020 Jeremy Jamet / Kunzisoft.
 *     
 * This file is part of KeePassDX.
 *
 *  KeePassDX is free software: you can redistribute it and/or modify
 *  it under the terms of the GNU General Public License as published by
 *  the Free Software Foundation, either version 3 of the License, or
 *  (at your option) any later version.
 *
 *  KeePassDX is distributed in the hope that it will be useful,
 *  but WITHOUT ANY WARRANTY; without even the implied warranty of
 *  MERCHANTABILITY or FITNESS FOR A PARTICULAR PURPOSE.  See the
 *  GNU General Public License for more details.
 *
 *  You should have received a copy of the GNU General Public License
 *  along with KeePassDX.  If not, see <http://www.gnu.org/licenses/>.
 *
 */
package com.kunzisoft.keepass.database.action

import android.content.Context
<<<<<<< HEAD
import com.kunzisoft.keepass.database.element.Database
import com.kunzisoft.keepass.hardware.HardwareKey

class RemoveUnlinkedDataDatabaseRunnable (
        context: Context,
        database: Database,
        saveDatabase: Boolean,
        challengeResponseRetriever: (HardwareKey, ByteArray?) -> ByteArray)
    : SaveDatabaseRunnable(context, database, saveDatabase, null, challengeResponseRetriever) {
=======
import com.kunzisoft.keepass.database.ContextualDatabase
import com.kunzisoft.keepass.hardware.HardwareKey

class RemoveUnlinkedDataDatabaseRunnable (
    context: Context,
    database: ContextualDatabase,
    saveDatabase: Boolean,
    challengeResponseRetriever: (HardwareKey, ByteArray?) -> ByteArray
) : SaveDatabaseRunnable(
    context,
    database,
    saveDatabase,
    null,
    challengeResponseRetriever
) {
>>>>>>> c4788159

    override fun onActionRun() {
        try {
            database.removeUnlinkedAttachments()
        } catch (e: Exception) {
            setError(e)
        }

        super.onActionRun()
    }
}<|MERGE_RESOLUTION|>--- conflicted
+++ resolved
@@ -20,17 +20,6 @@
 package com.kunzisoft.keepass.database.action
 
 import android.content.Context
-<<<<<<< HEAD
-import com.kunzisoft.keepass.database.element.Database
-import com.kunzisoft.keepass.hardware.HardwareKey
-
-class RemoveUnlinkedDataDatabaseRunnable (
-        context: Context,
-        database: Database,
-        saveDatabase: Boolean,
-        challengeResponseRetriever: (HardwareKey, ByteArray?) -> ByteArray)
-    : SaveDatabaseRunnable(context, database, saveDatabase, null, challengeResponseRetriever) {
-=======
 import com.kunzisoft.keepass.database.ContextualDatabase
 import com.kunzisoft.keepass.hardware.HardwareKey
 
@@ -46,7 +35,6 @@
     null,
     challengeResponseRetriever
 ) {
->>>>>>> c4788159
 
     override fun onActionRun() {
         try {
