--- conflicted
+++ resolved
@@ -457,12 +457,9 @@
             entryInfo.expiryTime = expiryTime
             entryInfo.url = url
             entryInfo.notes = notes
-<<<<<<< HEAD
             entryInfo.tags = tags
-=======
             entryInfo.backgroundColor = backgroundColor
             entryInfo.foregroundColor = foregroundColor
->>>>>>> 4e7f7f7f
             entryInfo.customFields = getExtraFields().toMutableList()
             // Add otpElement to generate token
             entryInfo.otpModel = getOtpElement()?.otpModel
@@ -497,12 +494,9 @@
         expiryTime = newEntryInfo.expiryTime
         url = newEntryInfo.url
         notes = newEntryInfo.notes
-<<<<<<< HEAD
         tags = newEntryInfo.tags
-=======
         backgroundColor = newEntryInfo.backgroundColor
         foregroundColor = newEntryInfo.foregroundColor
->>>>>>> 4e7f7f7f
         addExtraFields(newEntryInfo.customFields)
         database?.attachmentPool?.let { binaryPool ->
             newEntryInfo.attachments.forEach { attachment ->
