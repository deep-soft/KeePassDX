--- conflicted
+++ resolved
@@ -4,21 +4,12 @@
 import android.os.Bundle
 import androidx.activity.viewModels
 import com.kunzisoft.keepass.activities.stylish.StylishActivity
-<<<<<<< HEAD
-import com.kunzisoft.keepass.database.action.DatabaseTaskProvider
-import com.kunzisoft.keepass.database.element.Database
-import com.kunzisoft.keepass.database.element.MainCredential
-import com.kunzisoft.keepass.model.CipherEncryptDatabase
-import com.kunzisoft.keepass.tasks.ActionRunnable
-import com.kunzisoft.keepass.viewmodels.ChallengeResponseViewModel
-=======
 import com.kunzisoft.keepass.database.ContextualDatabase
 import com.kunzisoft.keepass.database.MainCredential
 import com.kunzisoft.keepass.database.DatabaseTaskProvider
 import com.kunzisoft.keepass.model.CipherEncryptDatabase
 import com.kunzisoft.keepass.tasks.ActionRunnable
 import com.kunzisoft.keepass.utils.getBinaryDir
->>>>>>> c4788159
 import com.kunzisoft.keepass.viewmodels.DatabaseViewModel
 
 abstract class DatabaseActivity: StylishActivity(), DatabaseRetrieval {
@@ -27,16 +18,10 @@
     protected var mDatabaseTaskProvider: DatabaseTaskProvider? = null
     protected var mDatabase: ContextualDatabase? = null
 
-    private val mChallengeResponseViewModel: ChallengeResponseViewModel by viewModels()
-
     override fun onCreate(savedInstanceState: Bundle?) {
         super.onCreate(savedInstanceState)
 
-<<<<<<< HEAD
-        mDatabaseTaskProvider = DatabaseTaskProvider(this, mChallengeResponseViewModel)
-=======
         mDatabaseTaskProvider = DatabaseTaskProvider(this, showDatabaseDialog())
->>>>>>> c4788159
 
         mDatabaseTaskProvider?.onDatabaseRetrieved = { database ->
             val databaseWasReloaded = database?.wasReloaded == true
@@ -52,13 +37,10 @@
         }
     }
 
-<<<<<<< HEAD
-=======
     protected open fun showDatabaseDialog(): Boolean {
         return true
     }
 
->>>>>>> c4788159
     override fun onDestroy() {
         mDatabaseTaskProvider?.destroy()
         mDatabaseTaskProvider = null
@@ -66,11 +48,7 @@
         super.onDestroy()
     }
 
-<<<<<<< HEAD
-    override fun onDatabaseRetrieved(database: Database?) {
-=======
     override fun onDatabaseRetrieved(database: ContextualDatabase?) {
->>>>>>> c4788159
         mDatabase = database
         mDatabaseViewModel.defineDatabase(database)
         // optional method implementation
