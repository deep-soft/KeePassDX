/*
 * Copyright 2019 Jeremy Jamet / Kunzisoft.
 *
 * This file is part of KeePassDX.
 *
 *  KeePassDX is free software: you can redistribute it and/or modify
 *  it under the terms of the GNU General Public License as published by
 *  the Free Software Foundation, either version 3 of the License, or
 *  (at your option) any later version.
 *
 *  KeePassDX is distributed in the hope that it will be useful,
 *  but WITHOUT ANY WARRANTY; without even the implied warranty of
 *  MERCHANTABILITY or FITNESS FOR A PARTICULAR PURPOSE.  See the
 *  GNU General Public License for more details.
 *
 *  You should have received a copy of the GNU General Public License
 *  along with KeePassDX.  If not, see <http://www.gnu.org/licenses/>.
 *
 */
package com.kunzisoft.keepass.activities.dialogs

import android.app.Dialog
import android.os.Bundle
import android.text.SpannableStringBuilder
import androidx.appcompat.app.AlertDialog
import androidx.core.text.HtmlCompat
import androidx.fragment.app.DialogFragment
import com.kunzisoft.keepass.R
import com.kunzisoft.keepass.utils.UriUtil.openUrl

/**
 * Custom Dialog that asks the user to download the pro version or make a donation.
 */
class UnderDevelopmentFeatureDialogFragment : DialogFragment() {

    override fun onCreateDialog(savedInstanceState: Bundle?): Dialog {
        activity?.let { activity ->
            // Use the Builder class for convenient dialog construction
            val builder = AlertDialog.Builder(activity)

            val stringBuilder = SpannableStringBuilder()
            /*
<<<<<<< HEAD
            if (UriUtil.contributingUser(activity)) {
=======
            if (activity.isContributingUser()) {
>>>>>>> c4788159
                stringBuilder.append(HtmlCompat.fromHtml(getString(R.string.html_text_dev_feature_thanks), HtmlCompat.FROM_HTML_MODE_LEGACY)).append("\n\n")
                        .append(HtmlCompat.fromHtml(getString(R.string.html_rose), HtmlCompat.FROM_HTML_MODE_LEGACY)).append("\n\n")
                        .append(HtmlCompat.fromHtml(getString(R.string.html_text_dev_feature_work_hard), HtmlCompat.FROM_HTML_MODE_LEGACY)).append("\n")
                        .append(HtmlCompat.fromHtml(getString(R.string.html_text_dev_feature_upgrade), HtmlCompat.FROM_HTML_MODE_LEGACY)).append(" ")
                builder.setPositiveButton(android.R.string.ok) { _, _ -> dismiss() }
            } else {
             */
                stringBuilder.append(HtmlCompat.fromHtml(getString(R.string.html_text_dev_feature), HtmlCompat.FROM_HTML_MODE_LEGACY)).append("\n\n")
                        .append(HtmlCompat.fromHtml(getString(R.string.html_text_dev_feature_contibute), HtmlCompat.FROM_HTML_MODE_LEGACY)).append(" ")
                        .append(HtmlCompat.fromHtml(getString(R.string.html_text_dev_feature_encourage), HtmlCompat.FROM_HTML_MODE_LEGACY))
                builder.setPositiveButton(R.string.contribute) { _, _ ->
                    context?.openUrl(R.string.contribution_url)
                }
            //}
            builder.setMessage(stringBuilder)
            // Create the AlertDialog object and return it
            return builder.create()
        }
        return super.onCreateDialog(savedInstanceState)
    }
}<|MERGE_RESOLUTION|>--- conflicted
+++ resolved
@@ -40,11 +40,7 @@
 
             val stringBuilder = SpannableStringBuilder()
             /*
-<<<<<<< HEAD
-            if (UriUtil.contributingUser(activity)) {
-=======
             if (activity.isContributingUser()) {
->>>>>>> c4788159
                 stringBuilder.append(HtmlCompat.fromHtml(getString(R.string.html_text_dev_feature_thanks), HtmlCompat.FROM_HTML_MODE_LEGACY)).append("\n\n")
                         .append(HtmlCompat.fromHtml(getString(R.string.html_rose), HtmlCompat.FROM_HTML_MODE_LEGACY)).append("\n\n")
                         .append(HtmlCompat.fromHtml(getString(R.string.html_text_dev_feature_work_hard), HtmlCompat.FROM_HTML_MODE_LEGACY)).append("\n")
