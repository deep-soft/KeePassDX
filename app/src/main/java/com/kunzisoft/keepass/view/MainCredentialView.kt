--- conflicted
+++ resolved
@@ -39,12 +39,7 @@
 import com.kunzisoft.keepass.database.MainCredential
 import com.kunzisoft.keepass.hardware.HardwareKey
 import com.kunzisoft.keepass.model.CredentialStorage
-<<<<<<< HEAD
-import com.kunzisoft.keepass.database.element.MainCredential
-import com.kunzisoft.keepass.hardware.HardwareKey
-=======
 import com.kunzisoft.keepass.utils.KeyboardUtil.showKeyboard
->>>>>>> c4788159
 
 class MainCredentialView @JvmOverloads constructor(context: Context,
                                                    attrs: AttributeSet? = null,
