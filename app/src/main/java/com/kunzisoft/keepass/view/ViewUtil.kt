/*
 * Copyright 2019 Jeremy Jamet / Kunzisoft.
 *
 * This file is part of KeePassDX.
 *
 *  KeePassDX is free software: you can redistribute it and/or modify
 *  it under the terms of the GNU General Public License as published by
 *  the Free Software Foundation, either version 3 of the License, or
 *  (at your option) any later version.
 *
 *  KeePassDX is distributed in the hope that it will be useful,
 *  but WITHOUT ANY WARRANTY; without even the implied warranty of
 *  MERCHANTABILITY or FITNESS FOR A PARTICULAR PURPOSE.  See the
 *  GNU General Public License for more details.
 *
 *  You should have received a copy of the GNU General Public License
 *  along with KeePassDX.  If not, see <http://www.gnu.org/licenses/>.
 *
 */
package com.kunzisoft.keepass.view

import android.animation.Animator
import android.animation.AnimatorSet
import android.animation.ValueAnimator
import android.content.Context
import android.graphics.*
import android.text.Selection
import android.text.Spannable
import android.text.SpannableString
import android.text.Spanned
import android.text.method.LinkMovementMethod
import android.text.method.PasswordTransformationMethod
import android.text.style.ClickableSpan
import android.view.View
import android.view.animation.AccelerateDecelerateInterpolator
import android.widget.TextView
import android.widget.Toast
import androidx.appcompat.widget.Toolbar
import androidx.coordinatorlayout.widget.CoordinatorLayout
import androidx.core.view.isVisible
import androidx.core.view.updatePadding
import com.google.android.material.snackbar.Snackbar
import com.kunzisoft.keepass.R
import com.kunzisoft.keepass.settings.PreferencesUtil
import com.kunzisoft.keepass.tasks.ActionRunnable
import androidx.appcompat.view.menu.ActionMenuItemView

import android.widget.ImageView
import androidx.appcompat.widget.ActionMenuView

import androidx.core.graphics.drawable.DrawableCompat

import android.graphics.drawable.Drawable
import android.view.ViewGroup
import android.widget.LinearLayout
import com.google.android.material.appbar.CollapsingToolbarLayout
import com.kunzisoft.keepass.database.exception.getLocalizedMessage


/**
 * Replace font by monospace, must be called after setText()
 */
fun TextView.applyFontVisibility() {
    val typeFace = Typeface.createFromAsset(context.assets, "fonts/FiraMono-Regular.ttf")
    typeface = typeFace
}

fun TextView.applyHiddenStyle(hide: Boolean, changeMaxLines: Boolean = true) {
    if (hide) {
        transformationMethod = PasswordTransformationMethod.getInstance()
        if (changeMaxLines)
            maxLines = 1
    } else {
        transformationMethod = null
        if (changeMaxLines)
            maxLines = 800
    }
}

fun TextView.setTextSize(unit: Int, defaultSize: Float, multiplier: Float) {
    if (multiplier > 0.0F)
        setTextSize(unit, defaultSize * multiplier)
}

fun TextView.strikeOut(strikeOut: Boolean) {
    paintFlags = if (strikeOut)
        paintFlags or Paint.STRIKE_THRU_TEXT_FLAG
    else
        paintFlags and Paint.STRIKE_THRU_TEXT_FLAG.inv()
}

fun TextView.customLink(listener: (View) -> Unit) {
    val spannableString = SpannableString(this.text)
    val clickableSpan = object : ClickableSpan() {
        override fun onClick(view: View) {
            Selection.setSelection((view as TextView).text as Spannable, 0)
            view.invalidate()
            listener.invoke(view)
        }
    }
    spannableString.setSpan(clickableSpan, 0, text.length,
            Spanned.SPAN_EXCLUSIVE_EXCLUSIVE)
    this.movementMethod = LinkMovementMethod.getInstance() // without LinkMovementMethod, link can not click
    this.setText(spannableString, TextView.BufferType.SPANNABLE)
}

fun Snackbar.asError(): Snackbar {
    this.view.apply {
        setBackgroundColor(Color.RED)
        findViewById<TextView>(R.id.snackbar_text).setTextColor(Color.WHITE)
    }
    return this
}

fun View.collapse(animate: Boolean = true,
                  onCollapseFinished: (() -> Unit)? = null) {
    val recordViewHeight = layoutParams.height
    val slideAnimator = ValueAnimator.ofInt(height, 0)
    slideAnimator.duration = if (animate) 300L else 0L
    slideAnimator.addUpdateListener { animation ->
        layoutParams.height = animation.animatedValue as Int
        requestLayout()
    }
    AnimatorSet().apply {
        play(slideAnimator)
        interpolator = AccelerateDecelerateInterpolator()
        addListener(object: Animator.AnimatorListener {
            override fun onAnimationStart(animation: Animator?) {
            }
            override fun onAnimationRepeat(animation: Animator?) {}
            override fun onAnimationEnd(animation: Animator?) {
                visibility = View.GONE
                layoutParams.height = recordViewHeight
                onCollapseFinished?.invoke()
            }
            override fun onAnimationCancel(animation: Animator?) {}
        })
    }.start()
}

fun View.expand(animate: Boolean = true,
                defaultHeight: Int? = null,
                onExpandFinished: (() -> Unit)? = null)  {
    val viewHeight = defaultHeight ?: layoutParams.height
    layoutParams.height = 0
    val slideAnimator = ValueAnimator
            .ofInt(0, viewHeight)
    slideAnimator.duration = if (animate) 300L else 0L
    var alreadyVisible = false
    slideAnimator.addUpdateListener { animation ->
        layoutParams.height = animation.animatedValue as Int
        if (!alreadyVisible && layoutParams.height > 0) {
            visibility = View.VISIBLE
            alreadyVisible = true
        }
        requestLayout()
    }
    AnimatorSet().apply {
        play(slideAnimator)
        interpolator = AccelerateDecelerateInterpolator()
        addListener(object: Animator.AnimatorListener {
            override fun onAnimationStart(animation: Animator?) {}
            override fun onAnimationRepeat(animation: Animator?) {}
            override fun onAnimationEnd(animation: Animator?) {
                onExpandFinished?.invoke()
            }
            override fun onAnimationCancel(animation: Animator?) {}
        })
    }.start()
}

/***
 * This function returns the actual height the layout.
 * The getHeight() function returns the current height which might be zero if
 * the layout's visibility is GONE
 */
fun ViewGroup.getFullHeight(): Int {
    measure(ViewGroup.LayoutParams.MATCH_PARENT, ViewGroup.LayoutParams.WRAP_CONTENT)
    val initialVisibility = visibility
    visibility = LinearLayout.VISIBLE
    val desiredWidth = View.MeasureSpec.makeMeasureSpec(
        width,
        View.MeasureSpec.AT_MOST
    )
    measure(desiredWidth, View.MeasureSpec.UNSPECIFIED)
    val totalHeight = measuredHeight
    visibility = initialVisibility
    return totalHeight
}

fun View.hideByFading() {
    alpha = 1f
    animate()
            .alpha(0f)
            .setDuration(140)
            .setListener(object: Animator.AnimatorListener {
                override fun onAnimationStart(p0: Animator?) {}
                override fun onAnimationEnd(p0: Animator?) {
                    isVisible = false
                }
                override fun onAnimationCancel(p0: Animator?) {}
                override fun onAnimationRepeat(p0: Animator?) {}
            })
}

fun View.showByFading() {
    if (!isVisible) {
        isVisible = true
        // Trick to keep the focus
        alpha = 0.0001f
        animate()
            .alpha(1f)
            .setDuration(140)
            .setListener(null)
    }
}

fun View.updateLockPaddingLeft() {
    updatePadding(resources.getDimensionPixelSize(
            if (PreferencesUtil.showLockDatabaseButton(context)) {
                R.dimen.lock_button_size
            } else {
                R.dimen.hidden_lock_button_size
            }
    ))
}

fun Context.showActionErrorIfNeeded(result: ActionRunnable.Result) {
    if (!result.isSuccess) {
<<<<<<< HEAD
        result.exception?.getLocalizedMessage(resources)?.let { errorMessage ->
            Toast.makeText(this, errorMessage, Toast.LENGTH_LONG).show()
=======
        result.exception?.let { exception ->
            Toast.makeText(this, exception.getLocalizedMessage(resources), Toast.LENGTH_LONG).show()
>>>>>>> 3b967dd4
        } ?: result.message?.let { message ->
            Toast.makeText(this, message, Toast.LENGTH_LONG).show()
        }
    }
}

fun CoordinatorLayout.showActionErrorIfNeeded(result: ActionRunnable.Result) {
    if (!result.isSuccess) {
<<<<<<< HEAD
        result.exception?.getLocalizedMessage(resources)?.let { errorMessage ->
            Snackbar.make(this, errorMessage, Snackbar.LENGTH_LONG).asError().show()
=======
        result.exception?.let { exception ->
            Snackbar.make(this, exception.getLocalizedMessage(resources), Snackbar.LENGTH_LONG).asError().show()
>>>>>>> 3b967dd4
        } ?: result.message?.let { message ->
            Snackbar.make(this, message, Snackbar.LENGTH_LONG).asError().show()
        }
    }
}

fun Toolbar.changeControlColor(color: Int) {
    val colorFilter = PorterDuffColorFilter(color, PorterDuff.Mode.SRC_ATOP);
    for (i in 0 until childCount) {
        val view: View = getChildAt(i)
        // Change the color of back button (or open drawer button).
        if (view is ImageView) {
            //Action Bar back button
            view.drawable.colorFilter = colorFilter
        }
        if (view is ActionMenuView) {
            view.post {
                for (j in 0 until view.childCount) {
                    // Change the color of any ActionMenuViews - icons that
                    // are not back button, nor text, nor overflow menu icon.
                    val innerView: View = view.getChildAt(j)
                    if (innerView is ActionMenuItemView) {
                        innerView.compoundDrawables.forEach { drawable ->
                            //Important to set the color filter in separate thread,
                            //by adding it to the message queue
                            //Won't work otherwise.
                            drawable?.colorFilter = colorFilter
                        }
                    }
                }
            }
        }
    }
    // Change the color of title and subtitle.
    setTitleTextColor(color)
    setSubtitleTextColor(color)
    // Change the color of the Overflow Menu icon.
    var drawable: Drawable? = overflowIcon
    if (drawable != null) {
        drawable = DrawableCompat.wrap(drawable)
        DrawableCompat.setTint(drawable.mutate(), color)
        overflowIcon = drawable
    }
    invalidate()
}

fun CollapsingToolbarLayout.changeTitleColor(color: Int) {
    setCollapsedTitleTextColor(color)
    setExpandedTitleColor(color)
    invalidate()
}<|MERGE_RESOLUTION|>--- conflicted
+++ resolved
@@ -24,6 +24,7 @@
 import android.animation.ValueAnimator
 import android.content.Context
 import android.graphics.*
+import android.graphics.drawable.Drawable
 import android.text.Selection
 import android.text.Spannable
 import android.text.SpannableString
@@ -32,29 +33,25 @@
 import android.text.method.PasswordTransformationMethod
 import android.text.style.ClickableSpan
 import android.view.View
+import android.view.ViewGroup
 import android.view.animation.AccelerateDecelerateInterpolator
+import android.widget.ImageView
+import android.widget.LinearLayout
 import android.widget.TextView
 import android.widget.Toast
+import androidx.appcompat.view.menu.ActionMenuItemView
+import androidx.appcompat.widget.ActionMenuView
 import androidx.appcompat.widget.Toolbar
 import androidx.coordinatorlayout.widget.CoordinatorLayout
+import androidx.core.graphics.drawable.DrawableCompat
 import androidx.core.view.isVisible
 import androidx.core.view.updatePadding
+import com.google.android.material.appbar.CollapsingToolbarLayout
 import com.google.android.material.snackbar.Snackbar
 import com.kunzisoft.keepass.R
+import com.kunzisoft.keepass.database.exception.getLocalizedMessage
 import com.kunzisoft.keepass.settings.PreferencesUtil
 import com.kunzisoft.keepass.tasks.ActionRunnable
-import androidx.appcompat.view.menu.ActionMenuItemView
-
-import android.widget.ImageView
-import androidx.appcompat.widget.ActionMenuView
-
-import androidx.core.graphics.drawable.DrawableCompat
-
-import android.graphics.drawable.Drawable
-import android.view.ViewGroup
-import android.widget.LinearLayout
-import com.google.android.material.appbar.CollapsingToolbarLayout
-import com.kunzisoft.keepass.database.exception.getLocalizedMessage
 
 
 /**
@@ -227,13 +224,8 @@
 
 fun Context.showActionErrorIfNeeded(result: ActionRunnable.Result) {
     if (!result.isSuccess) {
-<<<<<<< HEAD
         result.exception?.getLocalizedMessage(resources)?.let { errorMessage ->
             Toast.makeText(this, errorMessage, Toast.LENGTH_LONG).show()
-=======
-        result.exception?.let { exception ->
-            Toast.makeText(this, exception.getLocalizedMessage(resources), Toast.LENGTH_LONG).show()
->>>>>>> 3b967dd4
         } ?: result.message?.let { message ->
             Toast.makeText(this, message, Toast.LENGTH_LONG).show()
         }
@@ -242,13 +234,8 @@
 
 fun CoordinatorLayout.showActionErrorIfNeeded(result: ActionRunnable.Result) {
     if (!result.isSuccess) {
-<<<<<<< HEAD
         result.exception?.getLocalizedMessage(resources)?.let { errorMessage ->
             Snackbar.make(this, errorMessage, Snackbar.LENGTH_LONG).asError().show()
-=======
-        result.exception?.let { exception ->
-            Snackbar.make(this, exception.getLocalizedMessage(resources), Snackbar.LENGTH_LONG).asError().show()
->>>>>>> 3b967dd4
         } ?: result.message?.let { message ->
             Snackbar.make(this, message, Snackbar.LENGTH_LONG).asError().show()
         }
