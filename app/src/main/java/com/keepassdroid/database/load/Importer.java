/*
<<<<<<< HEAD
 * Copyright 2017 Brian Pellin, Jeremy Jamet / Kunzisoft.
=======
 * Copyright 2009-2017 Brian Pellin.
>>>>>>> 192f1169
 *     
 * This file is part of KeePass DX.
 *
 *  KeePass DX is free software: you can redistribute it and/or modify
 *  it under the terms of the GNU General Public License as published by
 *  the Free Software Foundation, either version 2 of the License, or
 *  (at your option) any later version.
 *
 *  KeePass DX is distributed in the hope that it will be useful,
 *  but WITHOUT ANY WARRANTY; without even the implied warranty of
 *  MERCHANTABILITY or FITNESS FOR A PARTICULAR PURPOSE.  See the
 *  GNU General Public License for more details.
 *
 *  You should have received a copy of the GNU General Public License
 *  along with KeePass DX.  If not, see <http://www.gnu.org/licenses/>.
 *
 */
package com.keepassdroid.database.load;

import java.io.IOException;
import java.io.InputStream;

import com.keepassdroid.UpdateStatus;
import com.keepassdroid.database.PwDatabase;
import com.keepassdroid.database.exception.InvalidDBException;

public abstract class Importer {

	public static final boolean DEBUG = true;

	public abstract PwDatabase openDatabase( InputStream inStream, String password, InputStream keyInputStream)
		throws IOException, InvalidDBException;

	public abstract PwDatabase openDatabase( InputStream inStream, String password, InputStream keyInputStream, UpdateStatus status, long roundsFix)
		throws IOException, InvalidDBException;


}<|MERGE_RESOLUTION|>--- conflicted
+++ resolved
@@ -1,9 +1,5 @@
 /*
-<<<<<<< HEAD
  * Copyright 2017 Brian Pellin, Jeremy Jamet / Kunzisoft.
-=======
- * Copyright 2009-2017 Brian Pellin.
->>>>>>> 192f1169
  *     
  * This file is part of KeePass DX.
  *
