--- conflicted
+++ resolved
@@ -54,24 +54,15 @@
 import com.keepassdroid.database.edit.LoadDB;
 import com.keepassdroid.database.edit.OnFinish;
 import com.keepassdroid.dialog.PasswordEncodingDialogHelper;
-<<<<<<< HEAD
-import com.keepassdroid.fileselect.BrowserDialog;
 import com.keepassdroid.fingerprint.FingerPrintAnimatedVector;
 import com.keepassdroid.fingerprint.FingerPrintHelper;
-import com.keepassdroid.intents.Intents;
 import com.keepassdroid.settings.PrefsUtil;
-=======
-import com.keepassdroid.fingerprint.FingerPrintHelper;
->>>>>>> f5314e0a
 import com.keepassdroid.utils.EmptyUtils;
 import com.keepassdroid.utils.MenuUtil;
 import com.keepassdroid.utils.UriUtil;
 import com.keepassdroid.utils.Util;
-<<<<<<< HEAD
 import com.keepassdroid.view.FingerPrintDialog;
-=======
 import com.keepassdroid.view.KeyFileHelper;
->>>>>>> f5314e0a
 import com.kunzisoft.keepass.KeePass;
 import com.kunzisoft.keepass.R;
 
@@ -101,17 +92,12 @@
     private int mode;
     private static final String PREF_KEY_VALUE_PREFIX = "valueFor_"; // key is a combination of db file name and this prefix
     private static final String PREF_KEY_IV_PREFIX = "ivFor_"; // key is a combination of db file name and this prefix
-<<<<<<< HEAD
+
     private View fingerprintContainerView;
     private View fingerprintImageView;
     private FingerPrintAnimatedVector fingerPrintAnimatedVector;
     private TextView fingerprintTextView;
-=======
-
     private TextView filenameView;
-    private View fingerprintView;
-    private TextView confirmationView;
->>>>>>> f5314e0a
     private EditText passwordView;
     private EditText keyFileView;
     private Button confirmButtonView;
@@ -205,17 +191,11 @@
         getSupportActionBar().setDisplayHomeAsUpEnabled(true);
         getSupportActionBar().setDisplayShowHomeEnabled(true);
 
-<<<<<<< HEAD
-        confirmButton = (Button) findViewById(R.id.pass_ok);
+        confirmButtonView = (Button) findViewById(R.id.pass_ok);
         fingerprintContainerView = findViewById(R.id.fingerprint_container);
         fingerprintImageView = findViewById(R.id.fingerprint_image);
         fingerprintTextView = (TextView) findViewById(R.id.fingerprint_label);
-=======
         filenameView = (TextView) findViewById(R.id.filename);
-        confirmButtonView = (Button) findViewById(R.id.pass_ok);
-        fingerprintView = findViewById(R.id.fingerprint);
-        confirmationView = (TextView) findViewById(R.id.fingerprint_label);
->>>>>>> f5314e0a
         passwordView = (EditText) findViewById(R.id.password);
         keyFileView = (EditText) findViewById(R.id.pass_keyfile);
         checkboxPasswordView = (CheckBox) findViewById(R.id.password_checkbox);
@@ -445,17 +425,6 @@
             setFingerPrintVisibility(View.GONE);
         }
         // fingerprint is available but not configured show icon but in disabled state with some information
-<<<<<<< HEAD
-=======
-        else if (!fingerPrintHelper.hasEnrolledFingerprints()) {
-
-            setFingerPrintVisibility(View.VISIBLE);
-            fingerprintView.setAlpha(0.3f);
-            // This happens when no fingerprints are registered. Listening won't start
-            confirmationView.setText(R.string.configure_fingerprint);
-        }
-        // finally fingerprint available and configured so we can use it
->>>>>>> f5314e0a
         else {
             // show explanations
             fingerprintContainerView.setOnClickListener(new View.OnClickListener() {
@@ -466,18 +435,11 @@
                 }
             });
             setFingerPrintVisibility(View.VISIBLE);
-<<<<<<< HEAD
 
             if (!fingerPrintHelper.hasEnrolledFingerprints()) {
                 fingerprintImageView.setAlpha(0.3f);
                 // This happens when no fingerprints are registered. Listening won't start
                 fingerprintTextView.setText(R.string.configure_fingerprint);
-=======
-            fingerprintView.setAlpha(1f);
-            // fingerprint available but no stored password found yet for this DB so show info don't listen
-            if (prefsNoBackup.getString(getPreferenceKeyValue(), null) == null) {
-                confirmationView.setText(R.string.no_password_stored);
->>>>>>> f5314e0a
             }
             // finally fingerprint available and configured so we can use it
             else {
@@ -508,13 +470,8 @@
                 .putString(getPreferenceKeyIvSpec(), ivSpec)
                 .apply();
         // and remove visual input to reset UI
-<<<<<<< HEAD
-        confirmButton.performClick();
+        confirmButtonView.performClick();
         fingerprintTextView.setText(R.string.encrypted_value_stored);
-=======
-        confirmButtonView.performClick();
-        confirmationView.setText(R.string.encrypted_value_stored);
->>>>>>> f5314e0a
     }
 
     @Override
