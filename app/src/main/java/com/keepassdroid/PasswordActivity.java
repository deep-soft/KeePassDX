/*
 * Copyright 2017 Brian Pellin, Jeremy Jamet / Kunzisoft.
 *     
 * This file is part of KeePass DX.
 *
 *  KeePass DX is free software: you can redistribute it and/or modify
 *  it under the terms of the GNU General Public License as published by
 *  the Free Software Foundation, either version 2 of the License, or
 *  (at your option) any later version.
 *
 *  KeePass DX is distributed in the hope that it will be useful,
 *  but WITHOUT ANY WARRANTY; without even the implied warranty of
 *  MERCHANTABILITY or FITNESS FOR A PARTICULAR PURPOSE.  See the
 *  GNU General Public License for more details.
 *
 *  You should have received a copy of the GNU General Public License
 *  along with KeePass DX.  If not, see <http://www.gnu.org/licenses/>.
 *
 */
package com.keepassdroid;

import android.app.Activity;
import android.content.DialogInterface;
import android.content.DialogInterface.OnClickListener;
import android.content.Intent;
import android.content.SharedPreferences;
import android.net.Uri;
import android.os.AsyncTask;
import android.os.Build;
import android.os.Bundle;
import android.os.Handler;
import android.preference.PreferenceManager;
import android.support.annotation.RequiresApi;
import android.support.v4.hardware.fingerprint.FingerprintManagerCompat;
import android.support.v7.widget.Toolbar;
import android.text.Editable;
import android.text.TextWatcher;
import android.view.Menu;
import android.view.MenuItem;
import android.view.View;
import android.widget.Button;
import android.widget.CompoundButton;
import android.widget.EditText;
import android.widget.ImageView;
import android.widget.TextView;
import android.widget.Toast;

import com.keepassdroid.app.App;
import com.keepassdroid.compat.BackupManagerCompat;
import com.keepassdroid.compat.ClipDataCompat;
import com.keepassdroid.compat.EditorCompat;
import com.keepassdroid.database.edit.LoadDB;
import com.keepassdroid.database.edit.OnFinish;
import com.keepassdroid.dialog.PasswordEncodingDialogHelper;
import com.keepassdroid.fingerprint.FingerPrintAnimatedVector;
import com.keepassdroid.fingerprint.FingerPrintHelper;
import com.keepassdroid.settings.PrefsUtil;
import com.keepassdroid.utils.EmptyUtils;
import com.keepassdroid.utils.MenuUtil;
import com.keepassdroid.utils.UriUtil;
import com.keepassdroid.view.FingerPrintDialog;
import com.keepassdroid.view.KeyFileHelper;
import com.kunzisoft.keepass.KeePass;
import com.kunzisoft.keepass.R;

import java.io.File;
import java.io.FileNotFoundException;

import javax.crypto.Cipher;

public class PasswordActivity extends LockingActivity
        implements FingerPrintHelper.FingerPrintCallback, UriIntentInitTaskCallback {

    public static final String KEY_DEFAULT_FILENAME = "defaultFileName";
    private static final String KEY_PASSWORD = "password";
    private static final String KEY_LAUNCH_IMMEDIATELY = "launchImmediately";

    private Uri mDbUri = null;
    private Uri mKeyUri = null;
    SharedPreferences prefs;
    SharedPreferences prefsNoBackup;

    private FingerPrintHelper fingerPrintHelper;
    private boolean fingerprintMustBeConfigured = true;

    private int mode;
    private static final String PREF_KEY_VALUE_PREFIX = "valueFor_"; // key is a combination of db file name and this prefix
    private static final String PREF_KEY_IV_PREFIX = "ivFor_"; // key is a combination of db file name and this prefix

    private View fingerprintContainerView;
    private View fingerprintImageView;
    private FingerPrintAnimatedVector fingerPrintAnimatedVector;
    private TextView fingerprintTextView;
    private TextView filenameView;
    private EditText passwordView;
    private EditText keyFileView;
    private Button confirmButtonView;
    private CompoundButton checkboxPasswordView;
    private CompoundButton checkboxKeyfileView;
    private CompoundButton checkboxDefaultDatabaseView;

    private KeyFileHelper keyFileHelper;

    public static void Launch(
            Activity act,
            String fileName) throws FileNotFoundException {
        Launch(act, fileName, "");
    }

    public static void Launch(
            Activity act,
            String fileName,
            String keyFile) throws FileNotFoundException {
        if (EmptyUtils.isNullOrEmpty(fileName)) {
            throw new FileNotFoundException();
        }

        Uri uri = UriUtil.parseDefaultFile(fileName);
        assert uri != null;
        String scheme = uri.getScheme();

        if (!EmptyUtils.isNullOrEmpty(scheme) && scheme.equalsIgnoreCase("file")) {
            File dbFile = new File(uri.getPath());
            if (!dbFile.exists()) {
                throw new FileNotFoundException();
            }
        }

        Intent i = new Intent(act, PasswordActivity.class);
        i.putExtra(UriIntentInitTask.KEY_FILENAME, fileName);
        i.putExtra(UriIntentInitTask.KEY_KEYFILE, keyFile);

        act.startActivityForResult(i, 0);

    }

    @Override
    protected void onActivityResult(
            int requestCode,
            int resultCode,
            Intent data) {
        super.onActivityResult(requestCode, resultCode, data);

        keyFileHelper.onActivityResultCallback(requestCode, resultCode, data,
            new KeyFileHelper.KeyFileCallback() {
                @Override
                public void onKeyFileResultCallback(Uri uri) {
                    if(uri != null) {
                        keyFileView.setText(uri.toString());
                    }
                }
            });

        switch (requestCode) {
            case KeePass.EXIT_NORMAL:
                setEmptyViews();
                App.getDB().clear();
                break;

            case KeePass.EXIT_LOCK:
                setResult(KeePass.EXIT_LOCK);
                setEmptyViews();
                finish();
                App.getDB().clear();
                break;
        }
    }

    @Override
    protected void onCreate(Bundle savedInstanceState) {
        super.onCreate(savedInstanceState);

        prefs = PreferenceManager.getDefaultSharedPreferences(this);
        prefsNoBackup = PrefsUtil.getNoBackupSharedPreferences(getApplicationContext());

        setContentView(R.layout.password);

        Toolbar toolbar = (Toolbar) findViewById(R.id.toolbar);
        toolbar.setTitle(getString(R.string.app_name));
        setSupportActionBar(toolbar);
        assert getSupportActionBar() != null;
        getSupportActionBar().setDisplayHomeAsUpEnabled(true);
        getSupportActionBar().setDisplayShowHomeEnabled(true);

        confirmButtonView = (Button) findViewById(R.id.pass_ok);
        fingerprintContainerView = findViewById(R.id.fingerprint_container);
        fingerprintImageView = findViewById(R.id.fingerprint_image);
        fingerprintTextView = (TextView) findViewById(R.id.fingerprint_label);
        filenameView = (TextView) findViewById(R.id.filename);
        passwordView = (EditText) findViewById(R.id.password);
        keyFileView = (EditText) findViewById(R.id.pass_keyfile);
        checkboxPasswordView = (CompoundButton) findViewById(R.id.password_checkbox);
        checkboxKeyfileView = (CompoundButton) findViewById(R.id.keyfile_checkox);
        checkboxDefaultDatabaseView = (CompoundButton) findViewById(R.id.default_database);

        passwordView.addTextChangedListener(new TextWatcher() {
            @Override
            public void beforeTextChanged(CharSequence charSequence, int i, int i1, int i2) {}

            @Override
            public void onTextChanged(CharSequence charSequence, int i, int i1, int i2) {}

            @Override
            public void afterTextChanged(Editable editable) {
                checkboxPasswordView.setChecked(true);
            }
        });
        keyFileView.addTextChangedListener(new TextWatcher() {
            @Override
            public void beforeTextChanged(CharSequence charSequence, int i, int i1, int i2) {}

            @Override
            public void onTextChanged(CharSequence charSequence, int i, int i1, int i2) {}

            @Override
            public void afterTextChanged(Editable editable) {
                checkboxKeyfileView.setChecked(true);
            }
        });

        new UriIntentInitTask(this,
                prefs.getBoolean(getString(R.string.keyfile_key),
                        getResources().getBoolean(R.bool.keyfile_default)))
                .execute(getIntent());

        if (Build.VERSION.SDK_INT >= Build.VERSION_CODES.M) {
            fingerPrintAnimatedVector = new FingerPrintAnimatedVector(this,
                            (ImageView) fingerprintImageView);
        }
    }

    @Override
    public void onPostInitTask(Uri dbUri, Uri keyFileUri, Integer errorStringId) {

        mDbUri = dbUri;
        mKeyUri = keyFileUri;

        Intent intent = getIntent();
        String password = intent.getStringExtra(KEY_PASSWORD);
        boolean launch_immediately = intent.getBooleanExtra(KEY_LAUNCH_IMMEDIATELY, false);

        if (errorStringId != null) {
            Toast.makeText(PasswordActivity.this, errorStringId, Toast.LENGTH_LONG).show();
            finish();
            return;
        }

        populateView();

        confirmButtonView.setOnClickListener(new OkClickHandler());

        if (password != null) {
            passwordView.setText(password);
        }

        checkboxDefaultDatabaseView.setOnCheckedChangeListener(new DefaultCheckChange());

        View browseView = findViewById(R.id.browse_button);
        keyFileHelper = new KeyFileHelper(PasswordActivity.this);
        browseView.setOnClickListener(keyFileHelper.getOpenFileOnClickViewListener());

        retrieveSettings();

        if (Build.VERSION.SDK_INT >= Build.VERSION_CODES.M) {
            checkFingerprintAvailability();
        }

        if (launch_immediately) {
            verifyCheckboxesAndLoadDatabase(password, mKeyUri);
        }
    }

    private void retrieveSettings() {
        String defaultFilename = prefs.getString(KEY_DEFAULT_FILENAME, "");
        if (mDbUri!=null
                && !EmptyUtils.isNullOrEmpty(mDbUri.getPath())
                && UriUtil.equalsDefaultfile(mDbUri, defaultFilename)) {
            checkboxDefaultDatabaseView.setChecked(true);
        }
    }

    private void populateView() {
        String db = (mDbUri == null) ? "" : mDbUri.toString();
        if (!db.isEmpty())
            filenameView.setText(db);

        String key = (mKeyUri == null) ? "" : mKeyUri.toString();
        if (!key.isEmpty())
            keyFileView.setText(key);
    }

    @Override
    protected void onResume() {
        super.onResume();

        // If the application was shutdown make sure to clear the password field, if it
        // was saved in the instance state
        if (App.isShutdown()) {
            setEmptyViews();
        }

        // Clear the shutdown flag
        App.clearShutdown();

        // checks if fingerprint is available, will also start listening for fingerprints when available
        if (Build.VERSION.SDK_INT >= Build.VERSION_CODES.M) {
            initForFingerprint();
            checkFingerprintAvailability();
            if (fingerPrintAnimatedVector != null) {
                fingerPrintAnimatedVector.startScan();
            }
        }
    }

    private void setEmptyViews() {
        passwordView.setText("");
        checkboxPasswordView.setChecked(false);
        // Bug KeepassDX #18
        if (!mRememberKeyfile) {
            keyFileView.setText("");
            checkboxKeyfileView.setChecked(false);
        }
    }

<<<<<<< HEAD
    private void retrieveSettings() {
        String defaultFilename = prefs.getString(KEY_DEFAULT_FILENAME, "");
        if (!EmptyUtils.isNullOrEmpty(mDbUri.getPath()) && UriUtil.equalsDefaultfile(mDbUri, defaultFilename)) {
            CompoundButton checkbox = (CompoundButton) findViewById(R.id.default_database);
            checkbox.setChecked(true);
        }
    }

    private Uri getKeyFile(Uri dbUri) {
        if (mRememberKeyfile) {
            return App.getFileHistory().getFileByName(dbUri);
        } else {
            return null;
        }
    }

    private void populateView() {
        String db = (mDbUri == null) ? "" : mDbUri.toString();
        if (!db.isEmpty()) {
            if (PrefsUtil.isFullFilePathEnable(this))
                filenameView.setText(db);
            else
                filenameView.setText(new File(mDbUri.getPath()).getName()); // TODO Encapsulate
        }

        String key = (mKeyUri == null) ? "" : mKeyUri.toString();
        if (!key.isEmpty() && mRememberKeyfile) { // Bug KeepassDX #18
            keyFileView.setText(key);
        }
    }

=======
>>>>>>> e9929ed8
    // fingerprint related code here
    @RequiresApi(api = Build.VERSION_CODES.M)
    private void initForFingerprint() {
        mode = -1;

        fingerPrintHelper = new FingerPrintHelper(this, this);

        // when text entered we can enable the logon/purchase button and if required update encryption/decryption mode
        passwordView.addTextChangedListener(new TextWatcher() {
            @Override
            public void beforeTextChanged(
                    final CharSequence s,
                    final int start,
                    final int count,
                    final int after) {}

            @Override
            public void onTextChanged(
                    final CharSequence s,
                    final int start,
                    final int before,
                    final int count) {}

            @Override
            public void afterTextChanged(final Editable s) {
                if ( !fingerprintMustBeConfigured ) {
                    final boolean validInput = s.length() > 0;
                    // encrypt or decrypt mode based on how much input or not
                    setFingerPrintTextView(validInput ? R.string.store_with_fingerprint : R.string.scanning_fingerprint);
                    mode = validInput ? toggleMode(Cipher.ENCRYPT_MODE) : toggleMode(Cipher.DECRYPT_MODE);
                }
            }
        });

        // callback for fingerprint findings
        fingerPrintHelper.setAuthenticationCallback(new FingerprintManagerCompat.AuthenticationCallback() {
            @Override
            public void onAuthenticationError(
                    final int errorCode,
                    final CharSequence errString) {

                // this is triggered on stop/start listening done by helper to switch between modes so don't restart here
                // errorCode = 5
                // errString = "Fingerprint operation canceled."
                //onFingerprintException();
                //fingerprintTextView.setText(errString);
                // true false fingerprint readings are handled otherwise with the toast messages, see below in code
            }

            @Override
            public void onAuthenticationHelp(
                    final int helpCode,
                    final CharSequence helpString) {

                showError(helpString);
                checkFingerprintAvailability();
                fingerprintTextView.setText(helpString);
            }

            @Override
            public void onAuthenticationSucceeded(final FingerprintManagerCompat.AuthenticationResult result) {

                if (mode == Cipher.ENCRYPT_MODE) {

                    // newly store the entered password in encrypted way
                    final String password = passwordView.getText().toString();
                    fingerPrintHelper.encryptData(password);

                } else if (mode == Cipher.DECRYPT_MODE) {

                    // retrieve the encrypted value from preferences
                    final String encryptedValue = prefsNoBackup.getString(getPreferenceKeyValue(), null);
                    if (encryptedValue != null) {
                        fingerPrintHelper.decryptData(encryptedValue);
                    }
                }
            }

            @Override
            public void onAuthenticationFailed() {
                showError(R.string.fingerprint_not_recognized);
                checkFingerprintAvailability();
            }
        });
    }

    private String getPreferenceKeyValue() {
        // makes it possible to store passwords uniqly per database
        return PREF_KEY_VALUE_PREFIX + (mDbUri != null ? mDbUri.getPath() : "");
    }

    private String getPreferenceKeyIvSpec() {
        return PREF_KEY_IV_PREFIX + (mDbUri != null ? mDbUri.getPath() : "");
    }

    @RequiresApi(api = Build.VERSION_CODES.M)
    private synchronized int toggleMode(final int newMode) {
        if(newMode != mode) {
            mode = newMode;
            switch (mode) {
                case Cipher.ENCRYPT_MODE:
                    fingerPrintHelper.initEncryptData();
                    break;
                case Cipher.DECRYPT_MODE:
                    final String ivSpecValue = prefsNoBackup.getString(getPreferenceKeyIvSpec(), null);
                    if (ivSpecValue != null)
                        fingerPrintHelper.initDecryptData(ivSpecValue);
                    break;
            }
        }
        return newMode;
    }

    @Override
    protected void onPause() {
        super.onPause();

        if (Build.VERSION.SDK_INT >= Build.VERSION_CODES.M
                && fingerPrintAnimatedVector != null) {
            fingerPrintAnimatedVector.stopScan();
        }

        // stop listening when we go in background
        if (fingerPrintHelper != null) {
            fingerPrintHelper.stopListening();
        }
    }

    private void setFingerPrintVisibility(final int vis) {
        runOnUiThread(new Runnable() {
            @Override
            public void run() {
                fingerprintContainerView.setVisibility(vis);
            }
        });
    }

    private void setFingerPrintTextView(final int textId) {
        runOnUiThread(new Runnable() {
            @Override
            public void run() {
                fingerprintTextView.setText(textId);
            }
        });
    }

    private void setFingerPrintAlphaImageView(final float alpha) {
        runOnUiThread(new Runnable() {
            @Override
            public void run() {
                fingerprintImageView.setAlpha(alpha);
            }
        });
    }

    @RequiresApi(api = Build.VERSION_CODES.M)
    private synchronized void checkFingerprintAvailability() {

        // fingerprint not supported (by API level or hardware) so keep option hidden
        // or manually disable
        if (!PrefsUtil.isFingerprintEnable(getApplicationContext())
                || !FingerPrintHelper.isFingerprintSupported(FingerprintManagerCompat.from(this))) {
            setFingerPrintVisibility(View.GONE);
        }
        // fingerprint is available but not configured show icon but in disabled state with some information
        else {
            // show explanations
            fingerprintContainerView.setOnClickListener(new View.OnClickListener() {
                @Override
                public void onClick(View view) {
                    FingerPrintDialog fingerPrintDialog = new FingerPrintDialog();
                    fingerPrintDialog.show(getSupportFragmentManager(), "fingerprintDialog");
                }
            });
            setFingerPrintVisibility(View.VISIBLE);

            if (!fingerPrintHelper.hasEnrolledFingerprints()) {
                setFingerPrintAlphaImageView(0.3f);
                // This happens when no fingerprints are registered. Listening won't start
                setFingerPrintTextView(R.string.configure_fingerprint);
            }
            // finally fingerprint available and configured so we can use it
            else {
                fingerprintMustBeConfigured = false;
                setFingerPrintAlphaImageView(1f);

                // fingerprint available but no stored password found yet for this DB so show info don't listen
                if (!prefsNoBackup.contains(getPreferenceKeyValue())) {
                    setFingerPrintTextView(R.string.no_password_stored);
                    // listen for encryption
                    toggleMode(Cipher.ENCRYPT_MODE);
                }
                // all is set here so we can confirm to user and start listening for fingerprints
                else {
                    setFingerPrintTextView(R.string.scanning_fingerprint);
                    // listen for decryption
                    toggleMode(Cipher.DECRYPT_MODE);
                }
            }
        }
    }

    @Override
    public void handleEncryptedResult(
            final String value,
            final String ivSpec) {
        prefsNoBackup.edit()
                .putString(getPreferenceKeyValue(), value)
                .putString(getPreferenceKeyIvSpec(), ivSpec)
                .apply();
        // and remove visual input to reset UI
        confirmButtonView.performClick();
        setFingerPrintTextView(R.string.encrypted_value_stored);
    }

    @Override
    public void handleDecryptedResult(final String passwordValue) {
        // Load database directly
        String key = keyFileView.getText().toString();
        loadDatabase(passwordValue, key);
    }

    @RequiresApi(api = Build.VERSION_CODES.M)
    @Override
    public void onInvalidKeyException(Exception e) {
        showError(R.string.fingerprint_invalid_key);
        prefsNoBackup.edit()
            .remove(getPreferenceKeyValue())
            .remove(getPreferenceKeyIvSpec())
            .apply();
        e.printStackTrace();
        checkFingerprintAvailability(); // restarts listening
    }

    @RequiresApi(api = Build.VERSION_CODES.M)
    @Override
    public void onFingerPrintException(Exception e) {
        showError(R.string.fingerprint_error);
        e.printStackTrace();
        checkFingerprintAvailability();
    }

    private void showError(final int messageId) {
        runOnUiThread(new Runnable() {
            @Override
            public void run() {
                Toast.makeText(getApplicationContext(), messageId, Toast.LENGTH_SHORT).show();
            }
        });
    }

    private void showError(final CharSequence message) {
        runOnUiThread(new Runnable() {
            @Override
            public void run() {
                Toast.makeText(getApplicationContext(), message, Toast.LENGTH_SHORT).show();
            }
        });
    }

    private class DefaultCheckChange implements CompoundButton.OnCheckedChangeListener {

        @Override
        public void onCheckedChanged(
                CompoundButton buttonView,
                boolean isChecked) {

            String newDefaultFileName;

            if (isChecked) {
                newDefaultFileName = mDbUri.toString();
            } else {
                newDefaultFileName = "";
            }

            SharedPreferences.Editor editor = prefs.edit();
            editor.putString(KEY_DEFAULT_FILENAME, newDefaultFileName);
            EditorCompat.apply(editor);

            BackupManagerCompat backupManager = new BackupManagerCompat(PasswordActivity.this);
            backupManager.dataChanged();

        }

    }

    private class OkClickHandler implements View.OnClickListener {

        public void onClick(View view) {
            String pass = passwordView.getText().toString();
            String key = keyFileView.getText().toString();
            verifyCheckboxesAndLoadDatabase(pass, key);
        }
    }

    private void verifyCheckboxesAndLoadDatabase(
            String pass,
            String keyfile) {
        verifyCheckboxesAndLoadDatabase(pass, UriUtil.parseDefaultFile(keyfile));
    }

    private void verifyCheckboxesAndLoadDatabase(
            String pass,
            Uri keyfile) {
        if (!checkboxPasswordView.isChecked()) {
            pass = "";
        }
        if (!checkboxKeyfileView.isChecked()) {
            keyfile = null;
        }
        loadDatabase(pass, keyfile);
    }

    private void loadDatabase(
            String pass,
            String keyfile) {
        loadDatabase(pass, UriUtil.parseDefaultFile(keyfile));
    }

    private void loadDatabase(
            String pass,
            Uri keyfile) {

        // Clear before we load
        Database db = App.getDB();
        db.clear();

        // Clear the shutdown flag
        App.clearShutdown();

        Handler handler = new Handler();
        LoadDB task = new LoadDB(db, PasswordActivity.this, mDbUri, pass, keyfile, new AfterLoad(handler, db));
        ProgressTask pt = new ProgressTask(PasswordActivity.this, task, R.string.loading_database);
        pt.run();
    }

    @Override
    public boolean onCreateOptionsMenu(Menu menu) {
        super.onCreateOptionsMenu(menu);
        MenuUtil.defaultMenuInflater(getMenuInflater(), menu);
        return true;
    }

    @Override
    public boolean onOptionsItemSelected(MenuItem item) {

        switch (item.getItemId()) {
            case android.R.id.home:
                finish();
                break;

            default:
                return MenuUtil.onDefaultMenuOptionsItemSelected(this, item);
        }

        return super.onOptionsItemSelected(item);
    }

    private final class AfterLoad extends OnFinish {

        private Database db;

        AfterLoad(
                Handler handler,
                Database db) {
            super(handler);

            this.db = db;
        }

        @Override
        public void run() {
            if (db.passwordEncodingError) {
                PasswordEncodingDialogHelper dialog = new PasswordEncodingDialogHelper();
                dialog.show(PasswordActivity.this, new OnClickListener() {

                    @Override
                    public void onClick(
                            DialogInterface dialog,
                            int which) {
                        GroupActivity.Launch(PasswordActivity.this);
                    }

                });
            } else if (mSuccess) {
                GroupActivity.Launch(PasswordActivity.this);
            } else {
                displayMessage(PasswordActivity.this);
            }
        }
    }

    private static class UriIntentInitTask extends AsyncTask<Intent, Void, Integer> {

        static final String KEY_FILENAME = "fileName";
        static final String KEY_KEYFILE = "keyFile";
        private static final String VIEW_INTENT = "android.intent.action.VIEW";

        private UriIntentInitTaskCallback uriIntentInitTaskCallback;
        private boolean isKeyFileNeeded;
        private Uri databaseUri;
        private Uri keyFileUri;

        UriIntentInitTask(UriIntentInitTaskCallback uriIntentInitTaskCallback, boolean isKeyFileNeeded) {
            this.uriIntentInitTaskCallback = uriIntentInitTaskCallback;
            this.isKeyFileNeeded = isKeyFileNeeded;
        }

        @Override
        protected Integer doInBackground(Intent... args) {
            Intent intent = args[0];
            String action = intent.getAction();
            if (action != null && action.equals(VIEW_INTENT)) {
                Uri incoming = intent.getData();
                databaseUri = incoming;
                keyFileUri = ClipDataCompat.getUriFromIntent(intent, KEY_KEYFILE);

                if (incoming == null) {
                    return R.string.error_can_not_handle_uri;
                } else if (incoming.getScheme().equals("file")) {
                    String fileName = incoming.getPath();

                    if (fileName.length() == 0) {
                        // No file name
                        return R.string.file_not_found;
                    }

                    File dbFile = new File(fileName);
                    if (!dbFile.exists()) {
                        // File does not exist
                        return R.string.file_not_found;
                    }

                    if (keyFileUri == null) {
                        keyFileUri = getKeyFile(databaseUri);
                    }
                } else if (incoming.getScheme().equals("content")) {
                    if (keyFileUri == null) {
                        keyFileUri = getKeyFile(databaseUri);
                    }
                } else {
                    return R.string.error_can_not_handle_uri;
                }


            } else {
                databaseUri = UriUtil.parseDefaultFile(intent.getStringExtra(KEY_FILENAME));
                keyFileUri = UriUtil.parseDefaultFile(intent.getStringExtra(KEY_KEYFILE));

                if (keyFileUri == null || keyFileUri.toString().length() == 0) {
                    keyFileUri = getKeyFile(databaseUri);
                }
            }
            return null;
        }

        public void onPostExecute(Integer result) {
            uriIntentInitTaskCallback.onPostInitTask(databaseUri, keyFileUri, result);
        }

        private Uri getKeyFile(Uri dbUri) {
            if (isKeyFileNeeded) {
                return App.getFileHistory().getFileByName(dbUri);
            } else {
                return null;
            }
        }
    }
}<|MERGE_RESOLUTION|>--- conflicted
+++ resolved
@@ -82,6 +82,7 @@
 
     private FingerPrintHelper fingerPrintHelper;
     private boolean fingerprintMustBeConfigured = true;
+    private boolean mRememberKeyfile;
 
     private int mode;
     private static final String PREF_KEY_VALUE_PREFIX = "valueFor_"; // key is a combination of db file name and this prefix
@@ -173,6 +174,9 @@
         prefs = PreferenceManager.getDefaultSharedPreferences(this);
         prefsNoBackup = PrefsUtil.getNoBackupSharedPreferences(getApplicationContext());
 
+        mRememberKeyfile = prefs.getBoolean(getString(R.string.keyfile_key),
+                getResources().getBoolean(R.bool.keyfile_default));
+
         setContentView(R.layout.password);
 
         Toolbar toolbar = (Toolbar) findViewById(R.id.toolbar);
@@ -218,9 +222,7 @@
             }
         });
 
-        new UriIntentInitTask(this,
-                prefs.getBoolean(getString(R.string.keyfile_key),
-                        getResources().getBoolean(R.bool.keyfile_default)))
+        new UriIntentInitTask(this, mRememberKeyfile)
                 .execute(getIntent());
 
         if (Build.VERSION.SDK_INT >= Build.VERSION_CODES.M) {
@@ -281,12 +283,17 @@
 
     private void populateView() {
         String db = (mDbUri == null) ? "" : mDbUri.toString();
-        if (!db.isEmpty())
-            filenameView.setText(db);
+        if (!db.isEmpty()) {
+            if (PrefsUtil.isFullFilePathEnable(this))
+                filenameView.setText(db);
+            else
+                filenameView.setText(new File(mDbUri.getPath()).getName()); // TODO Encapsulate
+        }
 
         String key = (mKeyUri == null) ? "" : mKeyUri.toString();
-        if (!key.isEmpty())
+        if (!key.isEmpty() && mRememberKeyfile) { // Bug KeepassDX #18
             keyFileView.setText(key);
+        }
     }
 
     @Override
@@ -322,15 +329,6 @@
         }
     }
 
-<<<<<<< HEAD
-    private void retrieveSettings() {
-        String defaultFilename = prefs.getString(KEY_DEFAULT_FILENAME, "");
-        if (!EmptyUtils.isNullOrEmpty(mDbUri.getPath()) && UriUtil.equalsDefaultfile(mDbUri, defaultFilename)) {
-            CompoundButton checkbox = (CompoundButton) findViewById(R.id.default_database);
-            checkbox.setChecked(true);
-        }
-    }
-
     private Uri getKeyFile(Uri dbUri) {
         if (mRememberKeyfile) {
             return App.getFileHistory().getFileByName(dbUri);
@@ -339,23 +337,6 @@
         }
     }
 
-    private void populateView() {
-        String db = (mDbUri == null) ? "" : mDbUri.toString();
-        if (!db.isEmpty()) {
-            if (PrefsUtil.isFullFilePathEnable(this))
-                filenameView.setText(db);
-            else
-                filenameView.setText(new File(mDbUri.getPath()).getName()); // TODO Encapsulate
-        }
-
-        String key = (mKeyUri == null) ? "" : mKeyUri.toString();
-        if (!key.isEmpty() && mRememberKeyfile) { // Bug KeepassDX #18
-            keyFileView.setText(key);
-        }
-    }
-
-=======
->>>>>>> e9929ed8
     // fingerprint related code here
     @RequiresApi(api = Build.VERSION_CODES.M)
     private void initForFingerprint() {
