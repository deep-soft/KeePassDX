<?xml version="1.0" encoding="utf-8"?>
<!--
 Copyright 2017 Brian Pellin, Jeremy Jamet / Kunzisoft.
     
 This file is part of KeePass DX.

  KeePass DX is free software: you can redistribute it and/or modify
  it under the terms of the GNU General Public License as published by
  the Free Software Foundation, either version 3 of the License, or
  (at your option) any later version.

  KeePass DX is distributed in the hope that it will be useful,
  but WITHOUT ANY WARRANTY; without even the implied warranty of
  MERCHANTABILITY or FITNESS FOR A PARTICULAR PURPOSE.  See the
  GNU General Public License for more details.

  You should have received a copy of the GNU General Public License
  along with KeePass DX.  If not, see <http://www.gnu.org/licenses/>.
-->
<resources
  xmlns:tools="http://schemas.android.com/tools"
  tools:ignore="MissingTranslation">
    <string name="about_feedback">Feedback:</string>
    <string name="about_homepage">Homepage:</string>
    <string name="about_description">KeePass DX is an Android implementation of the KeePass password manager.</string>
    <string name="accept">Accept</string>
    <string name="add_entry">Add entry</string>
    <string name="add_group">Add group</string>
    <string name="add_string">Add string</string>
    <string name="encryption">Encryption</string>
    <string name="encryption_algorithm">Encryption Algorithm</string>
    <string name="key_derivation_function">Key Derivation Function</string>
    <string name="app_timeout">Application timeout</string>
    <string name="app_timeout_summary">Time before locking database when the application is inactive.</string>
    <string name="application">Application</string>
    <string name="beta_dontask">Don\'t show again</string>
    <string name="brackets">Brackets</string>
    <string name="extended_ASCII">Extended ASCII</string>
    <string name="browser_intall_text">File browsing requires the Open Intents File Manager, click below to install it. Due to some quirks in the file manager, browsing may not work correctly, the first time you browse.</string>
    <string name="cancel">Cancel</string>
    <string name="allow">Allow</string>
    <string name="clipboard_cleared">Clipboard cleared.</string>
    <string name="clipboard_error_title">Clipboard error</string>
    <string name="clipboard_error">Some Samsung Android phones have a bug in the clipboard implementation that causes copying from applications to fail. For more details go to:</string>
    <string name="clipboard_error_clear">Clearing the clipboard failed</string>
    <string name="clipboard_timeout">Clipboard timeout</string>
    <string name="clipboard_timeout_summary">Time before clearing clipboard after copying username or password</string>
    <string name="clipboard_swipe_clean">Swipe to clean clipboard now</string>
    <string name="select_to_copy">Select to copy %1$s to clipboard</string>
    <string name="creating_db_key">Creating database key&#8230;</string>
    <string name="database">Database</string>
    <string name="decrypting_db">Decrypting database contents&#8230;</string>
    <string name="default_checkbox">Use this as my default database</string>
    <string name="digits">Digits</string>
    <string name="disclaimer_formal">KeePass DX \u00A9 %1$d Kunzisoft comes with ABSOLUTELY NO WARRANTY; This is free software, and you are welcome to redistribute it under the conditions of the GPL version 3 or later.</string>
    <string name="entry_accessed">Accessed</string>
    <string name="entry_cancel">Cancel</string>
    <string name="entry_comment">Comments</string>
    <string name="entry_confpassword">Confirm password</string>
    <string name="entry_created">Created</string>
    <string name="entry_expires">Expires</string>
    <string name="entry_keyfile">Key file</string>
    <string name="entry_modified">Modified</string>
    <string name="entry_not_found">Entry data not found.</string>
    <string name="entry_password">Password</string>
    <string name="entry_save">Save</string>
    <string name="entry_title">Title</string>
    <string name="entry_url">URL</string>
    <string name="entry_user_name">User Name</string>
    <string name="error_arc4">The ArcFour stream cipher is not supported.</string>
    <string name="error_can_not_handle_uri">KeePass DX cannot handle this uri.</string>
    <string name="error_could_not_create_parent">Could not create parent directory.</string>
    <string name="error_database_exists">This file already exists.</string>
    <string name="error_failed_to_launch_link">Failed to launch link.</string>
    <string name="error_filename_required">A filename is required.</string>
    <string name="error_file_not_create">Could not create file:</string>
    <string name="error_invalid_db">Invalid database or unrecognized master key.</string>
    <string name="error_invalid_path">Invalid path.</string>
    <string name="error_no_name">A name is required.</string>
    <string name="error_nokeyfile">A keyfile is required.</string>
    <string name="error_out_of_memory">The phone ran out of memory while parsing your database. It may be too large for your phone.</string>
    <string name="error_pass_gen_type">At least one password generation type must be selected</string>
    <string name="error_pass_match">Passwords do not match.</string>
    <string name="error_rounds_not_number">Rounds must be a number.</string>
    <string name="error_rounds_too_large">Rounds too big.  Setting to 2147483648.</string>
    <string name="error_string_key">A field name is required for each string.</string>
    <string name="error_title_required">A title is required.</string>
    <string name="error_wrong_length">Enter a positive integer on length field</string>
    <string name="error_autofill_enable_service">Autofill service can\'t be enabled.</string>
    <string name="error_move_folder_in_itself">Unable to move a group in itself.</string>
    <string name="field_name">Field Name</string>
    <string name="field_value">Field value</string>
    <string name="file_not_found">File not found.</string>
    <string name="file_not_found_content">File not found. Try reopening from your content provider.</string>
    <string name="file_browser">File Browser</string>
    <string name="generate_password">Generate Password</string>
    <string name="hint_conf_pass">confirm password</string>
    <string name="hint_generated_password">generated password</string>
    <string name="hint_group_name">Group name</string>
    <string name="hint_keyfile">key file</string>
    <string name="hint_length">length</string>
    <string name="hint_pass">password</string>
    <string name="password">Password</string>
    <string name="install_from_play_store">Install from Play Store</string>
    <string name="install_from_f_droid">Install from F-Droid</string>
    <string name="InvalidPassword">Invalid password or key file.</string>
    <string name="invalid_algorithm">Invalid algorithm.</string>
    <string name="invalid_db_sig">Database format not recognized.</string>
    <string name="keyfile_does_not_exist">Key file does not exist.</string>
    <string name="keyfile_is_empty">Key file is empty.</string>
    <string name="length">Length</string>
    <string name="list_size_title">Size of list items</string>
    <string name="list_size_summary">Text size in the element list</string>
    <string name="loading_database">Loading database&#8230;</string>
    <string name="lowercase">Lower-case</string>
    <string name="maskpass_title">Mask password</string>
    <string name="maskpass_summary">Hide passwords by default</string>
    <string name="menu_about">About</string>
    <string name="menu_change_key">Change Master Key</string>
    <string name="copy_field">Copy of %1$s</string>
    <string name="settings">Settings</string>
    <string name="menu_app_settings">Application settings</string>
    <string name="menu_form_filling_settings">Form filling</string>
    <string name="menu_db_settings">Database settings</string>
    <string name="menu_donate">Donate</string>
    <string name="menu_edit">Edit</string>
    <string name="menu_copy">Copy</string>
    <string name="menu_move">Move</string>
    <string name="menu_paste">Paste</string>
    <string name="menu_delete">Delete</string>
    <string name="menu_cancel">Cancel</string>
    <string name="menu_hide_password">Hide Pass</string>
    <string name="menu_lock">Lock Database</string>
    <string name="menu_open">Open</string>
    <string name="menu_search">Search</string>
    <string name="menu_showpass">Show pass</string>
    <string name="menu_fingerprint_remove_key">Remove the fingerprint key</string>
    <string name="menu_url">Go to URL</string>
    <string name="minus">Minus</string>
    <string name="never">Never</string>
    <string name="no_results">No search results</string>
    <string name="no_url_handler">No handler for this url.</string>
    <string name="select_database_file">Select an existing database</string>
    <string name="open_recent">Recent databases :</string>
    <string name="omitbackup_title">Don\'t search backup entries</string>
    <string name="omitbackup_summary">Omit \'Backup\' group from search results (applies to .kdb only)</string>
    <string name="progress_create">Creating new database&#8230;</string>
    <string name="progress_title">Working&#8230;</string>
    <string name="protection">Protection</string>
    <string name="read_only">Read-only</string>
    <string name="read_only_warning">KeePass DX does not have permission to write to the database location, so your database will be opened read-only.</string>
    <string name="read_only_kitkat_warning">Starting with Android KitKat, some devices no longer allow applications to write to the sdcard.</string>
    <string name="recentfile_title">Recent file history</string>
    <string name="recentfile_summary">Remember recently used file names</string>
    <string name="remember_keyfile_summary">Remember the location of keyfiles</string>
    <string name="remember_keyfile_title">Save keyfile</string>
    <string name="remove_from_filelist">Remove</string>
    <string name="root">Root</string>
    <string name="encryption_explanation">Algorithm to encrypt the whole database. (Passwords, usernames, notes and all data in the database are encrypted with the selected algorithm)</string>
    <string name="kdf_explanation">In order to generate the key for the encryption algorithm, the compressed master key (SHA-256) is transformed using a key derivation function (with a random salt).</string>
    <string name="rounds">Transform Rounds</string>
    <string name="rounds_explanation">Higher encryption rounds provide additional protection against brute force attacks, but can really slow down loading and saving.</string>
    <string name="rounds_hint">rounds</string>
    <string name="memory_usage">Memory Usage</string>
    <string name="memory_usage_explanation">Amount of memory (in binary bytes) to be used by the key derivation function.</string>
    <string name="parallelism">Parallelism</string>
    <string name="parallelism_explanation">Degree of parallelism (i.e. number of threads) used by the key derivation function.</string>
    <string name="saving_database">Saving database&#8230;</string>
    <string name="space">Space</string>
    <string name="search_label">Search</string>
    <string name="sort_menu">Sort</string>
    <string name="sort_ascending">Ascending</string>
    <string name="sort_groups_before">Groups before</string>
    <string name="sort_recycle_bin_bottom">Recycle bin at the bottom</string>
    <string name="sort_db">DB sort order</string>
    <string name="sort_title">Sort by Title</string>
    <string name="sort_username">Sort by Username</string>
    <string name="sort_creation_time">Sort by Creation Time</string>
    <string name="sort_last_modify_time">Sort by Last Modify Time</string>
    <string name="sort_last_access_time">Sort by Last Access Time</string>
    <string name="special">Special</string>
    <string name="search">Search</string>
    <string name="search_results">Search results</string>
    <string name="underline">Underline</string>
    <string name="unsupported_db_version">Unsupported database version.</string>
    <string name="uppercase">Upper-case</string>
    <string name="use_saf_summary">Use Android Storage Access Framework for file browsing (KitKat and later)</string>
    <string name="use_saf_title">Storage Access Framework</string>
    <string name="warning">Warning</string>
    <string name="warning_password_encoding">The .kdb format only supports the Latin1 character set. Your password may contain characters outside of this character set. All non-Latin1 charaters are converted to the same character, which reduces the security of your password. Changing your password is recommended.</string>
    <string name="warning_read_only">Your sd card is currently read-only. You may not be able to save changes to your database.</string>
    <string name="warning_unmounted">Your sd card is not currently mounted on your device. You will not be able to load or create your database.</string>
    <string name="warning_empty_password">Do you really want to use an empty string as password ?</string>
    <string name="warning_no_encryption_key">Are you sure you do not want to use any encryption key ?</string>
    <string name="version_label">Version:</string>
    <string name="configure_fingerprint">Fingerprint supported but not configured for device</string>
    <string name="scanning_fingerprint">Listening for fingerprints</string>
    <string name="encrypted_value_stored">Encrypted password stored</string>
    <string name="fingerprint_invalid_key">Invalid fingerprint key problem. Restore your password.</string>
    <string name="fingerprint_not_recognized">Fingerprint not recognized</string>
    <string name="fingerprint_error">Fingerprint problem : %1$s</string>
    <string name="store_with_fingerprint">Use fingerprint to store this password</string>
    <string name="no_password_stored">No password stored yet for this database</string>
    <string name="history">History</string>
    <string name="appearance">Appearance</string>
    <string name="general">General</string>
    <string name="autofill">Autofill</string>
    <string name="autofill_service_name">KeePass DX Autofill Service</string>
    <string name="autofill_sign_in_prompt">Sign in with KeePass DX</string>
    <string name="set_autofill_service_title">Set default Autofill service</string>
    <string name="set_autofill_service_summary">Enable the service to easily fill out forms from other applications</string>
    <string name="password_size_title">Password size</string>
    <string name="password_size_summary">Set the default size of the generated password</string>
    <string name="list_password_generator_options_title">Password characters</string>
    <string name="list_password_generator_options_summary">Set the default password generator characters</string>
    <string name="notifications">Notifications</string>
    <string name="clipboard_notifications_title">Clipboard Notifications</string>
    <string name="clipboard_notifications_summary">Enable clipboard notifications to copy username and password</string>
    <string name="lock">Lock</string>
    <string name="lock_database_screen_off_title">Screen lock</string>
    <string name="lock_database_screen_off_summary">Lock the database when the screen is off</string>
    <string name="fingerprint_quick_unlock_title">How to configure fingerprint for quick unlocking ?</string>
    <string name="fingerprint_setting_text">Set your personnal fingerprint for your device in </string>
    <string name="fingerprint_setting_way_text">Settings -> Security -> Fingerprint</string>
    <string name="fingerprint_type_password_text">Type your password in Keepass DX</string>
    <string name="fingerprint_scan_to_store">Scan your fingerprint to store your master password securely</string>
    <string name="fingerprint_scan_to_open">Scan your fingerprint when the password checkbox is unchecked to open the database</string>
    <string name="usage">Usage</string>
    <string name="fingerprint">Fingerprint</string>
    <string name="fingerprint_enable_title">Fingerprint listening</string>
    <string name="fingerprint_enable_summary">Enable database opening by fingerprint</string>
    <string name="fingerprint_delete_all_title">Delete encryption keys</string>
    <string name="fingerprint_delete_all_summary">Delete all encryption keys related to fingerprint recognition</string>
    <string name="fingerprint_delete_all_warning">Are you sure you want to delete all the keys related to fingerprints?</string>
    <string name="unavailable_feature_text">Can not start this feature.</string>
    <string name="unavailable_feature_version">Your Android version %1$s is not the minimum version %2$s required.</string>
    <string name="unavailable_feature_hardware">The hardware is not detected.</string>
    <string name="file_name">File name</string>
    <string name="path">Path</string>
    <string name="assign_master_key">Assign a master key</string>
    <string name="create_keepass_file">Create a keepass file</string>
    <string name="bytes">Bytes</string>
    <string name="full_file_path_enable_title">File Path</string>
    <string name="full_file_path_enable_summary">View the full file path</string>
    <string name="recycle_bin_title">Use Recycle Bin</string>
    <string name="recycle_bin_summary">Move a group or entry to the Recycle Bin before deleting</string>
    <string name="permission_external_storage_rationale_write_database">KeePass DX need external storage permission to write a database</string>
    <string name="permission_external_storage_rationale_read_database">KeePass DX need external storage permission to read an URI not provided by a Content Provider</string>
    <string name="permission_external_storage_denied">External storage permission denied</string>
    <string name="permission_external_storage_never_ask">Can\'t perform the action without external storage permission</string>
    <string name="monospace_font_fields_enable_title">Fields Font</string>
    <string name="monospace_font_fields_enable_summary">Change the font of the fields for better character visibility</string>
    <string name="auto_open_file_uri_title">Auto open selected file</string>
    <string name="auto_open_file_uri_summary">Automatically open a file from the selection screen after a selection in the file browser</string>
    <string name="allow_copy_password_title">Copy of password</string>
    <string name="allow_copy_password_summary">Allow the copy of the password to the clipboard.</string>
    <string name="warning_disabling_storage_access_framework">WARNING : disabling this feature may result in an inability to open or save the databases</string>
    <string name="open_link_database">Link of the Kdbx file to open</string>
    <string name="database_name_title">Database name</string>
    <string name="database_description_title">Database description</string>
    <string name="database_version_title">Database version</string>
    <string name="text_appearance">Text appearance</string>
    <string name="application_appearance">Application appearance</string>
    <string name="other">Other</string>

    <string name="keyboard">Keyboard</string>
<<<<<<< HEAD
    <string name="magic_keyboard_title">Magikeyboayd</string>
    <string name="magic_keyboard_summary">Activate a custom keyboard that populates your passwords and all your identity fields easily.</string>
    <string name="allow_no_password_title">Allow no password</string>
    <string name="allow_no_password_summary">Enable the open button if no password identification is selected.</string>
=======
    <string name="magic_keyboard_title">Magikeyboard</string>
    <string name="magic_keyboard_summary">Activate a custom keyboard that populates your passwords and all your identity fields securely.</string>
    <string name="magic_keyboard_preference_title">Magikeyboard settings</string>
    <string name="magic_keyboard_configure_title">How to configure the keyboard for secure form filling?</string>
    <string name="magic_keyboard_activate_setting_text">Activate the Magikeyboard in the device setting.</string>
    <string name="magic_keyboard_activate_setting_path_1_text">Settings -> Language &amp; input -> Current keyboard -> CHOOSE KEYBOARDS</string>
    <string name="magic_keyboard_activate_setting_path_2_text">or (Settings -> System -> Language &amp; input -> Virtual keyboard -> Manage keyboards)</string>
    <string name="keyboards_choose_magikeyboard_text">Choose the Magikeyboard when you need to fill a form.</string>
    <string name="keyboards_swicth_magikeyboard_text">You can easily switch from your main keyboard to Magikeyboard with the language button of your keyboard, a long press on the space bar of your keyboard, or, if it is not available, with : </string>
    <string name="keyboard_select_entry_text">Select your entry with the key.</string>
    <string name="keyboard_fill_field_text">Fill in your fields with the elements of the entry.</string>
    <string name="keyboard_lock_database_text">Lock the database.</string>
    <string name="keyboard_back_main_keyboard_text">Go back to your main keyboard.</string>
>>>>>>> 94c72a4c

    <string name="reset_education_screens_title">Reset education screens</string>
    <string name="reset_education_screens_summary">Highlight the elements to learn how the application works</string>
    <string name="reset_education_screens_text">Education screens reseted</string>
    <string name="education_create_database_title">Create your database file</string>
    <string name="education_create_database_summary">You don\'t know KeePass DX yet, create your first password management file.</string>
    <string name="education_select_database_title">Open an existing database</string>
    <string name="education_select_database_summary">You have already used a KeePass manager. Just open your Kdbx file from your file browser.</string>
    <string name="education_open_link_database_title">A link to the location of your file is sufficient</string>
    <string name="education_open_link_database_summary">You can also open your base with a physical link (With file:// and content:// for example).</string>
    <string name="education_new_node_title">Add new items to your base</string>
    <string name="education_new_node_summary">Add entries to manage your digital identities.\n\nAdd groups (the equivalent of folders) to organize your entries and your database.</string>
    <string name="education_search_title">Easily search your entries</string>
    <string name="education_search_summary">Search for entries by title, username or other fields to easily retrieve your passwords.</string>
    <string name="education_fingerprint_title">Unlock your database with your fingerprint</string>
    <string name="education_fingerprint_summary">Make the link between your password and your fingerprint to easily unlock your database.</string>
    <string name="education_entry_edit_title">Edit the entry</string>
    <string name="education_entry_edit_summary">Edit your entry with custom fields, you can add references to pool data between fields of different entries.</string>
    <string name="education_generate_password_title">Create a strong password</string>
    <string name="education_generate_password_summary">Generate a strong password to associate with your entry, easily define it according to the criteria of the form and don\'t forget a difficult but secure password.</string>
    <string name="education_entry_new_field_title">Add custom fields</string>
    <string name="education_entry_new_field_summary">You want to register a basic non-supplied field, simply fill in a new one that you can also protect visually.</string>
    <string name="education_unlock_title">Unlock your database</string>
    <string name="education_unlock_summary">Enter a password and/or a key file to unlock your database.\n\nRemember to save a copy of your file in a safe place after each modification.</string>
    <string name="education_field_copy_title">Copy a field</string>
    <string name="education_field_copy_summary">Copy a field easily to paste it where you want\n\nYou can use several forms filling methods. Use the one you prefer!</string>
    <string name="education_lock_title">Lock the database</string>
    <string name="education_lock_summary">Lock your database quickly, you can parameter the application to lock it after a while and when the screen goes off.</string>
    <string name="education_sort_title">Sort items</string>
    <string name="education_sort_summary">Sort entries and groups according to specific parameters.</string>
    <string name="education_donation_title">Participate</string>
    <string name="education_donation_summary">Participate to increase the stability, the security and to add more features.</string>

    <string name="html_text_ad_free">Unlike many password management applications, this app is &lt;strong&gt;ad-free&lt;/strong&gt;, &lt;strong&gt;open source&lt;/strong&gt; and does not recover personal data on its servers, even in its free version.</string>
    <string name="html_text_buy_pro">By buying the pro version, you will have access to this &lt;strong&gt;visual feature&lt;/strong&gt; and you will help especially to &lt;strong&gt;the realization of community projects.&lt;/strong&gt;</string>
    <string name="html_text_feature_generosity">This &lt;strong&gt;visual feature&lt;/strong&gt; is available thanks to your generosity.</string>
    <string name="html_text_donation">In order to keep our freedom and to be always active, we count on your &lt;strong&gt;contribution.&lt;/strong&gt;</string>

    <string name="html_text_dev_feature">This feature is &lt;strong&gt;under development&lt;/strong&gt; and requires your &lt;strong&gt;contribution&lt;/strong&gt; to be available soon.</string>
    <string name="html_text_dev_feature_buy_pro">By buying the &lt;strong&gt;pro&lt;/strong&gt; version,</string>
    <string name="html_text_dev_feature_contibute">By &lt;strong&gt;contributing&lt;/strong&gt;,</string>
    <string name="html_text_dev_feature_encourage">you\'re encouraging developers to create &lt;strong&gt;new features&lt;/strong&gt; and to &lt;strong&gt;fix bugs&lt;/strong&gt; according to your remarks.</string>
    <string name="html_text_dev_feature_thanks">Thanks a lot for your contribution.</string>
    <string name="html_text_dev_feature_work_hard">We are working hard to release this feature quickly.</string>
    <string name="html_text_dev_feature_upgrade">Do not forget to keep your application up to date.</string>

    <string name="download">Download</string>
    <string name="contribute">Contribute</string>

    <!-- Algorithms -->
    <string name="encryption_rijndael">Rijndael (AES)</string>
    <string name="encryption_twofish">Twofish</string>
    <string name="encryption_chacha20">ChaCha20</string>

    <!-- Key Derivation Functions -->
    <string name="kdf_AES">AES-KDF</string>
    <string name="kdf_Argon2">Argon2</string>

    <string-array name="timeout_options">
    	<item>5 seconds</item>
    	<item>10 seconds</item>
    	<item>20 seconds</item>
    	<item>30 seconds</item>
    	<item>1 minute</item>
    	<item>5 minutes</item>
    	<item>15 minutes</item>
    	<item>30 minutes</item>
    	<item>Never</item>
    </string-array>
    <string-array name="list_size_options">
    	<item>Small</item>
    	<item>Medium</item>
    	<item>Large</item>
    </string-array>

    <string name="style_choose_title">Select a theme</string>
    <string name="style_choose_summary">Change the theme of the application by changing the colors</string>
    <string-array name="list_style_names">
        <item>Light Theme</item>
        <item>Night Theme</item>
        <item>Classic Dark Theme</item>
        <item>Sky and Ocean Theme</item>
        <item>Red Volcano Theme</item>
        <item>Purple Pro Theme</item>
    </string-array>
    <string name="icon_pack_choose_title">Select an icon pack</string>
    <string name="icon_pack_choose_summary">Change the icon pack of the application</string>

</resources><|MERGE_RESOLUTION|>--- conflicted
+++ resolved
@@ -264,14 +264,8 @@
     <string name="other">Other</string>
 
     <string name="keyboard">Keyboard</string>
-<<<<<<< HEAD
     <string name="magic_keyboard_title">Magikeyboayd</string>
     <string name="magic_keyboard_summary">Activate a custom keyboard that populates your passwords and all your identity fields easily.</string>
-    <string name="allow_no_password_title">Allow no password</string>
-    <string name="allow_no_password_summary">Enable the open button if no password identification is selected.</string>
-=======
-    <string name="magic_keyboard_title">Magikeyboard</string>
-    <string name="magic_keyboard_summary">Activate a custom keyboard that populates your passwords and all your identity fields securely.</string>
     <string name="magic_keyboard_preference_title">Magikeyboard settings</string>
     <string name="magic_keyboard_configure_title">How to configure the keyboard for secure form filling?</string>
     <string name="magic_keyboard_activate_setting_text">Activate the Magikeyboard in the device setting.</string>
@@ -283,7 +277,9 @@
     <string name="keyboard_fill_field_text">Fill in your fields with the elements of the entry.</string>
     <string name="keyboard_lock_database_text">Lock the database.</string>
     <string name="keyboard_back_main_keyboard_text">Go back to your main keyboard.</string>
->>>>>>> 94c72a4c
+
+    <string name="allow_no_password_title">Allow no password</string>
+    <string name="allow_no_password_summary">Enable the open button if no password identification is selected.</string>
 
     <string name="reset_education_screens_title">Reset education screens</string>
     <string name="reset_education_screens_summary">Highlight the elements to learn how the application works</string>
