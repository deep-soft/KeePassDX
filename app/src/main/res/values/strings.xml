--- conflicted
+++ resolved
@@ -208,11 +208,9 @@
     <string name="list_password_generator_options_summary">Set the default password generator characters</string>
     <string name="clipboard_notifications_title">Clipboard Notifications</string>
     <string name="clipboard_notifications_summary">Enable clipboard notifications to copy username and password</string>
-<<<<<<< HEAD
     <string name="lock">Lock</string>
     <string name="lock_database_screen_off_title">Screen lock</string>
     <string name="lock_database_screen_off_summary">Lock the database when the screen is off</string>
-=======
     <string name="fingerprint_quick_unlock_title">How to configure fingerprint for quick unlocking ?</string>
     <string name="fingerprint_setting_text">Set your personnal fingerprint for your device in </string>
     <string name="fingerprint_setting_way_text">Settings -> Security -> Fingerprint</string>
@@ -224,7 +222,6 @@
     <string name="fingerprint_enable_title">Fingerprint listening</string>
     <string name="fingerprint_enable_summary">Enable database opening by fingerprint</string>
     <string name="unavailable_feature_text">Can not start this feature\nYour Android version %1$d is not the minimum version %2$d required</string>
->>>>>>> 7a66c964
 
     <string-array name="clipboard_timeout_options">
     	<item>30 seconds</item>
