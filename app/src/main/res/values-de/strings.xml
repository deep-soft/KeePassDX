<?xml version="1.0" encoding="utf-8"?>
<!--
  Copyright 2019 Jeremy Jamet / Kunzisoft.

  This file is part of KeePass DX.

  KeePass DX is free software: you can redistribute it and/or modify
  it under the terms of the GNU General Public License as published by
  the Free Software Foundation, either version 3 of the License, or
  (at your option) any later version.

  KeePass DX is distributed in the hope that it will be useful,
  but WITHOUT ANY WARRANTY; without even the implied warranty of
  MERCHANTABILITY or FITNESS FOR A PARTICULAR PURPOSE.  See the
  GNU General Public License for more details.

  You should have received a copy of the GNU General Public License
  along with KeePass DX.  If not, see <http://www.gnu.org/licenses/>.

  Translations from BoDEAN
  Translations from Matthias Dill
  Translations from David Ramiro
--><resources xmlns:tools="http://schemas.android.com/tools" tools:ignore="MissingTranslation">
    <string name="about_feedback">Rückmeldung</string>
    <string name="about_homepage">Webseite</string>
    <string name="about_description">Android-Implementierung des Passwortmanagers KeePass</string>
    <string name="accept">Akzeptieren</string>
    <string name="add_entry">Eintrag hinzufügen</string>
    <string name="add_group">Gruppe hinzufügen</string>
    <string name="add_string">Text hinzufügen</string>
    <string name="encryption_algorithm">Verschlüsselungsalgorithmus</string>
    <string name="app_timeout">App-Sperre</string>
    <string name="app_timeout_summary">Dauer der Inaktivität bis die App gesperrt wird</string>
    <string name="application">App</string>
    <string name="menu_app_settings">Einstellungen</string>
    <string name="beta_dontask">Nicht mehr anzeigen</string>
    <string name="brackets">Klammern</string>
    <string name="browser_intall_text">Durchsuchen Sie Ihre Dateien, indem Sie den OpenIntents File Manager installieren</string>
    <string name="cancel">Abbrechen</string>
    <string name="clipboard_cleared">Zwischenablage geleert</string>
    <string name="clipboard_error_title">Zwischenablagefehler</string>
    <string name="clipboard_error">Einige Samsung Android-Smartphones lassen keine Nutzung der Zwischenablage durch Apps zu.</string>
    <string name="clipboard_error_clear">Leeren der Zwischenablage fehlgeschlagen</string>
    <string name="clipboard_timeout">Zwischenablagesperre</string>
    <string name="clipboard_timeout_summary">Dauer der Speicherung in der Zwischenablage</string>
    <string name="select_to_copy">%1$s in die Zwischenablage kopieren</string>
    <string name="retrieving_db_key">Datenbank-Schlüsseldatei erzeugen …</string>
    <string name="database">Datenbank</string>
    <string name="decrypting_db">Entschlüsselung der Datenbankinhalte …</string>
    <string name="default_checkbox">Als Standard-Datenbank benutzen</string>
    <string name="digits">Zahlen</string>
    <string name="disclaimer_formal">KeePass DX © %1$d Kunzisoft. Alle Rechte vorbehalten. Die Nutzung der Software erfolgt auf eigene Verantwortung und ohne jegliche Garantie. Die Applikation ist frei und wird unter den Bedingungen der GNU GPL Version 3 (oder später) verbreitet und lizenziert.</string>
    <string name="select_database_file">Vorhandene Datenbank öffnen</string>
    <string name="entry_accessed">Letzter Zugriff</string>
    <string name="entry_cancel">Abbrechen</string>
<<<<<<< HEAD
    <string name="entry_notes">Kommentare</string>
=======
    <string name="entry_comment">Notizen</string>
>>>>>>> 25655abb
    <string name="entry_confpassword">Passwort wiederholen</string>
    <string name="entry_created">Erstelldatum</string>
    <string name="entry_expires">Ablaufdatum</string>
    <string name="entry_keyfile">Schlüsseldatei</string>
    <string name="entry_modified">Änderungsdatum</string>
    <string name="entry_not_found">Eintrag wurde nicht gefunden.</string>
    <string name="entry_password">Passwort</string>
    <string name="entry_save">Speichern</string>
    <string name="entry_title">Titel</string>
    <string name="entry_url">URL</string>
    <string name="entry_user_name">Benutzername</string>
    <string name="error_arc4">Die RC4/ARCFOUR-Stromverschlüsselung wird nicht unterstützt.</string>
    <string name="error_can_not_handle_uri">KeePass DX kann diese URI-Adresse nicht verarbeiten.</string>
    <string name="error_could_not_create_parent">Verzeichnis konnte nicht erstellt werden.</string>
    <string name="error_database_exists">Die Datei existiert bereits.</string>
    <string name="error_failed_to_launch_link">Fehler beim Öffnen der Verknüpfung.</string>
    <string name="error_filename_required">Dateinamen eingeben.</string>
    <string name="error_file_not_create">Konnte Datei nicht erstellen:</string>
    <string name="error_invalid_db">Datenbank nicht lesbar.</string>
    <string name="error_invalid_path">Sicherstellen, dass der Pfad korrekt ist.</string>
    <string name="error_no_name">Namen eingeben.</string>
    <string name="error_nokeyfile">Schlüsseldatei wählen.</string>
    <string name="error_out_of_memory">Zu wenig Speicherplatz, um die ganze Datenbank zu laden.</string>
    <string name="error_pass_gen_type">Mindestens eine Art der Passwortgenerierung muss ausgewählt werden.</string>
    <string name="error_pass_match">Die Passwörter stimmen nicht überein.</string>
    <string name="error_rounds_not_number">„Transformationsrunden“ zu einer Zahl machen.</string>
    <string name="error_rounds_too_large">„Transformationsrunden“ zu hoch. Wird auf 214748364848 eingestellt.</string>
    <string name="error_string_key">Für jede Zeichenfolge ist ein Feldname notwendig.</string>
    <string name="error_title_required">Titel hinzufügen.</string>
    <string name="error_wrong_length">Eine positive ganze Zahl in das Feld „Länge“ eingeben.</string>
    <string name="field_name">Feldname</string>
    <string name="field_value">Feldwert</string>
    <string name="file_not_found">Datei nicht gefunden.</string>
    <string name="file_not_found_content">Datei nicht gefunden. Bitte versuchen, sie über den Dateimanager zu öffnen.</string>
    <string name="file_browser">Dateimanager</string>
    <string name="generate_password">Passwort generieren</string>
    <string name="hint_conf_pass">Passwort wiederholen</string>
    <string name="hint_generated_password">Generiertes Passwort</string>
    <string name="hint_group_name">Name der Gruppe</string>
    <string name="hint_keyfile">Schlüsseldatei</string>
    <string name="hint_length">Länge</string>
    <string name="hint_pass">Passwort</string>
    <string name="password">Passwort</string>
    <string name="install_from_play_store">Google Play</string>
    <string name="install_from_f_droid">F-Droid</string>
    <string name="invalid_password">Passwort oder Schlüsseldatei ist falsch.</string>
    <string name="invalid_algorithm">Falscher Algorithmus.</string>
    <string name="invalid_db_sig">Datenbankformat nicht erkannt.</string>
    <string name="keyfile_does_not_exist">Es existiert keine Schlüsseldatei.</string>
    <string name="keyfile_is_empty">Die Schlüsseldatei ist leer.</string>
    <string name="length">Länge</string>
    <string name="list_size_title">Gruppenliste</string>
    <string name="list_size_summary">Schriftgröße der Gruppenliste</string>
    <string name="loading_database">Datenbank wird geladen …</string>
    <string name="lowercase">Kleinbuchstaben</string>
    <string name="maskpass_title">Passwort verstecken</string>
    <string name="maskpass_summary">Passwörter standardmäßig mit (***) maskieren</string>
    <string name="menu_about">Über</string>
    <string name="menu_change_key">Hauptschlüssel ändern</string>
    <string name="settings">Einstellungen</string>
    <string name="menu_db_settings">Datenbank-Einstellungen</string>
    <string name="menu_delete">Löschen</string>
    <string name="menu_donate">Spenden</string>
    <string name="menu_edit">Ändern</string>
    <string name="menu_hide_password">Passwort verstecken</string>
    <string name="menu_lock">Datenbank sperren</string>
    <string name="menu_open">Öffnen</string>
    <string name="menu_search">Suchen</string>
    <string name="menu_showpass">Passwort anzeigen</string>
    <string name="menu_url">URL öffnen</string>
    <string name="minus">Bindestrich</string>
    <string name="never">Nie</string>
    <string name="no_results">Keine Suchergebnisse</string>
    <string name="no_url_handler">Bitte einen Webbrowser installieren, um diese URL zu öffnen.</string>
    <string name="open_recent">Zuletzt geöffnete Datenbanken</string>
    <string name="omitbackup_title">Papierkorb/Sicherungen nicht durchsuchen</string>
    <string name="omitbackup_summary">Sicherungseinträge werden bei der Suche nicht berücksichtigt (nur bei .kdb Dateien)</string>
    <string name="progress_create">Neue Datenbank anlegen …</string>
    <string name="progress_title">Ausführen …</string>
    <string name="protection">Sicherheit</string>
    <string name="read_only">Schreibgeschützt</string>
    <string name="read_only_warning">KeePass DX benötigt Schreibrechte, um etwas an der Datenbank zu ändern.</string>
    <string name="read_only_kitkat_warning">Ab Android KitKat haben Apps auf einigen Geräten keine Schreibrechte mehr für die SD-Karte.</string>
    <string name="recentfile_title">Zuletzt verwendete Datenbanken</string>
    <string name="recentfile_summary">Zuletzt verwendete Datenbanken merken</string>
    <string name="remember_keyfile_summary">Erinnert sich an den Speicherort der Schlüsseldateien der Datenbanken</string>
    <string name="remember_keyfile_title">Schlüsselquelle merken</string>
    <string name="remove_from_filelist">Löschen</string>
    <string name="encryption_rijndael">Rijndael (AES)</string>
    <string name="root">Start</string>
    <string name="rounds">Schlüsseltransformationen</string>
    <string name="rounds_explanation">Zusätzliche Schlüsseltransformationen bieten einen besseren Schutz gegen Wörterbuch- oder Brute-Force-Angriffe. Allerdings dauert dann auch das Laden und Speichern der Datenbank entsprechend länger.</string>
    <string name="rounds_hint">Schlüsseltransformationen</string>
    <string name="saving_database">Datenbank wird gespeichert …</string>
    <string name="space">Leerzeichen</string>
    <string name="search_label">Suchen</string>
    <string name="sort_db">Natürliche Datenbank</string>
    <string name="special">Spezialsymbole</string>
    <string name="search">Titel/Beschreibung des Eintrags</string>
    <string name="search_results">Suchergebnisse</string>
    <string name="encryption_twofish">Twofish</string>
    <string name="underline">Unterstriche</string>
    <string name="unsupported_db_version">Datenbankversion wird nicht unterstützt.</string>
    <string name="uppercase">Großbuchstaben</string>
    <string name="use_saf_summary">Storage Access Framework (SAF) als Dateimanager verwenden (Android KitKat und später)</string>
    <string name="use_saf_title">Speicherzugriff-Framework</string>
    <string name="warning">Warnung</string>
    <string name="warning_password_encoding">Passwortzeichen in .kbd-Dateien vermeiden, die nicht Teil des Latin-1-Zeichensatzes sind, da sie alle in ein und dasselbe Zeichen umgewandelt werden.</string>
    <string name="warning_read_only">Schreibzugriff auf die SD-Karte gewähren, um Datenbankänderungen speichern zu können.</string>
    <string name="warning_unmounted">Die SD-Karte einbinden, um eine Datenbank erstellen oder laden zu können.</string>
    <string name="version_label">Version %1$s</string>
    <string name="education_unlock_summary">Das Passwort und/oder eine Schlüsseldatei zum Entsperren der Datenbank eingeben. 
\n 
\nDaran denken, nach jeder Änderung die .kdbx-Datei an einem sicheren Ort abzuspeichern.</string>
    <string-array name="timeout_options">
        <item>5 Sekunden</item>
        <item>10 Sekunden</item>
        <item>20 Sekunden</item>
        <item>30 Sekunden</item>
        <item>1 Minute</item>
        <item>5 Minuten</item>
        <item>15 Minuten</item>
        <item>30 Minuten</item>
        <item>Nie</item>
    </string-array>
    <string-array name="list_size_options">
        <item>Klein</item>
        <item>Mittel</item>
        <item>Groß</item>
    </string-array>
    <string name="warning_empty_password">Soll das Entsperren ohne Passwort wirklich möglich sein\?</string>
    <string name="warning_no_encryption_key">Soll wirklich kein Verschlüsselungsschlüssel verwendet werden\?</string>
    <string name="appearance">Aussehen</string>
    <string name="password_size_title">Generierte Passwortlänge</string>
    <string name="password_size_summary">Legt die Standardlänge des generierten Passworts fest</string>
    <string name="clipboard_notifications_title">Zwischenablagenbenachrichtigungen</string>
    <string name="clipboard_notifications_summary">Zwischenablagenbenachrichtigungen einschalten, um Eingabefelder zu aktivieren</string>
    <string name="lock_database_screen_off_title">Bildschirmsperre</string>
    <string name="lock_database_screen_off_summary">Datenbank sperren, wenn der Bildschirm ausgeschaltet wird</string>
    <string name="create_keepass_file">Neue Datenbank erstellen</string>
    <string name="style_choose_title">App-Design</string>
    <string name="assign_master_key">Hauptschlüssel zuweisen</string>
    <string name="path">Pfad</string>
    <string name="file_name">Dateiname</string>
    <string name="unavailable_feature_text">Dieses Feature konnte nicht gestartet werden.</string>
    <string name="fingerprint_enable_summary">Ermöglicht die Datenbanköffnung mit dem Fingerabdruck</string>
    <string name="fingerprint">Fingerabdruck</string>
    <string name="fingerprint_enable_title">Fingerabdruckscanner</string>
    <string name="fingerprint_scan_to_open">Fingerabdruck scannen, um die Datenbank zu öffnen, wenn die Passworteingabe ausgeschaltet ist.</string>
    <string name="fingerprint_scan_to_store">Fingerabdruck scannen, um das Datenbank-Passwort sicher zu speichern.</string>
    <string name="fingerprint_type_password_text">Datenbank-Passwort eingeben</string>
    <string name="lock">Sperre</string>
    <string name="list_password_generator_options_summary">Erlaubte Zeichen für Passwortgenerator festlegen</string>
    <string name="list_password_generator_options_title">Passwortzeichen</string>
    <string name="configure_fingerprint">Fingerabdruck-Scannen wird unterstützt, ist jedoch nicht konfiguriert.</string>
    <string name="scanning_fingerprint">Fingerabdruck wird gescannt</string>
    <string name="encrypted_value_stored">Verschlüsseltes Passwort wurde gespeichert</string>
    <string name="fingerprint_invalid_key">Fingerabdruckschlüssel nicht lesbar. Bitte das Passwort wiederherstellen.</string>
    <string name="fingerprint_error">Problem mit dem Fingerabdruck: %1$s</string>
    <string name="history">Verlauf</string>
    <string name="fingerprint_quick_unlock_title">Wie richte ich den Fingerabdruckscanner für schnelles Entsperren ein?</string>
    <string name="fingerprint_setting_text">Eingelesenen Fingerabdruck für das Gerät speichern in</string>
    <string name="fingerprint_setting_way_text">„Einstellungen“ → „Sicherheit“ → „Fingerabdruck“</string>
    <string name="usage">Verwendung</string>
    <string name="general">Allgemein</string>
    <string name="store_with_fingerprint">Fingerabdruck verwenden, um dieses Passwort zu speichern</string>
    <string name="no_password_stored">Diese Datenbank hat noch kein Passwort.</string>
    <string name="style_choose_summary">App-Design, das in der App genutzt wird</string>
    <string name="encryption">Verschlüsselung</string>
    <string name="key_derivation_function">Schlüsselableitungsfunktion</string>
    <string name="extended_ASCII">Erweitertes ASCII</string>
    <string name="allow">Erlauben</string>
    <string name="clipboard_swipe_clean">Wischen, um Zwischenablage jetzt zu leeren</string>
    <string name="error_autofill_enable_service">Autofill-Dienst kann nicht aktiviert werden.</string>
    <string name="copy_field">Kopie von %1$s</string>
    <string name="menu_form_filling_settings">Formularausfüllung</string>
    <string name="menu_fingerprint_remove_key">Gespeicherten Fingerabdruck löschen</string>
    <string name="encryption_explanation">Verschlüsselungsalgorithmus der Datenbank wird für sämtliche Daten verwendet.</string>
    <string name="kdf_explanation">Um den Schlüssel für den Verschlüsselungsalgorithmus zu generieren, wird der Hauptschlüssel umgewandelt, wobei ein zufälliger Salt in der Schlüsselberechnung verwendet wird.</string>
    <string name="memory_usage">Speichernutzung</string>
    <string name="memory_usage_explanation">Größe des Speichers (in binären Bytes) der für die Schlüsselableitung genutzt wird.</string>
    <string name="parallelism">Parallelismus</string>
    <string name="parallelism_explanation">Grad des Parallelismus (d. h. Anzahl der Threads), der für die Schlüsselableitung genutzt wird.</string>
    <string name="sort_menu">Sortieren</string>
    <string name="sort_ascending">Aufsteigend ↓</string>
    <string name="sort_groups_before">Gruppen davor</string>
    <string name="sort_recycle_bin_bottom">Papierkorb unten</string>
    <string name="sort_title">Titel</string>
    <string name="sort_username">Benutzername</string>
    <string name="sort_creation_time">Erzeugt am</string>
    <string name="sort_last_modify_time">Änderungsdatum</string>
    <string name="sort_last_access_time">Zugriffsdatum</string>
    <string name="fingerprint_not_recognized">Fingerabdruck nicht erkannt</string>
    <string name="autofill">Auto-Einfügen</string>
    <string name="autofill_service_name">KeePass DX autom. Formularausfüllung</string>
    <string name="autofill_sign_in_prompt">Mit KeePass DX anmelden</string>
    <string name="set_autofill_service_title">Standard Autofill-Dienst auswählen</string>
    <string name="set_autofill_service_summary">Autofill aktivieren, um automatisch Eingabefelder in anderen Apps auszufüllen</string>
    <string name="clipboard">Zwischenablage</string>
    <string name="fingerprint_delete_all_title">Verschlüsselungsschlüssel löschen</string>
    <string name="fingerprint_delete_all_summary">Alle Verschlüsselungsschlüssel für Fingerabdruckerkennung löschen</string>
    <string name="fingerprint_delete_all_warning">Sollen wirklich alle mit der Fingerabdruckerkennung verknüpften Schlüssel gelöscht werden\?</string>
    <string name="unavailable_feature_version">Die Android-Version, %1$s, erfüllt nicht die Mindestanforderung für Version %2$s.</string>
    <string name="unavailable_feature_hardware">Keine entsprechende Hardware.</string>
    <string name="bytes">Bytes</string>
    <string name="full_file_path_enable_title">Dateipfad</string>
    <string name="full_file_path_enable_summary">Vollständigen Dateipfad anzeigen</string>
    <string name="recycle_bin_title">Papierkorb verwenden</string>
    <string name="recycle_bin_summary">Verschiebt Gruppen oder Einträge in den Papierkorb, bevor sie gelöscht werden.</string>
    <string name="permission_external_storage_rationale_write_database">KeePass DX benötigt eine Zugriffsberechtigung für den externen Speicher, um in eine Datenbank zu schreiben.</string>
    <string name="permission_external_storage_rationale_read_database">KeePass DX benötigt externe Speicherzugriffsberechtigung, um eine URI zu lesen, die nicht von einem Content-Provider zur Verfügung gestellt wird.</string>
    <string name="permission_external_storage_denied">Kein Speicherzugriff möglich.</string>
    <string name="permission_external_storage_never_ask">Aktion kann ohne Speicherzugriff nicht ausgeführt werden.</string>
    <string name="monospace_font_fields_enable_title">Feldschriftart</string>
    <string name="monospace_font_fields_enable_summary">Schriftart in Feldern ändern, um Lesbarkeit zu verbessern</string>
    <string name="auto_open_file_uri_title">Gewählte Datei automatisch öffnen</string>
    <string name="auto_open_file_uri_summary">Dateien nach Auswahl im Dateimanager automatisch öffnen</string>
    <string name="allow_copy_password_title">Zwischenablage vertrauen</string>
    <string name="allow_copy_password_summary">Kopieren des Passworts und der geschützten Felder in die Zwischenablage erlauben</string>
    <string name="warning_disabling_storage_access_framework">WARNUNG: Die Deaktivierung dieses Features kann das Öffnen und Speichern von Datenbanken unmöglich machen.</string>
    <string name="open_link_database">Link zu der zu öffnenden Datenbank</string>
    <string name="database_name_title">Datenbankname</string>
    <string name="database_description_title">Datenbankbeschreibung</string>
    <string name="database_version_title">Datenbankversion</string>
    <string name="text_appearance">Text</string>
    <string name="application_appearance">App</string>
    <string name="other">Andere</string>
    <string name="keyboard">Tastatur</string>
    <string name="magic_keyboard_title">Magikeyboard</string>
    <string name="magic_keyboard_summary">Eine eigene Tastatur zum einfachen Ausfüllen aller Passwort- und Identitätsfelder aktivieren</string>
    <string name="reset_education_screens_title">Hilfe-Anzeige wiederholen</string>
    <string name="reset_education_screens_summary">Alle Hilfethemen noch einmal anzeigen</string>
    <string name="reset_education_screens_text">Hilfe-Anzeige zurückgesetzt</string>
    <string name="education_create_database_title">Die Datenbankdatei erstellen</string>
    <string name="education_create_database_summary">Die erste Datei zur Passwortverwaltung erstellen.</string>
    <string name="education_select_database_title">Existierende Datenbank öffnen</string>
    <string name="education_select_database_summary">Eine frühere Datenbankdatei über den Dateimanager öffnen, um sie weiter zu verwenden.</string>
    <string name="education_open_link_database_title">Ein Link zum Speicherort der Datei ist ausreichend</string>
    <string name="education_open_link_database_summary">Die Datenbank lässt sich auch mit einem physischen Link öffnen (z. B. mit file:// und content://).</string>
    <string name="education_new_node_title">Datenbankelemente hinzufügen</string>
    <string name="education_new_node_summary">Einträge helfen, die digitalen Identitäten zu verwalten. 
\n 
\nGruppen (wie Ordner) helfen, Einträge in der Datenbank zu ordnen.</string>
    <string name="education_search_title">Einträge durchsuchen</string>
    <string name="education_search_summary">Titel, Benutzernamen oder Inhalte anderer Feldern eingeben, um die Passwörter wiederzufinden.</string>
    <string name="education_fingerprint_title">Datenbank mit Fingerabdruck entsperren</string>
    <string name="education_fingerprint_summary">Passwort und eigenen Fingerabdruck verknüpfen, um die Datenbank schnell zu entsperren.</string>
    <string name="education_entry_edit_title">Eintrag bearbeiten</string>
    <string name="education_entry_edit_summary">Einträge mit benutzerdefinierten Feldern bearbeiten. Pooldaten können zwischen verschiedenen Eingabefeldern referenziert werden.</string>
    <string name="education_generate_password_title">Ein starkes Passwort für den Eintrag erstellen.</string>
    <string name="education_generate_password_summary">Erzeugung eines starken Passworts, das mit dem Eintrag verknüpft wird, nach Kriterien, die einfach in einem Formular festgelegt werden. Dabei an die Passwortsicherheit denken.</string>
    <string name="education_entry_new_field_title">Benutzerdefinierte Felder hinzufügen</string>
    <string name="education_entry_new_field_summary">Ein wichtiges, nicht mitgeliefertes Feld erfassen, indem ein neues Feld ausgefüllt wird, das sich auch schützen lässt.</string>
    <string name="education_unlock_title">Die Datenbank entsperren</string>
    <string name="education_field_copy_title">Ein Feld kopieren</string>
    <string name="education_field_copy_summary">Kopierte Felder können an beliebiger Stelle eingefügt werden.
\n 
\nAus den verschiedene Methoden zum Ausfüllen von Formularen einfach die bevorzugte auswählen.</string>
    <string name="education_lock_title">Datenbank sperren</string>
    <string name="education_lock_summary">Schnell die Datenbank sperren, in den App-Einstellungen lässt sich eine Sperre nach Zeit und bei Ausschalten des Bildschirms festlegen.</string>
    <string name="education_sort_title">Sortierung der Einträge</string>
    <string name="education_sort_summary">Auswählen, wie Einträge und Gruppen sortiert werden.</string>
    <string name="education_donation_title">Mitmachen</string>
    <string name="education_donation_summary">Mithelfen, um Stabilität und Sicherheit zu verbessern und weitere Funktionen zu ermöglichen.</string>
    <string name="html_text_ad_free">Anders als viele andere Passwortmanager ist dieser <strong>werbefrei</strong>, <strong>quelloffen</strong> und speichert keine persönlichen Daten auf dessen Servern – unabhängig von der verwendeten Version.</string>
    <string name="html_text_buy_pro">Mit dem Kauf der Pro-Version erhält man Zugang zu dieser <strong>visuellen Funktion</strong> und unterstützt insbesondere <strong>die Umsetzung gemeinschaftlicher Projektarbeiten.</strong>
    </string>
    <string name="html_text_feature_generosity">Diese <strong>visuelle Funktion</strong> wurde wegen Ihrer Großzügigkeit freigeschaltet.</string>
    <string name="html_text_donation">Um unsere Freiheit zu bewahren und immer aktiv zu bleiben, zählen wir auf Ihren <strong>Beitrag.</strong>
    </string>
    <string name="html_text_dev_feature">Diese Funktion ist <strong>in Entwicklung</strong> und erfordert <strong>Ihren Beitrag</strong>, um bald verfügbar zu sein.</string>
    <string name="html_text_dev_feature_buy_pro">Durch den Kauf der <strong>Pro-Version</strong>,</string>
    <string name="html_text_dev_feature_contibute">Durch Ihr <strong>Mitwirken</strong>,</string>
    <string name="html_text_dev_feature_encourage">bestärken Sie die Entwickler, <strong>neue Funktionen</strong> einzuführen und gemäß Ihren Anmerkungen <strong>Fehler auszumerzen</strong>.</string>
    <string name="html_text_dev_feature_thanks">Vielen Dank für Ihre Unterstützung.</string>
    <string name="html_text_dev_feature_work_hard">Wir bemühen uns, diese Funktion bald zu veröffentlichen.</string>
    <string name="html_text_dev_feature_upgrade">Vergessen Sie nicht, Ihre App aktuell zu halten indem sie neue Versionen installieren.</string>
    <string name="download">Download</string>
    <string name="contribute">Unterstützen</string>
    <string name="encryption_chacha20">ChaCha20</string>
    <string name="kdf_AES">AES KDF</string>
    <string name="kdf_Argon2">Argon2</string>
    <string name="icon_pack_choose_title">Symbolepaket</string>
    <string name="icon_pack_choose_summary">In der App verwendetes Symbolepaket</string>
    <string name="error_move_folder_in_itself">Eine Gruppe kann nicht in sich selbst verschoben werden.</string>
    <string name="menu_copy">Kopieren</string>
    <string name="menu_move">Verschieben</string>
    <string name="menu_paste">Einfügen</string>
    <string name="menu_cancel">Abbrechen</string>
    <string name="clipboard_warning">Wenn das automatische Löschen der Zwischenablage fehlschlägt, bitte den Verlauf manuell löschen.</string>
    <string name="allow_copy_password_warning">WARNUNG: Alle Apps teilen sich die Zwischenablage. Wenn sensible Daten kopiert werden, kann andere Software darauf zugreifen.</string>
    <string name="magic_keyboard_preference_title">Magikeyboard-Einstellungen</string>
    <string name="magic_keyboard_configure_title">Tastatur zum sicheren Ausfüllen von Formularen einrichten.</string>
    <string name="magic_keyboard_activate_setting_text">Das „Magikeyboard“ in den Geräteeinstellungen aktivieren.</string>
    <string name="magic_keyboard_activate_setting_path_1_text">„Einstellungen“ → „Sprache &amp; Eingabe“ → „Aktuelle Tastatur“ und auswählen.</string>
    <string name="magic_keyboard_activate_setting_path_2_text">oder („Einstellungen“ → „Sprache &amp; Eingabe“ → „Bildschirmtastatur“ und auswählen.)</string>
    <string name="keyboards_choose_magikeyboard_text">Das Magikeyboard auswählen, wenn ein Formular ausgefüllt werden soll.</string>
    <string name="keyboards_swicth_magikeyboard_text">Tastaturen durch langes Drücken auf die Leertaste wechseln oder, wenn das nicht zur Verfügung steht, mit:</string>
    <string name="keyboard_select_entry_text">Den Eintrag mit dem Schlüssel auswählen.</string>
    <string name="keyboard_fill_field_text">Die Felder mit den Elementen des Eintrags ausfüllen.</string>
    <string name="keyboard_lock_database_text">Die Datenbank sperren.</string>
    <string name="keyboard_back_main_keyboard_text">Zur Standardtastatur zurückkehren.</string>
    <string name="allow_no_password_title">Kein Passwort zulassen</string>
    <string name="allow_no_password_summary">„Öffnen“-Taste aktivieren, wenn keine Passwort-Identifikation festgelegt ist</string>
    <string name="enable_education_screens_title">Hilfe-Anzeige</string>
    <string name="enable_education_screens_summary">Bedienelemente hervorheben, um die Funktionsweise der App zu lernen</string>
    <string name="menu_open_file_read_and_write">Änderbar</string>
    <string name="menu_file_selection_read_only">Schreibgeschützt</string>
    <string name="enable_read_only_title">Schreibgeschützt</string>
    <string name="education_read_only_title">Die Datenbank schreibschützen</string>
    <string name="enable_read_only_summary">Datenbank standardmäßig schreibgeschützt öffnen</string>
    <string name="education_read_only_summary">Den Öffnungsmodus für die Sitzung ändern. 
\n 
\n„Schreibgeschützt“ verhindert unbeabsichtigte Änderungen an der Datenbank. 
\nMit „Änderbar“ können alle Elemente hinzugefügt, gelöscht oder geändert werden.</string>
    <string name="edit_entry">Eintrag bearbeiten</string>
    <string name="error_load_database">Datenbank kann nicht geladen werden.</string>
    <string name="error_load_database_KDF_memory">Laden des Schlüssels fehlgeschlagen. Bitte versuchen, die „Speicherplatznutzung“ von KDF zu verringern.</string>
    <string name="list_entries_show_username_title">Benutzernamen anzeigen</string>
    <string name="list_entries_show_username_summary">Benutzernamen in Eintragslisten anzeigen</string>
    <string name="build_label">Build %1$s</string>
    <string name="keyboard_name">Magikeyboard</string>
    <string name="keyboard_label">Magikeyboard (KeePass DX)</string>
    <string name="keyboard_setting_label">Magikeyboard-Einstellungen</string>
    <string name="keyboard_entry_category">Eingabe</string>
    <string name="keyboard_entry_timeout_title">Zeitsperre</string>
    <string name="keyboard_entry_timeout_summary">Zeit nach der Tastatureingaben gelöscht werden</string>
    <string name="keyboard_notification_entry_title">Benachrichtigung</string>
    <string name="keyboard_notification_entry_summary">Benachrichtigung anzeigen, wenn eine Eingabe abrufbar ist</string>
    <string name="keyboard_notification_entry_content_title_text">Eingabe</string>
    <string name="keyboard_notification_entry_content_title">%1$s über Magikeyboard abrufbar</string>
    <string name="keyboard_notification_entry_content_text">%1$s</string>
    <string name="keyboard_notification_entry_clear_close_title">Beim Schließen löschen</string>
    <string name="keyboard_notification_entry_clear_close_summary">Die Tastatureingabe löschen, wenn die Benachrichtigung geschlossen wird</string>
    <string name="keyboard_appearance_category">Aussehen</string>
    <string name="keyboard_theme_title">Tastaturdesign</string>
    <string name="keyboard_keys_category">Tasten</string>
    <string name="keyboard_key_vibrate_title">Vibration bei Tastendruck</string>
    <string name="keyboard_key_sound_title">Ton bei Tastendruck</string>
</resources><|MERGE_RESOLUTION|>--- conflicted
+++ resolved
@@ -53,11 +53,7 @@
     <string name="select_database_file">Vorhandene Datenbank öffnen</string>
     <string name="entry_accessed">Letzter Zugriff</string>
     <string name="entry_cancel">Abbrechen</string>
-<<<<<<< HEAD
-    <string name="entry_notes">Kommentare</string>
-=======
-    <string name="entry_comment">Notizen</string>
->>>>>>> 25655abb
+    <string name="entry_notes">Notizen</string>
     <string name="entry_confpassword">Passwort wiederholen</string>
     <string name="entry_created">Erstelldatum</string>
     <string name="entry_expires">Ablaufdatum</string>
