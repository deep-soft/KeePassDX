<?xml version="1.0" encoding="utf-8"?>
<!--
    Copyright 2020 Jeremy Jamet / Kunzisoft.

    This file is part of KeePassDX.

    KeePassDX is free software: you can redistribute it and/or modify
    it under the terms of the GNU General Public License as published by
    the Free Software Foundation, either version 3 of the License, or
    (at your option) any later version.

    KeePassDX is distributed in the hope that it will be useful,
    but WITHOUT ANY WARRANTY; without even the implied warranty of
    MERCHANTABILITY or FITNESS FOR A PARTICULAR PURPOSE.  See the
    GNU General Public License for more details.

    You should have received a copy of the GNU General Public License
    along with KeePassDX.  If not, see <http://www.gnu.org/licenses/>.

    Translations from BoDEAN
    Translations from Matthias Dill
    Translations from David Ramiro
--><resources xmlns:tools="http://schemas.android.com/tools" tools:ignore="MissingTranslation">
    <string name="contact">Kontakt</string>
    <string name="contribution">Beiträge</string>
    <string name="feedback">Rückmeldung</string>
    <string name="homepage">Webseite</string>
    <string name="about_description">Android-Implementierung des Passwortmanagers KeePass</string>
    <string name="accept">Akzeptieren</string>
    <string name="add_entry">Eintrag hinzufügen</string>
    <string name="add_group">Gruppe hinzufügen</string>
    <string name="encryption_algorithm">Verschlüsselungsalgorithmus</string>
    <string name="app_timeout">App-Timeout</string>
    <string name="app_timeout_summary">Inaktivitätszeit vor dem Sperren der Datenbank</string>
    <string name="application">App</string>
    <string name="menu_app_settings">App-Einstellungen</string>
    <string name="brackets">Klammern</string>
    <string name="file_manager_install_description">Zum Erstellen, Öffnen und Speichern von Datenbankdateien wird ein Dateimanager benötigt, der die beabsichtigte Aktion ACTION_CREATE_DOCUMENT und ACTION_OPEN_DOCUMENT akzeptiert.</string>
    <string name="clipboard_cleared">Zwischenablage geleert</string>
    <string name="clipboard_error_title">Zwischenablage-Fehler</string>
    <string name="clipboard_error">Einige Geräte lassen keine Nutzung der Zwischenablage durch Apps zu.</string>
    <string name="clipboard_error_clear">Leeren der Zwischenablage fehlgeschlagen</string>
    <string name="clipboard_timeout">Zwischenablage-Timeout</string>
    <string name="clipboard_timeout_summary">Dauer der Speicherung in der Zwischenablage (falls vom Gerät unterstützt)</string>
    <string name="select_to_copy">%1$s in die Zwischenablage kopieren</string>
    <string name="retrieving_db_key">Datenbank-Schlüsseldatei erzeugen …</string>
    <string name="database">Datenbank</string>
    <string name="decrypting_db">Entschlüsselung der Datenbankinhalte …</string>
    <string name="default_checkbox">Als Standard-Datenbank verwenden</string>
    <string name="digits">Zahlen</string>
    <string name="html_about_licence">KeePassDX © %1$d Kunzisoft ist &lt;strong&gt;quelloffen&lt;/strong&gt; und &lt;strong&gt;ohne Werbung&lt;/strong&gt;.\nDie Nutzung der Software erfolgt auf eigene Verantwortung und ohne jegliche Garantie. Die Applikation wird unter den Bedingungen der &lt;strong&gt;GPLv3&lt;/strong&gt; lizenziert.</string>
    <string name="html_about_contribution">Damit wir &lt;strong&gt;unsere Unabhängigkeit erhalten&lt;/strong&gt;, &lt;strong&gt;Fehler korrigieren&lt;/strong&gt;, &lt;strong&gt;Funktionen hinzufügen&lt;/strong&gt; und &lt;strong&gt;weiterhin aktiv bleiben&lt;/strong&gt; können, zählen wir auf Ihren &lt;strong&gt;Beitrag&lt;/strong&gt;.</string>
    <string name="select_database_file">Vorhandene Datenbank öffnen</string>
    <string name="entry_accessed">Letzter Zugriff</string>
    <string name="entry_cancel">Abbrechen</string>
    <string name="entry_notes">Notizen</string>
    <string name="entry_confpassword">Passwort wiederholen</string>
    <string name="entry_created">Erstelldatum</string>
    <string name="entry_expires">Ablaufdatum</string>
    <string name="entry_keyfile">Schlüsseldatei</string>
    <string name="entry_modified">Änderungsdatum</string>
    <string name="entry_not_found">Zugriffsdaten wurden nicht gefunden.</string>
    <string name="entry_password">Passwort</string>
    <string name="save">Speichern</string>
    <string name="entry_title">Titel</string>
    <string name="entry_url">URL</string>
    <string name="entry_user_name">Benutzername</string>
    <string name="error_arc4">Die RC4/Arcfour-Stromverschlüsselung wird nicht unterstützt.</string>
    <string name="error_can_not_handle_uri">KeePassDX kann diese URI-Adresse nicht verarbeiten.</string>
    <string name="error_file_not_create">Konnte Datei nicht erstellen</string>
    <string name="error_invalid_db">Datenbank nicht lesbar.</string>
    <string name="error_invalid_path">Sicherstellen, dass der Pfad korrekt ist.</string>
    <string name="error_no_name">Namen eingeben.</string>
    <string name="error_nokeyfile">Schlüsseldatei wählen.</string>
    <string name="error_out_of_memory">Zu wenig Speicherplatz, um die ganze Datenbank zu laden.</string>
    <string name="error_pass_gen_type">Mindestens eine Art der Passwortgenerierung muss ausgewählt sein.</string>
    <string name="error_pass_match">Die Passwörter stimmen nicht überein.</string>
    <string name="error_rounds_too_large">„Transformationsrunden“ zu hoch. Wird auf 2147483648 eingestellt.</string>
    <string name="error_string_key">Für jede Zeichenfolge ist ein Feldname notwendig.</string>
    <string name="error_wrong_length">Eine positive ganze Zahl in das Feld „Länge“ eingeben.</string>
    <string name="field_name">Feldname</string>
    <string name="field_value">Feldwert</string>
    <string name="file_not_found_content">Datei nicht gefunden. Bitte versuchen, sie über den Dateimanager zu öffnen.</string>
    <string name="file_browser">Dateimanager</string>
    <string name="generate_password">Passwort generieren</string>
    <string name="hint_conf_pass">Passwort wiederholen</string>
    <string name="hint_generated_password">Generiertes Passwort</string>
    <string name="hint_group_name">Name der Gruppe</string>
    <string name="hint_keyfile">Schlüsseldatei</string>
    <string name="hint_length">Länge</string>
    <string name="hint_pass">Passwort</string>
    <string name="password">Passwort</string>
    <string name="invalid_credentials">Die Anmeldeinformationen konnten nicht gelesen werden.</string>
    <string name="invalid_algorithm">Falscher Algorithmus.</string>
    <string name="invalid_db_sig">Datenbankformat nicht erkannt.</string>
    <string name="keyfile_is_empty">Die Schlüsseldatei ist leer.</string>
    <string name="length">Länge</string>
    <string name="list_size_title">Größe der Listenelemente</string>
    <string name="list_size_summary">Schriftgröße der Listenelemente</string>
    <string name="loading_database">Datenbank wird geladen …</string>
    <string name="lowercase">Kleinbuchstaben</string>
    <string name="hide_password_title">Passwort verstecken</string>
    <string name="hide_password_summary">Passwörter standardmäßig mit (***) maskieren</string>
    <string name="about">Über</string>
    <string name="menu_change_key_settings">Hauptschlüssel ändern</string>
    <string name="settings">Einstellungen</string>
    <string name="menu_database_settings">Datenbank-Einstellungen</string>
    <string name="menu_delete">Löschen</string>
    <string name="menu_donate">Spenden</string>
    <string name="menu_edit">Bearbeiten</string>
    <string name="menu_hide_password">Passwort verstecken</string>
    <string name="menu_lock">Datenbank sperren</string>
    <string name="menu_open">Öffnen</string>
    <string name="menu_search">Suchen</string>
    <string name="menu_showpass">Passwort anzeigen</string>
    <string name="menu_url">URL öffnen</string>
    <string name="minus">Bindestrich</string>
    <string name="never">Nie</string>
    <string name="no_results">Keine Suchergebnisse</string>
    <string name="no_url_handler">Bitte einen Webbrowser installieren, um diese URL zu öffnen.</string>
    <string name="omit_backup_search_title">Recycle bin und Backup nicht durchsuchen</string>
    <string name="omit_backup_search_summary">Die Gruppen „Backup“ und „Recycle bin“ werden bei der Suche nicht berücksichtigt</string>
    <string name="auto_focus_search_title">Schnellsuche</string>
    <string name="auto_focus_search_summary">Beim Öffnen einer Datenbank eine Suche veranlassen</string>
    <string name="progress_create">Neue Datenbank anlegen …</string>
    <string name="progress_title">Ausführen …</string>
    <string name="protection">Sicherheit</string>
    <string name="read_only">Schreibgeschützt</string>
    <string name="read_only_warning">KeePassDX benötigt Schreibrechte, um etwas an der Datenbank zu ändern.</string>
    <string name="content_description_remove_from_list">Löschen</string>
    <string name="encryption_rijndael">Rijndael (AES)</string>
    <string name="root">Start</string>
    <string name="rounds">Schlüsseltransformationen</string>
    <string name="rounds_explanation">Zusätzliche Schlüsseltransformationen bieten einen besseren Schutz gegen Wörterbuch- oder Brute-Force-Angriffe. Allerdings dauert dann auch das Laden und Speichern der Datenbank entsprechend länger.</string>
    <string name="saving_database">Datenbank wird gespeichert …</string>
    <string name="space">Leerzeichen</string>
    <string name="search_label">Suchen</string>
    <string name="sort_db">Natürliche Sortierung</string>
    <string name="special">Spezialsymbole</string>
    <string name="search">Suchen</string>
    <string name="search_results">Suchergebnisse</string>
    <string name="encryption_twofish">Twofish</string>
    <string name="underline">Unterstriche</string>
    <string name="unsupported_db_version">Datenbankversion wird nicht unterstützt.</string>
    <string name="uppercase">Großbuchstaben</string>
    <string name="warning">Warnung</string>
    <string name="warning_password_encoding">Passwortzeichen in der Datenbank vermeiden, die kein Text-Encoding-Format besitzen (nicht erkannte Zeichen werden in denselben Buchstaben umgewandelt).</string>
    <string name="version_label">Version %1$s</string>
    <string name="education_unlock_summary">Geben Sie das Passwort und/oder die Schlüsseldatei ein, um Ihre Datenbank zu entsperren.
\n
\nSichern Sie Ihre Datenbankdatei nach jeder Änderung an einem sicheren Ort.</string>
    <string-array name="timeout_options">
        <item>5 Sekunden</item>
        <item>10 Sekunden</item>
        <item>20 Sekunden</item>
        <item>30 Sekunden</item>
        <item>1 Minute</item>
        <item>5 Minuten</item>
        <item>15 Minuten</item>
        <item>30 Minuten</item>
        <item>Nie</item>
    </string-array>
    <string-array name="list_size_options">
        <item>Klein</item>
        <item>Mittel</item>
        <item>Groß</item>
    </string-array>
    <string name="warning_empty_password">Soll das Entsperren ohne Passwort wirklich möglich sein\?</string>
    <string name="warning_no_encryption_key">Soll wirklich kein Verschlüsselungsschlüssel verwendet werden\?</string>
    <string name="menu_appearance_settings">Aussehen</string>
    <string name="password_size_title">Generierte Passwortlänge</string>
    <string name="password_size_summary">Legt die Standardlänge des generierten Passworts fest</string>
    <string name="clipboard_notifications_title">Zwischenablage-Benachrichtigung</string>
    <string name="clipboard_notifications_summary">Benachrichtigungen zur Zwischenablage anzeigen, um beim Betrachten eines Eintrags Felder kopieren zu können</string>
    <string name="lock_database_screen_off_title">Bildschirmsperre</string>
    <string name="lock_database_screen_off_summary">Datenbank sperren, wenn der Bildschirm ausgeschaltet wird</string>
    <string name="create_keepass_file">Neue Datenbank erstellen</string>
    <string name="assign_master_key">Hauptschlüssel zuweisen</string>
    <string name="path">Pfad</string>
    <string name="file_name">Dateiname</string>
    <string name="unavailable_feature_text">Dieses Feature konnte nicht gestartet werden.</string>
    <string name="biometric_unlock_enable_summary">Ermöglicht Ihre Biometrie zu scannen, um die Datenbank zu öffnen.</string>
    <string name="advanced_unlock">Erweiterte Entsperrung</string>
    <string name="biometric_unlock_enable_title">Biometrische Entsperrung</string>
    <string name="lock">Sperren</string>
    <string name="list_password_generator_options_summary">Erlaubte Zeichen für Passwortgenerator festlegen</string>
    <string name="list_password_generator_options_title">Passwortzeichen</string>
    <string name="encrypted_value_stored">Verschlüsseltes Passwort wurde gespeichert</string>
    <string name="database_history">Verlauf</string>
    <string name="general">Allgemein</string>
    <string name="no_credentials_stored">Diese Datenbank hat noch kein Passwort.</string>
    <string name="encryption">Verschlüsselung</string>
    <string name="key_derivation_function">Schlüsselableitungsfunktion</string>
    <string name="extended_ASCII">Erweiterte ASCII</string>
    <string name="allow">Erlauben</string>
    <string name="error_autofill_enable_service">Dienst für automatisches Ausfüllen kann nicht aktiviert werden.</string>
    <string name="copy_field">Kopie von %1$s</string>
    <string name="menu_form_filling_settings">Formularausfüllung</string>
    <string name="encryption_explanation">Verschlüsselungsalgorithmus der Datenbank wird für sämtliche Daten verwendet.</string>
    <string name="kdf_explanation">Um den Schlüssel für den Verschlüsselungsalgorithmus zu generieren, wird der Hauptschlüssel umgewandelt, wobei ein zufälliger Salt in der Schlüsselberechnung verwendet wird.</string>
    <string name="memory_usage">Speichernutzung</string>
    <string name="memory_usage_explanation">Größe des Speichers (in Bytes) der für die Schlüsselableitung genutzt wird.</string>
    <string name="parallelism">Parallelismus</string>
    <string name="parallelism_explanation">Grad des Parallelismus (d. h. Anzahl der Threads), der für die Schlüsselableitung genutzt wird.</string>
    <string name="sort_menu">Sortieren</string>
    <string name="sort_ascending">Aufsteigend ↓</string>
    <string name="sort_groups_before">Gruppen davor</string>
    <string name="sort_recycle_bin_bottom">Papierkorb unten</string>
    <string name="sort_title">Titel</string>
    <string name="sort_username">Benutzername</string>
    <string name="sort_creation_time">Erstelldatum</string>
    <string name="sort_last_modify_time">Änderungsdatum</string>
    <string name="sort_last_access_time">Zugriffsdatum</string>
    <string name="autofill">Automatisches Ausfüllen</string>
    <string name="autofill_service_name">KeePassDX autom. Formularausfüllung</string>
    <string name="autofill_sign_in_prompt">Mit KeePassDX anmelden</string>
    <string name="set_autofill_service_title">Standarddienst für automatisches Ausfüllen festlegen</string>
    <string name="autofill_explanation_summary">Automatisches Ausfüllen aktivieren, um schnell Formulare in anderen Apps auszufüllen</string>
    <string name="clipboard">Zwischenablage</string>
    <string name="biometric_delete_all_key_title">Verschlüsselungsschlüssel löschen</string>
    <string name="biometric_delete_all_key_summary">Lösche alle Verschlüsselungsschlüssel, die mit der erweiterten Entsperrerkennung zusammenhängen</string>
    <string name="unavailable_feature_version">Auf dem Gerät läuft Android %1$s, eine Version ab %2$s wäre aber nötig.</string>
    <string name="unavailable_feature_hardware">Keine entsprechende Hardware.</string>
    <string name="recycle_bin_title">Papierkorb-Nutzung</string>
    <string name="recycle_bin_summary">Verschiebt Gruppen oder Einträge in den Papierkorb, bevor sie gelöscht werden.</string>
    <string name="monospace_font_fields_enable_title">Feldschriftart</string>
    <string name="monospace_font_fields_enable_summary">Schriftart in Feldern ändern, um Lesbarkeit zu verbessern</string>
    <string name="allow_copy_password_title">Zwischenablage vertrauen</string>
    <string name="allow_copy_password_summary">Kopieren des Passworts und der geschützten Felder in die Zwischenablage erlauben</string>
    <string name="database_name_title">Datenbankname</string>
    <string name="database_description_title">Datenbankbeschreibung</string>
    <string name="database_version_title">Datenbankversion</string>
    <string name="text_appearance">Text</string>
    <string name="application_appearance">Interface</string>
    <string name="other">Andere</string>
    <string name="keyboard">Tastatur</string>
    <string name="magic_keyboard_title">Magikeyboard</string>
    <string name="magic_keyboard_explanation_summary">Eine eigene Tastatur zum einfachen Ausfüllen aller Passwort- und Identitätsfelder aktivieren</string>
    <string name="reset_education_screens_title">Hilfe-Anzeige wiederholen</string>
    <string name="reset_education_screens_summary">Alle Hilfethemen noch einmal anzeigen</string>
    <string name="reset_education_screens_text">Hilfe-Anzeige zurückgesetzt</string>
    <string name="education_create_database_title">Die Datenbankdatei erstellen</string>
    <string name="education_create_database_summary">Die erste Datei zur Passwortverwaltung erstellen.</string>
    <string name="education_select_database_title">Existierende Datenbank öffnen</string>
    <string name="education_select_database_summary">Eine frühere Datenbankdatei über den Dateimanager öffnen, um sie weiter zu verwenden.</string>
    <string name="education_new_node_title">Datenbankelemente hinzufügen</string>
    <string name="education_new_node_summary">Einträge helfen, die digitalen Identitäten zu verwalten. 
\n 
\nGruppen (wie Ordner) helfen, Einträge in der Datenbank zu ordnen.</string>
    <string name="education_search_title">Einträge durchsuchen</string>
    <string name="education_search_summary">Titel, Benutzernamen oder Inhalte anderer Feldern eingeben, um die Passwörter wiederzufinden.</string>
    <string name="education_entry_edit_title">Eintrag bearbeiten</string>
    <string name="education_entry_edit_summary">Bearbeiten Sie Ihren Eintrag mit persönlichen Feldern. Persönliche Felder können mit Querverweisen aus anderen Einträgen ergänzt werden.</string>
    <string name="education_generate_password_title">Ein starkes Passwort erstellen</string>
    <string name="education_generate_password_summary">Generieren Sie ein starkes Passwort, um es mit Ihrem Eintrag zu verknüpfen, definieren Sie es einfach nach den Kriterien des Formulars und denken Sie an die Passwortsicherheit.</string>
    <string name="education_entry_new_field_title">Benutzerdefinierte Felder hinzufügen</string>
    <string name="education_entry_new_field_summary">Tragen Sie ein zusätzliches Feld ein, fügen Sie einen Wert hinzu und schützen Sie es optional.</string>
    <string name="education_unlock_title">Die Datenbank entsperren</string>
    <string name="education_field_copy_title">Ein Feld kopieren</string>
    <string name="education_field_copy_summary">Kopierte Felder können an beliebiger Stelle eingefügt werden.
\n 
\nAus den verschiedene Methoden zum Ausfüllen von Formularen einfach die bevorzugte auswählen.</string>
    <string name="education_lock_title">Datenbank sperren</string>
    <string name="education_lock_summary">Schnell die Datenbank sperren, in den App-Einstellungen lässt sich eine Sperre nach Zeit und bei Ausschalten des Bildschirms festlegen.</string>
    <string name="education_sort_title">Sortierung der Einträge</string>
    <string name="education_sort_summary">Auswählen, wie Einträge und Gruppen sortiert werden.</string>
    <string name="education_donation_title">Mitmachen</string>
    <string name="education_donation_summary">Mithelfen, um Stabilität und Sicherheit zu verbessern und weitere Funktionen zu ermöglichen.</string>
    <string name="html_text_ad_free">Anders als viele andere Passwortmanager ist dieser &lt;strong&gt;werbefrei&lt;/strong&gt;, &lt;strong&gt;quelloffen&lt;/strong&gt; und unter einer &lt;strong&gt;Copyleft-Lizenz&lt;/strong&gt;. Es werden keine persönlichen Daten gesammelt, in welcher Form auch immer, unabhängig von der verwendeten Version (kostenlos oder Pro).</string>
    <string name="html_text_buy_pro">Mit dem Kauf der Pro-Version erhalten Sie Zugriff auf diesen &lt;strong&gt;visuellen Stil&lt;/strong&gt; und unterstützen insbesondere &lt;strong&gt;die Umsetzung gemeinschaftlicher Projekte.&lt;/strong&gt;</string>
    <string name="html_text_feature_generosity">Dieser &lt;strong&gt;visuelle Stil&lt;/strong&gt; wurde wegen Ihrer Großzügigkeit freigeschaltet.</string>
    <string name="html_text_donation">Um unsere Freiheit zu bewahren und immer aktiv zu bleiben, zählen wir auf Ihren &lt;strong&gt;Beitrag.&lt;/strong&gt;</string>
    <string name="html_text_dev_feature">Diese Funktion ist &lt;strong&gt;in Entwicklung&lt;/strong&gt; und erfordert &lt;strong&gt;Ihren Beitrag&lt;/strong&gt;, um bald verfügbar zu sein.</string>
    <string name="html_text_dev_feature_buy_pro">Durch den Kauf der &lt;strong&gt;Pro-Version&lt;/strong&gt;,</string>
    <string name="html_text_dev_feature_contibute">Durch Ihr &lt;strong&gt;Mitwirken&lt;/strong&gt;,</string>
    <string name="html_text_dev_feature_encourage">Sie ermutigen die Entwickler:innen, &lt;strong&gt;neue Funktionen&lt;/strong&gt; einzuführen und gemäß Ihren Anmerkungen &lt;strong&gt;Fehler zu beheben&lt;/strong&gt;.</string>
    <string name="html_text_dev_feature_thanks">Vielen Dank für Ihre Unterstützung.</string>
    <string name="html_text_dev_feature_work_hard">Wir bemühen uns, diese Funktion bald zu veröffentlichen.</string>
    <string name="html_text_dev_feature_upgrade">Denken Sie daran, Ihre App auf dem neuesten Stand zu halten, indem Sie neue Versionen installieren.</string>
    <string name="download">Download</string>
    <string name="contribute">Unterstützen</string>
    <string name="encryption_chacha20">ChaCha20</string>
    <string name="kdf_AES">AES</string>
    <string name="icon_pack_choose_title">Symbolpaket</string>
    <string name="icon_pack_choose_summary">In der App verwendetes Symbolpaket</string>
    <string name="error_move_folder_in_itself">Eine Gruppe kann nicht in sich selbst verschoben werden.</string>
    <string name="menu_copy">Kopieren</string>
    <string name="menu_move">Verschieben</string>
    <string name="menu_paste">Einfügen</string>
    <string name="menu_cancel">Abbrechen</string>
    <string name="clipboard_warning">Wenn das automatische Löschen der Zwischenablage fehlschlägt, bitte den Verlauf manuell löschen.</string>
    <string name="allow_copy_password_warning">WARNUNG: Alle Apps teilen sich die Zwischenablage. Wenn sensible Daten kopiert werden, kann andere Software darauf zugreifen.</string>
    <string name="allow_no_password_title">Entsperren ohne Hauptschlüssel</string>
    <string name="allow_no_password_summary">Erlaubt das Antippen der „Öffnen“-Taste, wenn keine Anmeldeinformationen festgelegt sind</string>
    <string name="enable_education_screens_title">Hilfe-Anzeige</string>
    <string name="enable_education_screens_summary">Bedienelemente hervorheben, um die Funktionsweise der App zu lernen</string>
    <string name="menu_open_file_read_and_write">Änderbar</string>
    <string name="menu_file_selection_read_only">Schreibgeschützt</string>
    <string name="enable_read_only_title">Schreibgeschützt</string>
    <string name="education_read_only_title">Schreibschutz der Datenbank aktivieren</string>
    <string name="enable_read_only_summary">Datenbank standardmäßig schreibgeschützt öffnen</string>
    <string name="education_read_only_summary">Den Öffnungsmodus für die Sitzung ändern.
\n
\n„Schreibgeschützt“ verhindert unbeabsichtigte Änderungen an der Datenbank.
\nMit „Änderbar“ können Sie alle Elemente nach Belieben hinzufügen, löschen oder ändern.</string>
    <string name="edit_entry">Eintrag bearbeiten</string>
    <string name="error_load_database">Datenbank kann nicht geladen werden.</string>
    <string name="error_load_database_KDF_memory">Laden des Schlüssels fehlgeschlagen. Bitte versuchen, die „Speicherplatznutzung“ von KDF zu verringern.</string>
    <string name="list_entries_show_username_title">Benutzernamen anzeigen</string>
    <string name="list_entries_show_username_summary">Benutzernamen in Eintragslisten anzeigen</string>
    <string name="build_label">Build %1$s</string>
    <string name="keyboard_name">Magikeyboard</string>
    <string name="keyboard_label">Magikeyboard (KeePassDX)</string>
    <string name="keyboard_setting_label">Magikeyboard-Einstellungen</string>
    <string name="keyboard_entry_category">Eintrag</string>
    <string name="keyboard_entry_timeout_title">Timeout</string>
    <string name="keyboard_entry_timeout_summary">Timeout zum Löschen der Tastatureingabe</string>
    <string name="keyboard_notification_entry_title">Benachrichtigung</string>
    <string name="keyboard_notification_entry_summary">Benachrichtigung anzeigen, wenn ein Eintrag abrufbar ist</string>
    <string name="keyboard_notification_entry_content_title_text">Eintrag</string>
    <string name="keyboard_notification_entry_content_title">%1$s über Magikeyboard abrufbar</string>
    <string name="keyboard_notification_entry_content_text">%1$s</string>
    <string name="keyboard_notification_entry_clear_close_title">Beim Schließen löschen</string>
    <string name="keyboard_notification_entry_clear_close_summary">Datenbank schließen, wenn die Benachrichtigung geschlossen wird</string>
    <string name="keyboard_appearance_category">Aussehen</string>
    <string name="keyboard_theme_title">Tastaturdesign</string>
    <string name="keyboard_keys_category">Tasten</string>
    <string name="keyboard_key_vibrate_title">Vibrierende Tastendrücke</string>
    <string name="keyboard_key_sound_title">Hörbare Tastendrücke</string>
    <string name="selection_mode">Auswahlmodus</string>
    <string name="remember_database_locations_title">Datenbank-Speicherorte merken</string>
    <string name="remember_database_locations_summary">Verfolgt, wo Datenbanken gespeichert sind</string>
    <string name="remember_keyfile_locations_title">Schlüsseldatei-Speicherorte merken</string>
    <string name="remember_keyfile_locations_summary">Verfolgt, wo Schlüsseldateien gespeichert sind</string>
    <string name="show_recent_files_title">Zuletzt verwendete Dateien anzeigen</string>
    <string name="show_recent_files_summary">Speicherort zuletzt verwendeter Datenbanken anzeigen</string>
    <string name="hide_broken_locations_title">Defekte Datenbankverknüpfungen ausblenden</string>
    <string name="hide_broken_locations_summary">Nicht funktionierende Verknüpfungen in der Liste der zuletzt verwendeten Datenbanken ausblenden</string>
    <string name="do_not_kill_app">App nicht beenden …</string>
    <string name="lock_database_back_root_summary">Datenbank sperren, wenn auf dem Hauptbildschirm der Zurück-Button gedrückt wird</string>
    <string name="clear_clipboard_notification_title">Beim Schließen löschen</string>
    <string name="recycle_bin">Papierkorb</string>
    <string name="keyboard_selection_entry_title">Eintragsauswahl</string>
    <string name="keyboard_selection_entry_summary">Eingabefelder beim Betrachten eines Eintrags im Magikeyboard anzeigen</string>
    <string name="delete_entered_password_title">Passwort löschen</string>
    <string name="delete_entered_password_summary">Löscht das eingegebene Passwort nach einem Verbindungsversuch zu einer Datenbank</string>
    <string name="content_description_open_file">Datei öffnen</string>
    <string name="content_description_add_entry">Eintrag hinzufügen</string>
    <string name="content_description_add_group">Gruppe hinzufügen</string>
    <string name="content_description_file_information">Dateiinformationen</string>
    <string name="content_description_entry_icon">Symbol für den Eintrag</string>
    <string name="entry_password_generator">Passwort-Generator</string>
    <string name="content_description_password_length">Passwortlänge</string>
    <string name="entry_add_field">Feld hinzufügen</string>
    <string name="content_description_remove_field">Feld entfernen</string>
    <string name="entry_UUID">UUID</string>
    <string name="list_groups_show_number_entries_title">Anzahl der Einträge anzeigen</string>
    <string name="list_groups_show_number_entries_summary">Anzahl der Einträge in einer Gruppe anzeigen</string>
    <string name="content_description_add_node">Knoten hinzufügen</string>
    <string name="lock_database_back_root_title">„Zurück“ drücken, um zu sperren</string>
    <string name="clear_clipboard_notification_summary">Die Datenbank sperren, wenn die Dauer der Zwischenablage abläuft oder die Benachrichtigung geschlossen wird, nachdem Sie sie zu benutzen begonnen haben</string>
    <string name="content_description_node_children">Untergeordneter Knotenpunkt</string>
    <string name="content_description_keyfile_checkbox">Schlüsseldatei-Kontrollkästchen</string>
    <string name="error_move_entry_here">Hierher kann kein Eintrag verschoben werden.</string>
    <string name="error_copy_entry_here">Hierher kann kein Eintrag kopiert werden.</string>
    <string name="content_description_password_checkbox">Passwort-Kontrollkästchen</string>
    <string name="content_description_repeat_toggle_password_visibility">Umschalten der Passwort-Sichtbarkeit wiederholen</string>
    <string name="content_description_background">Hintergrund</string>
    <string name="content_description_update_from_list">Aktualisieren</string>
    <string name="content_description_keyboard_close_fields">Felder schließen</string>
    <string name="error_create_database_file">Es ist nicht möglich, eine Datenbank mit diesem Passwort und dieser Schlüsseldatei zu erstellen.</string>
    <string name="menu_advanced_unlock_settings">Erweitertes Entsperren</string>
    <string name="biometric">Biometrisch</string>
    <string name="enable">Aktivieren</string>
    <string name="disable">Deaktivieren</string>
    <string name="biometric_auto_open_prompt_title">Abfrage automatisch öffnen</string>
    <string name="biometric_auto_open_prompt_summary">Automatisch nach der erweiterten Entsperrung fragen, wenn die Datenbank dafür eingerichtet ist</string>
    <string name="master_key">Hauptschlüssel</string>
    <string name="security">Sicherheit</string>
    <string name="entry_history">Verlauf</string>
    <string name="entry_setup_otp">Einmalpasswort einrichten</string>
    <string name="otp_type">OTP-Typ</string>
    <string name="otp_secret">Geheimnis</string>
    <string name="otp_period">Zeitraum (Sekunden)</string>
    <string name="otp_counter">Zähler</string>
    <string name="otp_digits">Stellen</string>
    <string name="otp_algorithm">Algorithmus</string>
    <string name="entry_otp">OTP</string>
    <string name="error_invalid_OTP">Ungültiges OTP-Geheimnis.</string>
    <string name="error_disallow_no_credentials">Mindestens eine Anmeldeinformation muss festgelegt sein.</string>
    <string name="error_copy_group_here">Eine Gruppe kann nicht hierher kopiert werden.</string>
    <string name="error_otp_secret_key">Geheimschlüssel muss im Base32-Format vorliegen.</string>
    <string name="error_otp_counter">Zähler muss zwischen %1$d und %2$d eingestellt sein.</string>
    <string name="error_otp_period">Zeitraum muss zwischen %1$d und %2$d Sekunden liegen.</string>
    <string name="error_otp_digits">Token muss %1$d bis %2$d Stellen enthalten.</string>
    <string name="invalid_db_same_uuid">%1$s mit derselben UUID %2$s existiert bereits.</string>
    <string name="creating_database">Datenbank wird erstellt …</string>
    <string name="menu_security_settings">Sicherheits-Einstellungen</string>
    <string name="menu_master_key_settings">Hauptschlüssel-Einstellungen</string>
    <string name="contains_duplicate_uuid">Die Datenbank enthält UUID-Duplikate.</string>
    <string name="contains_duplicate_uuid_procedure">Problem lösen, indem neue UUIDs für Duplikate generiert werden und danach fortfahren\?</string>
    <string name="database_opened">Datenbank geöffnet</string>
    <string name="clipboard_explanation_summary">Eintragsfelder mithilfe der Zwischenablage des Geräts kopieren</string>
    <string name="advanced_unlock_explanation_summary">Erweitertes Entsperren verwenden, um eine Datenbank einfacher zu öffnen.</string>
    <string name="database_data_compression_title">Datenkompression</string>
    <string name="database_data_compression_summary">Datenkompression reduziert die Datenbankgröße</string>
    <string name="max_history_items_title">Maximale Anzahl</string>
    <string name="max_history_items_summary">Anzahl der Verlaufseinträge pro Eintrag begrenzen</string>
    <string name="max_history_size_title">Maximale Größe</string>
    <string name="max_history_size_summary">Verlaufsumfang (in Bytes) pro Eintrag begrenzen</string>
    <string name="settings_database_recommend_changing_master_key_title">Erneuerung empfehlen</string>
    <string name="settings_database_recommend_changing_master_key_summary">(Nach Tagen) Änderung des Hauptschlüssels empfehlen</string>
    <string name="settings_database_force_changing_master_key_title">Erneuerung erzwingen</string>
    <string name="settings_database_force_changing_master_key_summary">Ändern des Hauptschlüssels erforderlich (Tage)</string>
    <string name="settings_database_force_changing_master_key_next_time_title">Erneuerung beim nächsten Mal erzwingen</string>
    <string name="settings_database_force_changing_master_key_next_time_summary">Änderung des Hauptschlüssels beim nächsten Mal erfordern (einmalig)</string>
    <string name="database_default_username_title">Vorgegebener Benutzername</string>
    <string name="database_custom_color_title">Benutzerdefinierte Datenbankfarbe</string>
    <string name="compression">Kompression</string>
    <string name="compression_none">Keine</string>
    <string name="compression_gzip">Gzip</string>
    <string name="device_keyboard_setting_title">Gerätetastatur-Einstellungen</string>
    <string name="error_save_database">Die Datenbank konnte nicht gespeichert werden.</string>
    <string name="menu_save_database">Datenbank speichern</string>
    <string name="menu_empty_recycle_bin">Papierkorb leeren</string>
    <string name="command_execution">Befehl ausführen …</string>
    <string name="warning_permanently_delete_nodes">Sollen die ausgewählten Knoten wirklich gelöscht werden\?</string>
    <string name="keystore_not_accessible">Der Schlüsselspeicher ist nicht richtig initialisiert.</string>
    <string name="recycle_bin_group_title">Papierkorb-Gruppe</string>
    <string name="enable_auto_save_database_title">Datenbank automatisch speichern</string>
    <string name="enable_auto_save_database_summary">Automatisches Speichern der Datenbank nach einer wichtigen Aktion (im Modus „Bearbeiten“)</string>
    <string name="entry_attachments">Anhänge</string>
    <string name="menu_restore_entry_history">Historie wiederherstellen</string>
    <string name="menu_delete_entry_history">Historie löschen</string>
    <string name="keyboard_auto_go_action_title">Auto-Key-Aktion</string>
    <string name="keyboard_auto_go_action_summary">Aktion der Go-Taste, die automatisch nach dem Drücken einer Feldtaste ausgeführt wird</string>
    <string name="download_attachment">%1$s herunterladen</string>
    <string name="download_initialization">Initialisieren …</string>
    <string name="download_progression">Fortschritt: %1$d%%</string>
    <string name="download_finalization">Fertigstellen …</string>
    <string name="download_complete">Vollständig!</string>
    <string name="hide_expired_entries_title">Abgelaufene Einträge ausblenden</string>
    <string name="hide_expired_entries_summary">Abgelaufene Einträge werden nicht angezeigt</string>
    <string name="style_choose_title">App-Design</string>
    <string name="style_choose_summary">Design, das in der App genutzt wird</string>
    <string-array name="list_style_names">
        <item>Hell</item>
        <item>Dunkel</item>
        <item>Schwarz</item>
        <item>Klassisch Dunkel</item>
        <item>Himmel und Meer</item>
        <item>Roter Vulkan</item>
        <item>Purple Pro</item>
    </string-array>
    <string name="warning_database_read_only">Datei Schreibrechte gewähren, um Datenbankänderungen zu speichern</string>
    <string name="education_setup_OTP_summary">Einrichten einer Einmal-Passwortverwaltung (HOTP / TOTP), um ein Token zu generieren, das für die Zwei-Faktor-Authentifizierung (2FA) angefordert wird.</string>
    <string name="education_setup_OTP_title">OTP einrichten</string>
    <string name="error_create_database">Es ist nicht möglich, eine Datenbankdatei zu erstellen.</string>
    <string name="entry_add_attachment">Anhang hinzufügen</string>
    <string name="discard">Verwerfen</string>
    <string name="discard_changes">Änderungen verwerfen\?</string>
    <string name="validate">Validieren</string>
    <string name="autofill_auto_search_summary">Automatisch Suchergebnisse nach Web-Domain oder Anwendungs-ID vorschlagen</string>
    <string name="autofill_auto_search_title">Automatische Suche</string>
    <string name="lock_database_show_button_summary">Zeigt die Sperrtaste in der Benutzeroberfläche an</string>
    <string name="lock_database_show_button_title">Sperrtaste anzeigen</string>
    <string name="autofill_preference_title">Einstellungen für automatisches Ausfüllen</string>
    <string name="warning_database_link_revoked">Zugriff auf die Datei durch den Dateimanager widerrufen</string>
    <string name="error_label_exists">Diese Bezeichnung existiert bereits.</string>
    <string name="keyboard_search_share_summary">Automatische Suche nach gemeinsam genutzten Informationen zur Belegung der Tastatur</string>
    <string name="keyboard_search_share_title">Gemeinsame Infos durchsuchen</string>
    <string name="autofill_block_restart">Starten Sie die Anwendung, die das Formular enthält, neu, um die Sperrung zu aktivieren.</string>
    <string name="autofill_block">Automatisches Ausfüllen sperren</string>
    <string name="autofill_web_domain_blocklist_summary">Liste der Domains, auf denen ein automatisches Ausfüllen unterlassen wird</string>
    <string name="autofill_web_domain_blocklist_title">Liste gesperrter Web-Domains</string>
    <string name="autofill_application_id_blocklist_summary">Liste der Apps, in denen ein automatisches Ausfüllen verhindert wird</string>
    <string name="autofill_application_id_blocklist_title">Liste gesperrter Anwendungen</string>
    <string name="subdomain_search_summary">Suche Web-Domains mit Subdomain-Beschränkungen</string>
    <string name="subdomain_search_title">Subdomain-Suche</string>
    <string name="error_string_type">Dieser Text stimmt nicht mit dem angeforderten Element überein.</string>
    <string name="content_description_add_item">Element hinzufügen</string>
    <string name="filter">Filter</string>
    <string name="keyboard_change">Tastatur wechseln</string>
    <string name="keyboard_previous_fill_in_title">Auto-Key-Aktion</string>
    <string name="keyboard_previous_database_credentials_title">Datenbank-Anmeldebildschirm</string>
    <string name="keyboard_previous_fill_in_summary">Nach Ausführung der automatischen Tastenaktion automatisch zur vorherigen Tastatur wechseln</string>
    <string name="keyboard_previous_database_credentials_summary">Automatisches Zurückschalten zur vorherigen Tastatur auf dem Datenbank-Anmeldebildschirm</string>
    <string name="education_add_attachment_summary">Laden Sie einen Anhang für Ihren Eintrag hoch, um wichtige externe Daten zu speichern.</string>
    <string name="content_description_credentials_information">Anmeldeinformationen</string>
    <string name="data">Daten</string>
    <string name="database_data_remove_unlinked_attachments_title">Unverknüpfte Daten entfernen</string>
    <string name="warning_empty_keyfile">Es wird nicht empfohlen, eine leere Schlüsseldatei hinzuzufügen.</string>
    <string name="warning_empty_keyfile_explanation">Der Inhalt der Key-Datei sollte nie geändert werden und im besten Fall zufällig generierte Daten enthalten.</string>
    <string name="warning_sure_remove_data">Sollen diese Daten trotzdem entfernt werden\?</string>
    <string name="warning_remove_unlinked_attachment">Das Entfernen ungekoppelter Daten könnte die Größe Ihrer Datenbank reduzieren, jedoch auch Daten, die von KeePass-Plugins genutzt werden, entfernen.</string>
    <string name="warning_replace_file">Das Hochladen dieser Datei wird die bereits Existierende ersetzen.</string>
    <string name="warning_file_too_big">Eine KeePass-Datenbank sollte nur kleine Dienstprogrammdateien beinhalten (zum Beispiel PGP-Schlüsseldateien).
\n
\nMit diesem Upload könnte Ihre Datenbank sehr groß werden und an Geschwindigkeit verlieren.</string>
    <string name="upload_attachment">%1$s hochladen</string>
    <string name="education_add_attachment_title">Anhang hinzufügen</string>
    <string name="database_data_remove_unlinked_attachments_summary">Entfernt Anhänge die in der Datenbank enthalten, aber keinem Eintrag zugeordnet sind</string>
    <string name="warning_sure_add_file">Soll die Datei trotzdem hinzugefügt werden\?</string>
    <string name="show_uuid_summary">Zeigt die mit einem Eintrag verknüpfte UUID an</string>
    <string name="show_uuid_title">UUID anzeigen</string>
    <string name="autofill_read_only_save">Das Speichern von Daten ist für eine als schreibgeschützt geöffnete Datenbank nicht zulässig.</string>
    <string name="autofill_close_database_title">Datenbank schließen</string>
    <string name="keyboard_previous_lock_summary">Automatisches Zurückschalten zur vorherigen Tastatur nach dem Sperren der Datenbank</string>
    <string name="keyboard_previous_lock_title">Datenbank sperren</string>
    <string name="notification">Benachrichtigung</string>
    <string name="biometric_security_update_required">Biometrisches Sicherheitsupdate erforderlich.</string>
    <string name="configure_biometric">Es sind keine biometrischen oder Geräteanmeldeinformationen registriert.</string>
    <string name="registration_mode">Registrierungsmodus</string>
    <string name="save_mode">Speichermodus</string>
    <string name="search_mode">Suchmodus</string>
    <string name="error_registration_read_only">Das Speichern eines neuen Elements in einer schreibgeschützten Datenbank ist nicht zulässig</string>
    <string name="autofill_save_search_info_summary">Versuche bei manueller Eingabeauswahl gemeinsam genutzte Informationen zu speichern</string>
    <string name="autofill_ask_to_save_data_summary">Speichern von Daten anfordern, wenn ein Formular überprüft wird</string>
    <string name="autofill_ask_to_save_data_title">Speichern von Daten anfordern</string>
    <string name="autofill_save_search_info_title">Suchinformationen speichern</string>
    <string name="autofill_close_database_summary">Datenbank nach der Auswahl des automatischen Ausfüllens schließen</string>
    <string name="keyboard_save_search_info_summary">Versuche bei manueller Eingabeauswahl gemeinsam genutzte Informationen zu speichern</string>
    <string name="keyboard_save_search_info_title">Gemeinsam genutzte Informationen speichern</string>
    <string name="warning_empty_recycle_bin">Sollen alle ausgewählten Knoten wirklich aus dem Papierkorb gelöscht werden\?</string>
    <string name="error_field_name_already_exists">Der Feldname existiert bereits.</string>
    <string name="advanced_unlock_prompt_store_credential_message">Warnung: Sie müssen sich immer noch an ihr Masterpasswort erinnern, wenn sie die erweiterte Entsperrerkennung verwenden.</string>
    <string name="open_advanced_unlock_prompt_store_credential">Öffne den erweiterten Entsperrdialog zum Speichern von Anmeldeinformationen</string>
    <string name="open_advanced_unlock_prompt_unlock_database">Öffnen des erweiterten Entsperrdialogs zum Entsperren der Datenbank</string>
    <string name="menu_keystore_remove_key">Löschen des Schlüssels zum erweiterten Entsperren</string>
    <string name="advanced_unlock_prompt_store_credential_title">Erweiterte Entsperrerkennung</string>
    <string name="education_advanced_unlock_summary">Ihr Passwort verbinden mit Ihrem gescannten biometrischen oder berechtigen Gerät um schnell Ihre Datenbank zu entsperren.</string>
    <string name="education_advanced_unlock_title">Erweiterte Entsperrung der Datenbank</string>
    <string name="advanced_unlock_timeout">Verfallzeit der erweiterten Entsperrung</string>
    <string name="temp_advanced_unlock_timeout_summary">Dauer der erweiterten Entsperrung bevor sein Inhalt gelöscht wird</string>
    <string name="temp_advanced_unlock_timeout_title">Verfall der erweiterten Entsperrung</string>
    <string name="temp_advanced_unlock_enable_summary">Keinen verschlüsselten Inhalt speichern, um erweiterte Entsperrung zu benutzen</string>
    <string name="temp_advanced_unlock_enable_title">Temporäre erweiterte Entsperrung</string>
    <string name="device_credential_unlock_enable_summary">Erlaubt Ihn die Geräteanmeldedaten zum Öffnen der Datenbank zu verwenden</string>
    <string name="advanced_unlock_tap_delete">Drücken um erweiterte Entsperrschlüssel zu löschen</string>
    <string name="content">Inhalt</string>
<<<<<<< HEAD
    <string name="advanced_unlock_prompt_extract_credential_title">Öffne Datenbank mit fortgeschrittener Entsperrungs-Erkennung</string>
=======
    <string name="advanced_unlock_prompt_extract_credential_title">Öffne Datenbank mit erweiterter Entsperrerkennung</string>
>>>>>>> 440006bb
    <string name="enter">Eingabetaste</string>
    <string name="backspace">Rücktaste</string>
    <string name="select_entry">Wähle Eintrag</string>
    <string name="back_to_previous_keyboard">Zurück zur vorherigen Tastatur</string>
    <string name="custom_fields">Benutzerdefinierte Felder</string>
    <string name="advanced_unlock_delete_all_key_warning">Alle Verschlüsselungsschlüssel, die mit der erweiterten Entsperrerkennung zusammenhängen, löschen\?</string>
    <string name="device_credential_unlock_enable_title">Geräteanmeldedaten entsperren</string>
    <string name="device_credential">Geräteanmeldedaten</string>
    <string name="credential_before_click_advanced_unlock_button">Geben sie das Passwort ein, und dann klicken sie den \"Erweitertes Entsperren\" Knopf.</string>
    <string name="advanced_unlock_prompt_not_initialized">Initialisieren des erweitertes Entsperren Dialogs fehlgeschlagen.</string>
    <string name="advanced_unlock_scanning_error">Erweitertes Entsperren Fehler: %1$s</string>
    <string name="advanced_unlock_not_recognized">Konnte den Abdruck des erweiterten Entsperrens nicht erkennen</string>
    <string name="advanced_unlock_invalid_key">Kann den Schlüssel zum erweiterten Entsperren nicht lesen. Bitte löschen sie ihn und wiederholen sie Prozedur zum Erkennen des Entsperrens.</string>
    <string name="advanced_unlock_prompt_extract_credential_message">Extrahiere Datenbankanmeldedaten mit Daten aus erweitertem Entsperren</string>
    <string name="kdf_Argon2id">Argon2id</string>
    <string name="kdf_Argon2d">Argon2d</string>
</resources><|MERGE_RESOLUTION|>--- conflicted
+++ resolved
@@ -538,11 +538,7 @@
     <string name="device_credential_unlock_enable_summary">Erlaubt Ihn die Geräteanmeldedaten zum Öffnen der Datenbank zu verwenden</string>
     <string name="advanced_unlock_tap_delete">Drücken um erweiterte Entsperrschlüssel zu löschen</string>
     <string name="content">Inhalt</string>
-<<<<<<< HEAD
-    <string name="advanced_unlock_prompt_extract_credential_title">Öffne Datenbank mit fortgeschrittener Entsperrungs-Erkennung</string>
-=======
     <string name="advanced_unlock_prompt_extract_credential_title">Öffne Datenbank mit erweiterter Entsperrerkennung</string>
->>>>>>> 440006bb
     <string name="enter">Eingabetaste</string>
     <string name="backspace">Rücktaste</string>
     <string name="select_entry">Wähle Eintrag</string>
