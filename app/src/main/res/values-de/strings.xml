--- conflicted
+++ resolved
@@ -456,11 +456,7 @@
     <string name="keyboard_auto_go_action_summary">Aktion der Go-Taste, die automatisch nach dem Drücken einer Feldtaste ausgeführt wird</string>
     <string name="download_attachment">%1$s herunterladen</string>
     <string name="download_initialization">Initialisieren…</string>
-<<<<<<< HEAD
     <string name="download_progression">Fortschritt: %1$d%%</string>
-=======
-    <string name="download_progression">Fortschritt: %1$d%</string>
->>>>>>> 7a69b63b
     <string name="download_finalization">Fertigstellen…</string>
     <string name="download_complete">Vollständig! Tippen Sie, um die Datei zu öffnen.</string>
     <string name="hide_expired_entries_title">Abgelaufene Einträge ausblenden</string>
