--- conflicted
+++ resolved
@@ -454,11 +454,7 @@
     <string name="download_initialization">Initialisieren…</string>
     <string name="download_progression">Fortschritt: %1$d%%</string>
     <string name="download_finalization">Fertigstellen…</string>
-<<<<<<< HEAD
     <string name="download_complete">Vollständig!</string>
-=======
-    <string name="download_complete">Tippen, um die Datei zu öffnen.</string>
->>>>>>> 45b0fcfe
     <string name="hide_expired_entries_title">Abgelaufene Einträge ausblenden</string>
     <string name="hide_expired_entries_summary">Abgelaufene Einträge werden nicht angezeigt</string>
     <string name="style_choose_title">App-Design</string>
