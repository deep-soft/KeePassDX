<?xml version="1.0" encoding="utf-8"?>
<!--
 Copyright 2017 Brian Pellin, Jeremy Jamet / Kunzisoft.
     
 This file is part of KeePass DX.

  KeePass DX is free software: you can redistribute it and/or modify
  it under the terms of the GNU General Public License as published by
  the Free Software Foundation, either version 2 of the License, or
  (at your option) any later version.

  KeePass DX is distributed in the hope that it will be useful,
  but WITHOUT ANY WARRANTY; without even the implied warranty of
  MERCHANTABILITY or FITNESS FOR A PARTICULAR PURPOSE.  See the
  GNU General Public License for more details.

  You should have received a copy of the GNU General Public License
  along with KeePass DX.  If not, see <http://www.gnu.org/licenses/>.
-->
<android.support.v7.preference.PreferenceScreen xmlns:android="http://schemas.android.com/apk/res/android"
    xmlns:app="http://schemas.android.com/apk/res-auto">

	<android.support.v7.preference.PreferenceCategory
		android:title="@string/general">

<<<<<<< HEAD
        <ListPreference
            android:key="@string/settings_clipboard_timeout_key"
=======
        <android.support.v14.preference.SwitchPreference
            android:summary="@string/omitbackup_summary"
            android:defaultValue="@bool/omitbackup_default"
            android:title="@string/omitbackup_title"
            android:key="@string/omitbackup_key"/>
        <android.support.v14.preference.SwitchPreference
            android:summary="@string/use_saf_summary"
            android:defaultValue="@bool/saf_default"
            android:title="@string/use_saf_title"
            android:key="@string/saf_key"/>
        <android.support.v14.preference.SwitchPreference
            android:key="@string/clipboard_notifications_key"
            android:title="@string/clipboard_notifications_title"
            android:defaultValue="@bool/clipboard_notifications_default"
            android:summary="@string/clipboard_notifications_summary" />

    </android.support.v7.preference.PreferenceCategory>

    <android.support.v7.preference.PreferenceCategory
        android:title="@string/lock">
        <android.support.v7.preference.ListPreference
            android:key="@string/clipboard_timeout_key"
>>>>>>> 1218d891
            android:title="@string/clipboard_timeout"
            android:summary="@string/clipboard_timeout_summary"
            android:entries="@array/clipboard_timeout_options"
            android:entryValues="@array/clipboard_timeout_values"
            android:dialogTitle="@string/clipboard_timeout"
            android:defaultValue="@string/clipboard_timeout_default"/>
<<<<<<< HEAD
        <ListPreference
            android:key="@string/settings_app_timeout_key"
=======
        <android.support.v7.preference.ListPreference
            android:key="@string/app_timeout_key"
>>>>>>> 1218d891
            android:title="@string/app_timeout"
            android:summary="@string/app_timeout_summary"
            android:entries="@array/clipboard_timeout_options"
            android:entryValues="@array/clipboard_timeout_values"
            android:dialogTitle="@string/app_timeout"
            android:defaultValue="@string/clipboard_timeout_default"/>
<<<<<<< HEAD
        <CheckBoxPreference
            android:key="@string/settings_maskpass_key"
            android:title="@string/maskpass_title"
            android:summary="@string/maskpass_summary"
            android:defaultValue="@bool/settings_maskpass_default"/>
        <CheckBoxPreference
            android:summary="@string/omitbackup_summary"
            android:defaultValue="@bool/settings_omitbackup_default"
            android:title="@string/omitbackup_title"
            android:key="@string/settings_omitbackup_key"/>
        <CheckBoxPreference
            android:summary="@string/use_saf_summary"
            android:defaultValue="@bool/settings_saf_default"
            android:title="@string/use_saf_title"
            android:key="@string/settings_saf_key"/>
=======
        <android.support.v14.preference.SwitchPreference
            android:key="@string/lock_database_screen_off_key"
            android:title="@string/lock_database_screen_off_title"
            android:summary="@string/lock_database_screen_off_summary"
            android:defaultValue="@bool/lock_database_screen_off_default"/>
    </android.support.v7.preference.PreferenceCategory>

    <android.support.v7.preference.PreferenceCategory
        android:title="@string/password">

        <android.support.v7.preference.SeekBarPreference
            android:key="@string/password_length_key"
            android:title="@string/password_size_title"
            android:summary="@string/password_size_summary"
            android:defaultValue="@string/default_password_length"
            app:min="@string/min_password_length"
            android:max="@string/max_password_length" />

        <android.support.v14.preference.MultiSelectListPreference
            android:key="@string/list_password_generator_options_key"
            android:title="@string/list_password_generator_options_title"
            android:summary="@string/list_password_generator_options_summary"
            android:entries="@array/list_password_generator_options_entries"
            android:entryValues="@array/list_password_generator_options_values"
            android:defaultValue="@array/list_password_generator_options_default_values"/>

        <android.support.v14.preference.SwitchPreference
            android:key="@string/maskpass_key"
            android:title="@string/maskpass_title"
            android:summary="@string/maskpass_summary"
            android:defaultValue="@bool/maskpass_default"/>
>>>>>>> 1218d891

    </android.support.v7.preference.PreferenceCategory>

    <android.support.v7.preference.PreferenceCategory
        android:title="@string/history">

        <android.support.v14.preference.SwitchPreference
            android:summary="@string/recentfile_summary"
            android:defaultValue="@bool/settings_recentfile_default"
            android:title="@string/recentfile_title"
<<<<<<< HEAD
            android:key="@string/settings_recentfile_key"/>
        <CheckBoxPreference
            android:key="@string/settings_keyfile_key"
=======
            android:key="@string/recentfile_key"/>
        <android.support.v14.preference.SwitchPreference
            android:key="@string/keyfile_key"
>>>>>>> 1218d891
            android:title="@string/remember_keyfile_title"
            android:summary="@string/remember_keyfile_summary"
            android:dependency="@string/settings_recentfile_key"
            android:defaultValue="@bool/settings_keyfile_default"/>

    </android.support.v7.preference.PreferenceCategory>

    <android.support.v7.preference.PreferenceCategory
        android:title="@string/fingerprint">

        <android.support.v14.preference.SwitchPreference
            android:key="@string/fingerprint_enable_key"
            android:title="@string/fingerprint_enable_title"
            android:summary="@string/fingerprint_enable_summary"
            android:defaultValue="@bool/fingerprint_enable_default"/>

    </android.support.v7.preference.PreferenceCategory>

    <android.support.v7.preference.PreferenceCategory
        android:title="@string/appearance">

        <android.support.v7.preference.ListPreference
            android:title="@string/style_choose_title"
            android:summary="@string/style_choose_summary"
            android:key="@string/settings_style_key"
            android:defaultValue="@string/list_style_name_light"
            android:entries="@array/list_style_names"
            android:entryValues="@array/list_style_values" />
<<<<<<< HEAD
        <ListPreference
            android:key="@string/settings_list_size_key"
=======
        <android.support.v7.preference.ListPreference
            android:key="@string/list_size_key"
>>>>>>> 1218d891
            android:title="@string/list_size_title"
            android:summary="@string/list_size_summary"
            android:entries="@array/list_size_options"
            android:entryValues="@array/list_size_values"
            android:dialogTitle="@string/list_size_summary"
            android:defaultValue="@string/list_size_default"/>

    </android.support.v7.preference.PreferenceCategory>
</android.support.v7.preference.PreferenceScreen><|MERGE_RESOLUTION|>--- conflicted
+++ resolved
@@ -23,10 +23,6 @@
 	<android.support.v7.preference.PreferenceCategory
 		android:title="@string/general">
 
-<<<<<<< HEAD
-        <ListPreference
-            android:key="@string/settings_clipboard_timeout_key"
-=======
         <android.support.v14.preference.SwitchPreference
             android:summary="@string/omitbackup_summary"
             android:defaultValue="@bool/omitbackup_default"
@@ -49,43 +45,20 @@
         android:title="@string/lock">
         <android.support.v7.preference.ListPreference
             android:key="@string/clipboard_timeout_key"
->>>>>>> 1218d891
             android:title="@string/clipboard_timeout"
             android:summary="@string/clipboard_timeout_summary"
             android:entries="@array/clipboard_timeout_options"
             android:entryValues="@array/clipboard_timeout_values"
             android:dialogTitle="@string/clipboard_timeout"
             android:defaultValue="@string/clipboard_timeout_default"/>
-<<<<<<< HEAD
-        <ListPreference
-            android:key="@string/settings_app_timeout_key"
-=======
         <android.support.v7.preference.ListPreference
             android:key="@string/app_timeout_key"
->>>>>>> 1218d891
             android:title="@string/app_timeout"
             android:summary="@string/app_timeout_summary"
             android:entries="@array/clipboard_timeout_options"
             android:entryValues="@array/clipboard_timeout_values"
             android:dialogTitle="@string/app_timeout"
             android:defaultValue="@string/clipboard_timeout_default"/>
-<<<<<<< HEAD
-        <CheckBoxPreference
-            android:key="@string/settings_maskpass_key"
-            android:title="@string/maskpass_title"
-            android:summary="@string/maskpass_summary"
-            android:defaultValue="@bool/settings_maskpass_default"/>
-        <CheckBoxPreference
-            android:summary="@string/omitbackup_summary"
-            android:defaultValue="@bool/settings_omitbackup_default"
-            android:title="@string/omitbackup_title"
-            android:key="@string/settings_omitbackup_key"/>
-        <CheckBoxPreference
-            android:summary="@string/use_saf_summary"
-            android:defaultValue="@bool/settings_saf_default"
-            android:title="@string/use_saf_title"
-            android:key="@string/settings_saf_key"/>
-=======
         <android.support.v14.preference.SwitchPreference
             android:key="@string/lock_database_screen_off_key"
             android:title="@string/lock_database_screen_off_title"
@@ -117,7 +90,6 @@
             android:title="@string/maskpass_title"
             android:summary="@string/maskpass_summary"
             android:defaultValue="@bool/maskpass_default"/>
->>>>>>> 1218d891
 
     </android.support.v7.preference.PreferenceCategory>
 
@@ -126,21 +98,15 @@
 
         <android.support.v14.preference.SwitchPreference
             android:summary="@string/recentfile_summary"
-            android:defaultValue="@bool/settings_recentfile_default"
+            android:defaultValue="@bool/recentfile_default"
             android:title="@string/recentfile_title"
-<<<<<<< HEAD
-            android:key="@string/settings_recentfile_key"/>
-        <CheckBoxPreference
-            android:key="@string/settings_keyfile_key"
-=======
             android:key="@string/recentfile_key"/>
         <android.support.v14.preference.SwitchPreference
             android:key="@string/keyfile_key"
->>>>>>> 1218d891
             android:title="@string/remember_keyfile_title"
             android:summary="@string/remember_keyfile_summary"
-            android:dependency="@string/settings_recentfile_key"
-            android:defaultValue="@bool/settings_keyfile_default"/>
+            android:dependency="@string/recentfile_key"
+            android:defaultValue="@bool/keyfile_default"/>
 
     </android.support.v7.preference.PreferenceCategory>
 
@@ -156,22 +122,26 @@
     </android.support.v7.preference.PreferenceCategory>
 
     <android.support.v7.preference.PreferenceCategory
+        android:title="@string/autofill">
+        <android.support.v7.preference.Preference
+            android:key="@string/settings_autofill_key"
+            android:title="@string/menu_autofill_settings"
+            android:icon="@drawable/ic_content_paste_prefs_24dp"
+            android:persistent="false" />
+    </android.support.v7.preference.PreferenceCategory>
+
+    <android.support.v7.preference.PreferenceCategory
         android:title="@string/appearance">
 
         <android.support.v7.preference.ListPreference
             android:title="@string/style_choose_title"
             android:summary="@string/style_choose_summary"
-            android:key="@string/settings_style_key"
+            android:key="@string/setting_style_key"
             android:defaultValue="@string/list_style_name_light"
             android:entries="@array/list_style_names"
             android:entryValues="@array/list_style_values" />
-<<<<<<< HEAD
-        <ListPreference
-            android:key="@string/settings_list_size_key"
-=======
         <android.support.v7.preference.ListPreference
             android:key="@string/list_size_key"
->>>>>>> 1218d891
             android:title="@string/list_size_title"
             android:summary="@string/list_size_summary"
             android:entries="@array/list_size_options"
