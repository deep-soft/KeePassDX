--- conflicted
+++ resolved
@@ -47,11 +47,7 @@
             android:title="@string/enable_keep_screen_on_title"
             android:summary="@string/enable_keep_screen_on_summary"
             android:defaultValue="@bool/enable_keep_screen_on_default"/>
-<<<<<<< HEAD
-        <SwitchPreference
-=======
         <SwitchPreferenceCompat
->>>>>>> c4788159
             android:key="@string/enable_screenshot_mode_key"
             android:title="@string/enable_screenshot_mode_title"
             android:summary="@string/enable_screenshot_mode_summary"
@@ -115,21 +111,13 @@
             android:summary="@string/remember_keyfile_locations_summary"
             android:dependency="@string/remember_database_locations_key"
             android:defaultValue="@bool/remember_keyfile_locations_default"/>
-<<<<<<< HEAD
-        <SwitchPreference
-=======
         <SwitchPreferenceCompat
->>>>>>> c4788159
             android:key="@string/remember_hardware_key_key"
             android:title="@string/remember_hardware_key_title"
             android:summary="@string/remember_hardware_key_summary"
             android:dependency="@string/remember_database_locations_key"
             android:defaultValue="@bool/remember_hardware_key_default"/>
-<<<<<<< HEAD
-        <SwitchPreference
-=======
         <SwitchPreferenceCompat
->>>>>>> c4788159
             android:key="@string/show_recent_files_key"
             android:title="@string/show_recent_files_title"
             android:summary="@string/show_recent_files_summary"
