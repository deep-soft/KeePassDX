--- conflicted
+++ resolved
@@ -22,13 +22,8 @@
 
 	<android.support.v7.preference.PreferenceCategory
 		android:title="@string/application">
-<<<<<<< HEAD
-		<Preference
-            android:key="@string/settings_app_key"
-=======
 		<android.support.v7.preference.Preference
             android:key="@string/app_key"
->>>>>>> 1218d891
             android:title="@string/menu_app_settings"
 			android:icon="@drawable/ic_phone_android_prefs_24dp"
             android:persistent="false" />
@@ -36,29 +31,12 @@
 
 	<android.support.v7.preference.PreferenceCategory
 		android:title="@string/database">
-<<<<<<< HEAD
-		<Preference
-            android:key="@string/settings_db_key"
-=======
 		<android.support.v7.preference.Preference
             android:key="@string/db_key"
->>>>>>> 1218d891
             android:title="@string/menu_db_settings"
             android:icon="@drawable/ic_data_usage_prefs_24dp"
             android:persistent="false" />
-<<<<<<< HEAD
-	</PreferenceCategory>
 
-	<PreferenceCategory
-		android:title="@string/autofill">
-		<Preference
-			android:key="@string/settings_autofill_key"
-			android:title="@string/menu_autofill_settings"
-			android:icon="@drawable/ic_content_paste_prefs_24dp"
-			android:persistent="false" />
-	</PreferenceCategory>
-</PreferenceScreen>
-=======
 		<com.keepassdroid.settings.RoundsPreference
 			android:key="@string/roundsFix_key"
             android:title="@string/rounds_fix_title"
@@ -68,5 +46,4 @@
             android:icon="@drawable/ic_filter_tilt_shift_pref_24dp" />
 	</android.support.v7.preference.PreferenceCategory>
 
-</android.support.v7.preference.PreferenceScreen>
->>>>>>> 1218d891
+</android.support.v7.preference.PreferenceScreen>