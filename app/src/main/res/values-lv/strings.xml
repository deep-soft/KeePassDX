<?xml version="1.0" encoding="utf-8"?>
<!--
    Copyright 2020 Jeremy Jamet / Kunzisoft.

    This file is part of KeePassDX.

    KeePassDX is free software: you can redistribute it and/or modify
    it under the terms of the GNU General Public License as published by
    the Free Software Foundation, either version 3 of the License, or
    (at your option) any later version.

    KeePassDX is distributed in the hope that it will be useful,
    but WITHOUT ANY WARRANTY; without even the implied warranty of
    MERCHANTABILITY or FITNESS FOR A PARTICULAR PURPOSE.  See the
    GNU General Public License for more details.

    You should have received a copy of the GNU General Public License
    along with KeePassDX.  If not, see <http://www.gnu.org/licenses/>.
--><resources>
    <string name="feedback">Atsauksmes</string>
    <string name="homepage">Mājaslapa</string>
    <string name="about_description">KeePassDX ir KeePass paroļu menedžera Android implementācija</string>
    <string name="accept">Pieņemt</string>
    <string name="add_entry">Jauns ieraksts</string>
    <string name="add_group">Jauna grupa</string>
    <string name="encryption_algorithm">Šifrēšanas algoritms</string>
    <string name="app_timeout">Neaktivitātes laiks</string>
    <string name="app_timeout_summary">Bloķēšanas taimauts, kad programma nav aktīva</string>
    <string name="application">Lietotne</string>
    <string name="menu_app_settings">Programmas iestatījumi</string>
    <string name="brackets">Iekavas</string>
    <string name="file_manager_install_description">Failu pārlūkošanai nepieciešams pārlūks.</string>
    <string name="clipboard_cleared">Starpliktuve notīrīta</string>
    <string name="clipboard_error_title">Starpliktuves kļūda</string>
    <string name="clipboard_error">Dažas ierīces neļauj lietotnēm izmantot starpliktuvi.</string>
    <string name="clipboard_error_clear">Nevarēja notīrīt starpliktuvi</string>
    <string name="clipboard_timeout">Starpliktuves taimauts</string>
    <string name="clipboard_timeout_summary">Notīrīšanas taimauts pēc lietotājvārda vai paroles kopēšana starpliktuvē</string>
    <string name="select_to_copy">%1$s uz starpliktuvi</string>
    <string name="retrieving_db_key">Izveido datu bāzes atslēgu…</string>
    <string name="database">Datu bāze</string>
    <string name="decrypting_db">Atšifrē datubāzes saturu…</string>
    <string name="default_checkbox">Izmantot šo kā manu noklusējuma datu bāzi</string>
    <string name="digits">Cipari</string>
    <string name="select_database_file">Ievadiet datu bāzes nosaukumu</string>
    <string name="entry_accessed">Piekļuve</string>
    <string name="entry_cancel">Atcelt</string>
    <string name="entry_notes">Komentāri</string>
    <string name="entry_confpassword">Apstipriniet paroli</string>
    <string name="entry_created">Izveidots</string>
    <string name="entry_expires">Derīguma termiņš beidzas</string>
    <string name="entry_keyfile">Atslēgas fails</string>
    <string name="entry_modified">Modificēts</string>
    <string name="entry_password">Parole</string>
    <string name="save">Saglabāt</string>
    <string name="entry_title">Vārds</string>
    <string name="entry_url">URL</string>
    <string name="entry_user_name">Lietotājvārds</string>
    <string name="error_arc4">Arcfour plūsmas šifrs netiek atbalstīts.</string>
    <string name="error_can_not_handle_uri">Neizdevās pātiet uz norādīto adresi.</string>
<<<<<<< HEAD
    <string name="error_file_not_create">Neizdevās izveidot failu.</string>
    <string name="error_invalid_db">Nederīga datu bāze.</string>
    <string name="error_invalid_path">Nederīgs ceļš.</string>
    <string name="error_no_name">Vajag ievadīt faila nosaukumu.</string>
    <string name="error_nokeyfile">Vajadzīga parole vai atslēgas fails.</string>
    <string name="error_out_of_memory">Darbam ar datu bāzi, tālrunī nepietiek atmiņas.</string>
    <string name="error_pass_gen_type">Ir jāatlasa vismaz viens paroles ģenerēšanas tips.</string>
    <string name="error_pass_match">Paroles nesakrīt.</string>
    <string name="error_rounds_too_large">Līmenis pārāk liels. Maksimālais 2147483648.</string>
    <string name="error_string_key">A field name is required for each string.</string>
    <string name="error_wrong_length">Norādiet garumu lielāku par nulli.</string>
=======
    <string name="error_file_not_create">Neizdevās izveidot failu</string>
    <string name="error_invalid_db">Nevarēja nolasīt datubāzi.</string>
    <string name="error_invalid_path">Nederīgs ceļš.</string>
    <string name="error_no_name">Ievadiet nosaukumu.</string>
    <string name="error_nokeyfile">Atlasiet atslēgas failu.</string>
    <string name="error_out_of_memory">Darbam ar datu bāzi, tālrunī nepietiek atmiņas.</string>
    <string name="error_pass_gen_type">Ir jāatlasa vismaz viens paroles ģenerēšanas veids.</string>
    <string name="error_pass_match">Paroles nesakrīt.</string>
    <string name="error_rounds_too_large">\"Šifrēšanas kārtas\" vērtība ir pārāk liela. Iestata uz 2147483648.</string>
    <string name="error_string_key">A field name is required for each string.</string>
    <string name="error_wrong_length">Ievadiet pozitīvu veselu skaitli \"Garums\" laukā.</string>
>>>>>>> b56556f5
    <string name="field_name">Lauka nosaukums</string>
    <string name="field_value">Lauka vērtība</string>
    <string name="file_browser">Failu pārvaldnieks</string>
    <string name="generate_password">Ģenerēt paroli</string>
    <string name="hint_conf_pass">apstipriniet paroli</string>
    <string name="hint_generated_password">Ģenerēta parole</string>
    <string name="hint_group_name">Grupas nosaukums</string>
    <string name="hint_keyfile">Atslēgas fails</string>
    <string name="hint_length">garums</string>
    <string name="hint_pass">parole</string>
    <string name="password">Parole</string>
    <string name="invalid_credentials">Nederīga parole vai atslēgas fails.</string>
    <string name="invalid_algorithm">Nederīgs algoritms.</string>
    <string name="invalid_db_sig">Datu bāzes formāts nav atpazīts.</string>
    <string name="keyfile_is_empty">Atslēgas fails ir tukšs.</string>
    <string name="length">Garums</string>
    <string name="list_size_title">Grupu saraksta teksta izmērs</string>
    <string name="list_size_summary">Teksta izmērs ierakstos un grupu sarakstos</string>
    <string name="loading_database">Ielādēt datu bāzi…</string>
    <string name="lowercase">Mazie burti</string>
    <string name="hide_password_title">Sēpt paroles</string>
    <string name="hide_password_summary">Sēpt paroles *****</string>
    <string name="about">Par</string>
    <string name="menu_change_key_settings">Mainīt galveno paroli</string>
    <string name="settings">Iestatījumi</string>
    <string name="menu_database_settings">Datu bāzes iestatījumi</string>
    <string name="menu_delete">Dzēst</string>
    <string name="menu_donate">Ziedot</string>
    <string name="menu_edit">Rediģēt</string>
    <string name="menu_hide_password">Paslēpt paroli</string>
    <string name="menu_lock">Bloķēt datu bāzi</string>
    <string name="menu_open">Atvērt</string>
    <string name="menu_search">Meklēšana</string>
    <string name="menu_showpass">Rādīt paroli</string>
    <string name="menu_url">Saite</string>
    <string name="minus">Minus</string>
    <string name="never">Nekad</string>
    <string name="no_results">Nav meklēšanas rezultātu</string>
    <string name="no_url_handler">Neizdevās atvērt saiti.</string>
    <string name="progress_create">Izveido jaunu datu bāzi…</string>
    <string name="progress_title">Darbojas…</string>
    <string name="protection">Aizsardzība</string>
    <string name="content_description_remove_from_list">Noņemt</string>
    <string name="root">Root</string>
    <string name="rounds">Šifrēšanas līmeņi</string>
    <string name="rounds_explanation">Augstākā līmeņa šifrēšana sniedz lielāku aizsardzību, bet palēnina darbības ar datu bāzēm.</string>
    <string name="saving_database">Datu bāzes saglabāšana…</string>
    <string name="space">Atstarpe</string>
    <string name="sort_db">Izejas</string>
    <string name="special">Speciālie</string>
    <string name="search">Ieraksta nosaukums/apraksts</string>
    <string name="underline">Pasvītrojums</string>
    <string name="unsupported_db_version">Neatbalstīta datu bāzes versija.</string>
    <string name="uppercase">Lielie burti</string>
    <string name="version_label">Versija %1$s</string>
    <string name="education_unlock_summary">Ievadiet paroli un/vai atslēgas failu, lai atbloķētu datubāzi.\n\nNeaizmirstiet pēc katras izmaiņas saglabāt datubāzes faila rezerves kopiju drošā vietā.</string>
    <string-array name="list_size_options">
        <item>Mazs</item>
        <item>Vidējs</item>
        <item>Liels</item>
    </string-array>
    <string name="edit_entry">Labot ierakstu</string>
    <string name="encryption">Šifrēšana</string>
    <string name="extended_ASCII">Paplašinātais ASCII</string>
    <string name="allow">Atļaut</string>
    <string name="html_about_licence">KeePassDX © %1$d Kunzisoft — &lt;strong&gt;atvērtā pirmkoda&lt;/strong&gt; lietotne &lt;strong&gt;bez reklāmām&lt;/strong&gt;.\nTā tiek izplatīta tāda, kāda tā ir, saskaņā ar &lt;strong&gt;GPLv3&lt;/strong&gt; licenci bez jebkādām garantijām.</string>
    <string name="menu_copy">Kopēt</string>
    <string name="education_lock_title">Bloķēt datubāzi</string>
    <string name="character_count">Rakstzīmju skaits: %1$d</string>
    <string name="clipboard">Starpliktuve</string>
    <string name="notification">Paziņojums</string>
    <string name="parallelism">Paralēlisma līmenis, Vienlaicīga apstrāde, Paralēla darbība</string>
    <string name="warning">Brīdinājums</string>
    <string name="content">Saturs</string>
    <string name="compression_gzip">Gzip</string>
    <string name="otp_digits">Cipari</string>
    <string name="download">Lejupielādēt</string>
    <string name="disable">Atspējot</string>
    <string name="text_appearance">Teksts</string>
    <string name="file_name">Datnes nosaukums</string>
    <string name="unit_gibibyte">GiB</string>
    <string name="application_appearance">Saskarne</string>
    <string name="enable">Iespējot</string>
    <string name="menu_appearance_settings">Izskats</string>
    <string name="unit_byte">B</string>
    <string name="sort_menu">Kārtot pēc</string>
    <string name="sort_last_access_time">Piekļuves datuma</string>
    <string name="hide_templates_title">Paslēpt veidnes</string>
    <string name="otp_algorithm">Algoritms</string>
    <string name="contact">Kontakti</string>
    <string name="security">Drošība</string>
    <string name="key_derivation_function">Atslēgu ģenerēšanas funkcija</string>
    <string name="entry_history">Vēsture</string>
    <string name="entry_attachments">Pielikumi</string>
    <string name="current_group">Pašreizējā grupa</string>
    <string name="case_sensitive">Reģistrjutīgs</string>
    <string name="sort_username">Lietotājvārda</string>
    <string name="sort_creation_time">Izveidošanas datuma</string>
    <string name="sort_last_modify_time">Modificēšanas datuma</string>
    <string name="lock">Bloķēšana</string>
    <string name="icon_pack_choose_summary">Ikonu komplekts, ko izmantot lietotnē</string>
    <string name="database_history">Vēsture</string>
    <string name="keyboard_keys_category">Taustiņi</string>
    <string name="style_name_forest">Mežs</string>
    <string name="style_name_divine">Dievišķīgs</string>
    <string name="style_name_classic">Klasisks</string>
    <string name="style_name_follow_system">Kā sistēmā iestatīts</string>
    <string name="autofill">Automātiskā aizpildīšana</string>
    <string name="info">Informācija</string>
    <string name="menu_move">Pārvietot</string>
    <string name="menu_paste">Ielīmēt</string>
    <string name="menu_cancel">Atcelt</string>
    <string name="sort_title">Nosaukuma</string>
    <string name="style_choose_title">Lietotnes motīvs</string>
    <string name="style_choose_summary">Motīvs, ko izmantot lietotnē</string>
    <string name="style_brightness_title">Motīva spilgtums</string>
    <string name="icon_pack_choose_title">Ikonu komplekts</string>
    <string name="data">Dati</string>
    <string name="keyboard">Tastatūra</string>
    <string name="keyboard_appearance_category">Izskats</string>
    <string name="backspace">Atpakaļatkāpes taustiņš</string>
    <string name="unit_kibibyte">KiB</string>
    <string name="unit_mebibyte">MiB</string>
    <string name="download_canceled">Atcelts!</string>
    <string name="entropy">Entropija: %1$s biti</string>
    <string name="entropy_high">Entropija: Augsta</string>
    <string name="style_name_simple">Vienkāršs</string>
    <string name="style_name_moon">Mēness</string>
    <string name="style_name_sun">Saule</string>
    <string name="style_name_reply">Atbilde</string>
</resources><|MERGE_RESOLUTION|>--- conflicted
+++ resolved
@@ -58,19 +58,6 @@
     <string name="entry_user_name">Lietotājvārds</string>
     <string name="error_arc4">Arcfour plūsmas šifrs netiek atbalstīts.</string>
     <string name="error_can_not_handle_uri">Neizdevās pātiet uz norādīto adresi.</string>
-<<<<<<< HEAD
-    <string name="error_file_not_create">Neizdevās izveidot failu.</string>
-    <string name="error_invalid_db">Nederīga datu bāze.</string>
-    <string name="error_invalid_path">Nederīgs ceļš.</string>
-    <string name="error_no_name">Vajag ievadīt faila nosaukumu.</string>
-    <string name="error_nokeyfile">Vajadzīga parole vai atslēgas fails.</string>
-    <string name="error_out_of_memory">Darbam ar datu bāzi, tālrunī nepietiek atmiņas.</string>
-    <string name="error_pass_gen_type">Ir jāatlasa vismaz viens paroles ģenerēšanas tips.</string>
-    <string name="error_pass_match">Paroles nesakrīt.</string>
-    <string name="error_rounds_too_large">Līmenis pārāk liels. Maksimālais 2147483648.</string>
-    <string name="error_string_key">A field name is required for each string.</string>
-    <string name="error_wrong_length">Norādiet garumu lielāku par nulli.</string>
-=======
     <string name="error_file_not_create">Neizdevās izveidot failu</string>
     <string name="error_invalid_db">Nevarēja nolasīt datubāzi.</string>
     <string name="error_invalid_path">Nederīgs ceļš.</string>
@@ -82,7 +69,6 @@
     <string name="error_rounds_too_large">\"Šifrēšanas kārtas\" vērtība ir pārāk liela. Iestata uz 2147483648.</string>
     <string name="error_string_key">A field name is required for each string.</string>
     <string name="error_wrong_length">Ievadiet pozitīvu veselu skaitli \"Garums\" laukā.</string>
->>>>>>> b56556f5
     <string name="field_name">Lauka nosaukums</string>
     <string name="field_value">Lauka vērtība</string>
     <string name="file_browser">Failu pārvaldnieks</string>
