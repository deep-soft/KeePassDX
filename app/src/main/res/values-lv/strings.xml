--- conflicted
+++ resolved
@@ -22,11 +22,7 @@
     <string name="clipboard_timeout">Starpliktuves taimauts</string>
     <string name="clipboard_timeout_summary">Notīrīšanas taimauts pēc lietotājvārda vai paroles kopēšana starpliktuvē</string>
     <string name="select_to_copy">%1$s uz starpliktuvi</string>
-<<<<<<< HEAD
-    <string name="retrieving_db_key">Izveidot datu bāzes atslēgu…</string>
-=======
-    <string name="creating_db_key">Izveido datu bāzes atslēgu…</string>
->>>>>>> b5d8b2f1
+    <string name="retrieving_db_key">Izveido datu bāzes atslēgu…</string>
     <string name="database">Datu bāze</string>
     <string name="decrypting_db">Atšifrē datu bāzes saturu…</string>
     <string name="default_checkbox">Izmantot šo kā manu noklusējuma datu bāzi</string>
@@ -135,7 +131,7 @@
     <string name="unsupported_db_version">Neatbalstīta datu bāzes versija.</string>
     <string name="uppercase">Lielie burti</string>
     <string name="warning_unmounted">Nav SD kartes. Darbības ar datu bāzi nav iespējamas.</string>
-    <string name="version_label">Versija: %1$s</string>
+    <string name="version_label">Versija %1$s</string>
 
     <string name="education_unlock_summary">Ievadiet paroli/atslēgas failu, lai atbloķētu savu datu bāzi.</string>
 
@@ -159,5 +155,5 @@
     <string name="encryption">Šifrēšana</string>
     <string name="extended_ASCII">Paplašinātais ASCII</string>
     <string name="allow">Atļaut</string>
-    <string name="disclaimer_formal">KeePassDX © %1$d Kunzisoft nāk bez jebkādas garantijas; Šī ir bezmaksas programmatūra un jūs to varat izplatīt apstākļos, kas aprakstīti GPL 3 versijā vai jaunākā.</string>
+    <string name="disclaimer_formal">KeePassDX \u00A9 %1$d Kunzisoft nāk bez jebkādas garantijas; Šī ir bezmaksas programmatūra un jūs to varat izplatīt apstākļos, kas aprakstīti GPL 3 versijā vai jaunākā.</string>
     </resources>