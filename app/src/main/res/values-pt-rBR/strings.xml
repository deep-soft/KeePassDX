<?xml version="1.0" encoding="utf-8"?>
<!--
 Copyright 2017 Brian Pellin, Jeremy Jamet / Kunzisoft.
     
 This file is part of KeePass DX.

  KeePass DX is free software: you can redistribute it and/or modify
  it under the terms of the GNU General Public License as published by
  the Free Software Foundation, either version 3 of the License, or
  (at your option) any later version.

  KeePass DX is distributed in the hope that it will be useful,
  but WITHOUT ANY WARRANTY; without even the implied warranty of
  MERCHANTABILITY or FITNESS FOR A PARTICULAR PURPOSE.  See the
  GNU General Public License for more details.

  You should have received a copy of the GNU General Public License
  along with KeePass DX.  If not, see <http://www.gnu.org/licenses/>.
  
  Portuguese translation by Carlos Schlyter.
  
--><resources>
    <string name="about_feedback">Comentários</string>
    <string name="about_homepage">Página inicial</string>
    <string name="about_description">KeePass DX é uma implementação para Android do gerenciador de senhas KeePass</string>
    <string name="accept">Aceitar</string>
    <string name="add_entry">Adicionar entrada</string>
    <string name="add_group">Adicionar grupo</string>
    <string name="encryption_algorithm">Algoritmo de Encriptação</string>
    <string name="app_timeout">Tempo limite para o aplicativo</string>
    <string name="app_timeout_summary">Inatividade até que o aplicativo seja bloqueado</string>
    <string name="application">Aplicativo</string>
    <string name="menu_app_settings">Configurações do aplicativo</string>
    <string name="brackets">Parênteses</string>
    <string name="browser_intall_text">Procure arquivos instalando o OpenIntents File Manager</string>
    <string name="cancel">Cancelar</string>
    <string name="clipboard_cleared">Área de transferência limpa</string>
    <string name="clipboard_timeout">Tempo limite para o clipboard</string>
    <string name="clipboard_timeout_summary">Duração do armazenamento na área de transferência</string>
    <string name="select_to_copy">Copiar %1$s para o clipboard</string>
    <string name="retrieving_db_key">Criando a chave do banco de dados…</string>
    <string name="database">Banco de Dados</string>
    <string name="decrypting_db">Descriptografando conteúdo do banco de dados…</string>
    <string name="default_checkbox">Usar como banco de dados padrão</string>
    <string name="digits">Digitos</string>
<<<<<<< HEAD
    <string name="disclaimer_formal">KeePass DX \u00A9 %1$d Kunzisoft vem com absolutamente nenhuma garantia. Este é um software livre, e você está convidado a redistribui-lo sob as condições da GPL versão 3 ou posterior.</string>
    <string name="select_database_file">Digite o nome do arquivo de banco de dados</string>
    <string name="entry_accessed">Acessado</string>
    <string name="entry_cancel">Cancelar</string>
    <string name="entry_notes">Comentários</string>
=======
    <string name="disclaimer_formal">KeePass DX \u00A9 %1$d Kunzisoft vem com ABSOLUTAMENTE NENHUMA GARANTIA; Este é um software livre, e você está convidado a redistribui-lo sob as condições da GPL versão 3 ou posterior.</string>
    <string name="select_database_file">Abrir banco de dados existente</string>
    <string name="entry_accessed">Acessado</string>
    <string name="entry_cancel">Cancelar</string>
    <string name="entry_comment">Notas</string>
>>>>>>> 25655abb
    <string name="entry_confpassword">Confirmar senha</string>
    <string name="entry_created">Criado</string>
    <string name="entry_expires">Expira</string>
    <string name="entry_keyfile">Arquivo-chave</string>
    <string name="entry_modified">Modificado</string>
    <string name="entry_password">Senha</string>
    <string name="entry_save">Salvar</string>
    <string name="entry_title">Nome</string>
    <string name="entry_url">URL</string>
    <string name="entry_user_name">Nome de usuário</string>
    <string name="error_arc4">A cifra de fluxo ARCFOUR não é suportada.</string>
    <string name="error_can_not_handle_uri">Não pôde tratar esta URI no KeePass DX.</string>
    <string name="error_could_not_create_parent">Não foi possível criar o diretório pai.</string>
    <string name="error_database_exists">Este arquivo já existe.</string>
    <string name="error_failed_to_launch_link">Falha ao abrir link.</string>
    <string name="error_filename_required">Digite um nome de arquivo.</string>
    <string name="error_file_not_create">Não foi possível criar o arquivo:</string>
    <string name="error_invalid_db">Falha ao ler o banco.</string>
    <string name="error_invalid_path">Certifique-se de que o caminho está correto.</string>
    <string name="error_no_name">Digite um nome.</string>
    <string name="error_nokeyfile">Selecione um arquivo-chave.</string>
    <string name="error_out_of_memory">Falta de memória para abrir todo o banco.</string>
    <string name="error_pass_gen_type">Pelo menos um tipo de geração de senhas deve ser selecionado.</string>
    <string name="error_pass_match">As senhas não combinam.</string>
    <string name="error_rounds_not_number">\"Número de rodadas\" deve ser um número.</string>
    <string name="error_rounds_too_large">\"Número de rodadas\" é muito grande. Modificado para 2147483648.</string>
    <string name="error_title_required">Insira um título.</string>
    <string name="error_wrong_length">Digite um número inteiro positivo no campo \"Tamanho\".</string>
    <string name="file_not_found">Não pôde encontrar o arquivo.</string>
    <string name="file_browser">Localizador de arquivos</string>
    <string name="generate_password">Gerar senha</string>
    <string name="hint_conf_pass">confirmar senha</string>
    <string name="hint_generated_password">senha gerada</string>
    <string name="hint_group_name">Nome do Grupo</string>
    <string name="hint_keyfile">arquivo-chave</string>
    <string name="hint_length">tamanho</string>
    <string name="password">Senha</string>
    <string name="hint_pass">senha</string>
    <string name="install_from_play_store">Instalar a partir do Google Play</string>
    <string name="install_from_f_droid">Instalar a partir do F-Droid</string>
    <string name="invalid_password">Senha ou arquivo de chaves inválidos.</string>
    <string name="invalid_db_sig">Não pôde reconhecer formato do banco de dados.</string>
    <string name="length">Tamanho</string>
    <string name="list_size_title">Tamanho da lista de grupos</string>
    <string name="list_size_summary">Tamanho do texto na lista de grupos</string>
    <string name="loading_database">Carregando banco de dados…</string>
    <string name="lowercase">Letras minúsculas</string>
    <string name="maskpass_title">Esconder senhas</string>
    <string name="maskpass_summary">Mascarar senhas (***) por padrão</string>
    <string name="menu_about">Sobre</string>
    <string name="menu_change_key">Modificar senha mestre</string>
    <string name="settings">Configurações</string>
    <string name="menu_db_settings">Configurações do banco de dados</string>
    <string name="menu_delete">Deletar</string>
    <string name="menu_donate">Doaçoes</string>
    <string name="menu_edit">Editar</string>
    <string name="menu_hide_password">Esconder senha</string>
    <string name="menu_lock">Trancar base de dados</string>
    <string name="menu_open">Abrir</string>
    <string name="menu_search">Procurar</string>
    <string name="menu_showpass">Mostrar senha</string>
    <string name="menu_url">Ir para URL</string>
    <string name="minus">Menos</string>
    <string name="never">Nunca</string>
    <string name="no_results">Sem resultados na busca</string>
    <string name="no_url_handler">Instale um navegador para abrir esta URL.</string>
    <string name="open_recent">Bancos de dados recentes</string>
    <string name="omitbackup_title">Não procurar por entradas no backup ou na lixeira</string>
    <string name="omitbackup_summary">Omite o grupo \"Backup\" dos resultados da busca (apenas se aplica a arquivos .kdb)</string>
    <string name="progress_create">Criando novo banco de dados…</string>
    <string name="progress_title">Trabalhando…</string>
    <string name="remember_keyfile_summary">Lembra o local dos arquivos-chave dos bancos de dados</string>
    <string name="remember_keyfile_title">Salvar arquivo de chave</string>
    <string name="remove_from_filelist">Remover</string>
    <string name="encryption_rijndael">Rijndael (AES)</string>
    <string name="root">Raiz</string>
    <string name="rounds">Rodadas de criptografia</string>
    <string name="rounds_explanation">Rodadas adicionais de criptografia adicionam mais proteção contra ataques de força bruta, mas podem tornar o processo de carregar e salvar mais lentos.</string>
    <string name="rounds_hint">rodadas de transformação</string>
    <string name="saving_database">Salvando banco de dados…</string>
    <string name="space">Spaço</string>
    <string name="search_label">Busca</string>
    <string name="sort_db">Ordenação natural</string>
    <string name="special">Caracteres Especiais</string>
    <string name="search">Título/Descrição da entrada</string>
    <string name="encryption_twofish">Twofish</string>
    <string name="underline">Sublinhado</string>
    <string name="unsupported_db_version">Versão de banco de dados não suportada.</string>
    <string name="uppercase">Letras maiúsculas</string>
    <string name="warning_unmounted">Monte o cartão SD para criar ou abrir um banco de dados.</string>
    <string name="version_label">Versão %1$s</string>
    <string name="education_unlock_summary">Entre com a senha e/ou com o caminho para o arquivo-chave do banco de dados.
\n
\nGuarde uma cópia do seu arquivo do banco em um lugar mais seguro depois de cada alteração.</string>
    <string-array name="timeout_options">
        <item>5 segundos</item>
        <item>10 segundos</item>
        <item>20 segundos</item>
        <item>30 segundos</item>
        <item>1 minuto</item>
        <item>5 minutos</item>
        <item>15 minutos</item>
        <item>30 minutos</item>
        <item>Nunca</item>
    </string-array>
    <string-array name="list_size_options">
        <item>Pequeno</item>
        <item>Médio</item>
        <item>Grande</item>
    </string-array>
    <string name="add_string">Adicionar texto</string>
    <string name="encryption">Encriptação</string>
    <string name="key_derivation_function">Função de derivação de chave</string>
    <string name="beta_dontask">Não mostre novamente</string>
    <string name="extended_ASCII">ASCII Extendido</string>
    <string name="allow">Permitir</string>
    <string name="clipboard_error_title">Erro na área de transferência</string>
    <string name="clipboard_error">Alguns celulares Samsung Android não permitem aplicativos a usarem a área de transferência.</string>
    <string name="clipboard_error_clear">Não foi possível limpar a área de transferência</string>
    <string name="clipboard_swipe_clean">Deslize para limpar a área de transferência agora</string>
    <string name="entry_not_found">Não pôde encontrar dado de entrada.</string>
    <string name="error_string_key">Um nome do campo é necessário para cada string.</string>
    <string name="error_autofill_enable_service">Não pôde ser habilitado o serviço de preenchimento automático.</string>
    <string name="error_move_folder_in_itself">Você não pode mover um grupo para dentro de si mesmo.</string>
    <string name="field_name">Nome do campo</string>
    <string name="field_value">Valor do campo</string>
    <string name="file_not_found_content">Arquivo não encontrado. Tente reabrí-lo de seu provedor de conteúdo.</string>
    <string name="invalid_algorithm">Algoritmo errado.</string>
    <string name="keyfile_does_not_exist">Não existem arquivos-chave.</string>
    <string name="keyfile_is_empty">O arquivo-chave está vazio.</string>
    <string name="copy_field">Copiado %1$s</string>
    <string name="menu_form_filling_settings">Preenchimento de formulário</string>
    <string name="menu_copy">Cópia</string>
    <string name="menu_move">Mover</string>
    <string name="menu_paste">Colar</string>
    <string name="menu_cancel">Cancelar</string>
    <string name="menu_fingerprint_remove_key">Deletar impressão digital salva</string>
    <string name="menu_file_selection_read_only">Apenas leitura</string>
    <string name="menu_open_file_read_and_write">Leitura e escrita</string>
    <string name="protection">Proteção</string>
    <string name="read_only">Apenas leitura</string>
    <string name="read_only_warning">KeePass DX precisa de permissões de escrita para poder mudar qualquer coisa no seu banco.</string>
    <string name="read_only_kitkat_warning">A partir do Android KitKat, alguns dispositivos não permitem mais a escrita para o cartão de memória.</string>
    <string name="recentfile_title">Histórico de arquivos recentes</string>
    <string name="recentfile_summary">Lembrar nomes recentes de arquivos</string>
    <string name="encryption_explanation">Algoritmo de encriptação usado para todos os dados.</string>
    <string name="kdf_explanation">Para gerar uma chave para o algoritmo de encriptação, a chave mestre é transformada usando uma função de derivação de chave.</string>
    <string name="memory_usage">Uso de memória</string>
    <string name="memory_usage_explanation">Quantidade de memória (in bytes binários) a ser usada pela função de derivação de chave.</string>
    <string name="parallelism">Paralelismo</string>
    <string name="parallelism_explanation">Grau de paralelismo (ou seja, número de threads) usado pela função de derivação de chave.</string>
    <string name="sort_menu">Ordenar</string>
    <string name="sort_ascending">Menores primeiro ↓</string>
    <string name="sort_groups_before">Grupos antes</string>
    <string name="sort_recycle_bin_bottom">Lixeira no fundo</string>
    <string name="sort_title">Título</string>
    <string name="sort_username">Nome de usuário</string>
    <string name="sort_creation_time">Data de criação</string>
    <string name="sort_last_modify_time">Última modificação</string>
    <string name="sort_last_access_time">Último acesso</string>
    <string name="search_results">Resultados da pesquisa</string>
    <string name="use_saf_summary">Use o framework de acesso de armazenamento (SAF) do Android para navegação de arquivos (KitKat e posterior)</string>
    <string name="use_saf_title">Framework de acesso de armazenamento</string>
    <string name="warning">Aviso</string>
    <string name="warning_password_encoding">Evite caracteres fora da tabela Latin-1 em arquivos .kdb, pois todos estes são convertidos para a mesma letra.</string>
    <string name="warning_empty_password">Você realmente não quer proteção por senha\?</string>
    <string name="warning_no_encryption_key">Você tem certeza de que não quer usar uma chave de encriptação\?</string>
    <string name="configure_fingerprint">Impressão digital é suportada, mas não está configurada.</string>
    <string name="scanning_fingerprint">Escaneamento de impressão digital</string>
    <string name="encrypted_value_stored">Senha encriptada armazenada</string>
    <string name="fingerprint_invalid_key">Não pôde ler chave de impressão digital. Recupere sua senha.</string>
    <string name="fingerprint_not_recognized">Não pôde reconhecer impressão digital</string>
    <string name="fingerprint_error">Problema de Impressão digital: %1$s</string>
    <string name="store_with_fingerprint">Use Impressão digital para armazenar esta senha</string>
    <string name="no_password_stored">Ainda não há nenhuma senha armazenada nesse banco de dados.</string>
    <string name="history">Histórico</string>
    <string name="appearance">Aparência</string>
    <string name="general">Geral</string>
    <string name="autofill">Preenchimento automático</string>
    <string name="autofill_service_name">Preenchimento Automático KeePass DX</string>
    <string name="autofill_sign_in_prompt">Entre com o KeePass DX</string>
    <string name="set_autofill_service_title">Definir serviço padrão de preenchimento automático</string>
    <string name="set_autofill_service_summary">Habilite o serviço para rapidamente preencher formulários em outros aplicativos</string>
    <string name="password_size_title">Comprimento da senha gerada</string>
    <string name="password_size_summary">Define o tamanho padrão para senhas geradas</string>
    <string name="list_password_generator_options_title">Caracteres da senha</string>
    <string name="list_password_generator_options_summary">Definir os caracteres padrão do gerador de senha</string>
    <string name="clipboard_notifications_title">Notificações da área de transferência</string>
    <string name="clipboard_notifications_summary">Habilite notificações da área de transferência para copiar campos de entrada</string>
    <string name="clipboard_warning">Se a limpeza da área de transferência falhar, limpe seu histórico manualmente.</string>
    <string name="lock">Bloquear</string>
    <string name="lock_database_screen_off_title">Bloqueio de tela</string>
    <string name="lock_database_screen_off_summary">Bloqueie o banco de dados quando a tela estiver desligada</string>
    <string name="fingerprint_quick_unlock_title">Como configurar impressões digitais para desbloqueio rápido?</string>
    <string name="fingerprint_setting_text">Salvar sua impressão digital esconeada para seu dispositivo em</string>
    <string name="fingerprint_setting_way_text">\"Configurações\" → \"Segurança\" → \"Impressão Digital\"</string>
    <string name="fingerprint_type_password_text">Entre com sua senha no banco</string>
    <string name="fingerprint_scan_to_store">Escaneie sua impressão digital para armazenar sua senha da base com segurança.</string>
    <string name="fingerprint_scan_to_open">Escaneie sua impressão digital para abrir o banco de dados quando a senha estiber desativada.</string>
    <string name="usage">Uso</string>
    <string name="fingerprint">Impressão Digital</string>
    <string name="fingerprint_enable_title">Escaneamento de impressão digital</string>
    <string name="fingerprint_enable_summary">Permite que você escaneie sua impressão digital para a abertura do banco de dados</string>
    <string name="fingerprint_delete_all_title">Apague chaves de encriptação</string>
    <string name="fingerprint_delete_all_summary">Apague todas as chaves de encriptação relacionadas ao reconhecimento de Impressões digitais</string>
    <string name="fingerprint_delete_all_warning">Tem certeza que você quer apagar todas as chaves relacionadas ao reconhecimento de Impressões digitais\?</string>
    <string name="unavailable_feature_text">Não foi possível iniciar esse recurso.</string>
    <string name="unavailable_feature_version">Sua versão do Android %1$s não corresponde a versão mínima %2$s necessária.</string>
    <string name="unavailable_feature_hardware">Não foi possível encontrar o hardware correspondente.</string>
    <string name="file_name">Nome do arquivo</string>
    <string name="path">Caminho</string>
    <string name="assign_master_key">Defina uma chave mestre</string>
    <string name="create_keepass_file">Criar novo banco</string>
    <string name="bytes">Bytes</string>
    <string name="full_file_path_enable_title">Caminho do arquivo</string>
    <string name="full_file_path_enable_summary">Veja o caminho inteiro do arquivo</string>
    <string name="recycle_bin_title">Usar lixeira</string>
    <string name="recycle_bin_summary">Move grupos e entradas para a \"Lixeira\" antes de apagar</string>
    <string name="permission_external_storage_rationale_write_database">KeePass DX precisa de permissão de armazenamento externo para escrever em um banco de dados.</string>
    <string name="permission_external_storage_rationale_read_database">KeePass DX precisa de permissão de armazenamento externo para ler uma URI não fornecida pelo Provedor de Conteúdo.</string>
    <string name="permission_external_storage_denied">Não pôde adquirir permissão de armazenamento externo.</string>
    <string name="permission_external_storage_never_ask">Não é possível fazer essa ação sem a permissão de armazenamento externo.</string>
    <string name="monospace_font_fields_enable_title">Fonte do Campo</string>
    <string name="monospace_font_fields_enable_summary">Muda a fonte usada nos campos para melhor visibilidade dos caracteres</string>
    <string name="auto_open_file_uri_title">Abrir arquivos ao selecionar</string>
    <string name="auto_open_file_uri_summary">Abrir automaticamente arquivos selecionados no gerenciador de arquivos</string>
    <string name="allow_copy_password_title">Confiança da área de transferência</string>
    <string name="allow_copy_password_summary">Permite a cópia da senha e de campos protegidos para a área de transferência</string>
    <string name="allow_copy_password_warning">AVISO: A área de transferência é compartilhada por todos os aplicativos. Se dados sensíveis forem copiados, outros programas podem recuperá-lo.</string>
    <string name="warning_disabling_storage_access_framework">AVISO: Desativar essa função pode resultar na inabilidade de abrir ou salvar bancos de dados.</string>
    <string name="open_link_database">Link do arquivo da base de dados a ser aberto</string>
    <string name="database_name_title">Nome do banco de dados</string>
    <string name="database_description_title">Descrição do banco de dados</string>
    <string name="database_version_title">Versão do banco de dados</string>
    <string name="text_appearance">Texto</string>
    <string name="application_appearance">Aplicativo</string>
    <string name="other">Outros</string>
    <string name="keyboard">Teclado</string>
    <string name="magic_keyboard_title">Magikeyboard</string>
    <string name="magic_keyboard_summary">Ative um teclado customizado, populando suas senhas e todos os campos de identidade</string>
    <string name="magic_keyboard_preference_title">Configurações do Magikeyboard</string>
    <string name="magic_keyboard_configure_title">Configure o teclado para automaticamente preencher formulários seguramente.</string>
    <string name="magic_keyboard_activate_setting_text">Ative \"Magikeyboard\" nas configurações do dispositivo.</string>
    <string name="magic_keyboard_activate_setting_path_1_text">\"Configurações\" → \"Idioma e Entrada\" → \"Teclado Atual\" → \"Selecionar Teclado\" e escolha um.</string>
    <string name="magic_keyboard_activate_setting_path_2_text">ou (\"Configurações\" → \"Sistema → Idioma e Entrada\" → \"Teclado Virtual\" → \"Gerenciar Teclados\")</string>
    <string name="keyboards_choose_magikeyboard_text">Escolha o Magikeyboard quando precisar preencher um formulário.</string>
    <string name="keyboards_swicth_magikeyboard_text">Troque teclados ao pressionar e segurar a barra de espaço de seu teclado, ou, se não estiver disponível, com:</string>
    <string name="keyboard_select_entry_text">Selecione uma entrada com a chave.</string>
    <string name="keyboard_fill_field_text">Preencha seus campos usando os elementos da entrada.</string>
    <string name="keyboard_lock_database_text">Bloqueie o banco de dados.</string>
    <string name="keyboard_back_main_keyboard_text">Voltar ao seu teclado principal.</string>
    <string name="allow_no_password_title">Não permitir senha</string>
    <string name="allow_no_password_summary">Ativar o botão \"Abrir\" se nenhuma identificação de senha for selecionada</string>
    <string name="enable_read_only_title">Apenas leitura</string>
    <string name="enable_read_only_summary">Por padrão, abrir seu banco de dados no modo somente leitura</string>
    <string name="enable_education_screens_title">Telas educacionais</string>
    <string name="enable_education_screens_summary">Destaque os elementos para aprender como o app funciona</string>
    <string name="reset_education_screens_title">Reiniciar telas educacionais</string>
    <string name="reset_education_screens_summary">Exibir todos os itens educacionais denovo</string>
    <string name="reset_education_screens_text">Telas educacionais redefinidas</string>
    <string name="education_create_database_title">Crie um arquivo de banco de dados</string>
    <string name="education_create_database_summary">Crie seu primeiro arquivo de gerenciamento de senhas.</string>
    <string name="education_select_database_title">Abra um banco de dados existente</string>
    <string name="education_select_database_summary">Abra seu banco de dados de mais cedo pelo seu navegador de arquivos.</string>
    <string name="education_open_link_database_title">Um link para a localização do seu arquivo é suficiente</string>
    <string name="education_open_link_database_summary">Você pode também abrir o seu banco com um link físico (com file:// e content:// por exemplo).</string>
    <string name="education_new_node_title">Adicione itens ao seu banco</string>
    <string name="education_new_node_summary">Entradas ajudam a gerenciar suas identidades digitais.
\n
\nGrupos (~ pastas) organizam suas entradas e seu banco de dados.</string>
    <string name="education_search_title">Pesquise suas entradas</string>
    <string name="education_search_summary">Entre com título, nome de usuário ou outros campos para recuperar facilmente suas senhas.</string>
    <string name="education_fingerprint_title">Destrave do banco de dados por Impressão digital</string>
    <string name="education_fingerprint_summary">Faça o link entre sua senha e sua impressão digital para rapidamente desbloquear seu banco de dados.</string>
    <string name="education_entry_edit_title">Modifique a entrada</string>
    <string name="education_entry_edit_summary">Edite a sua entrada com campos personalizados. Os conjuntos de dados podem ser referenciados entre campos de entradas diferentes.</string>
    <string name="education_generate_password_title">Crie uma senha forte para sua entrada.</string>
    <string name="education_generate_password_summary">Gere uma senha forte para associar a sua entrada, defina-a facilmente de acordo com os critérios do formulário e não se esqueça de tornar a senha segura.</string>
    <string name="education_entry_new_field_title">Adicione campos customizados</string>
    <string name="education_entry_new_field_summary">Registre facilmente um campo básico não fornecido que você também pode proteger.</string>
    <string name="education_unlock_title">Desbloqueie seu banco de dados</string>
    <string name="education_read_only_title">Proteja seu banco de modificações</string>
    <string name="education_read_only_summary">Altere o modo de abertura para a sessão. 
\n 
\n\"Somente leitura\" evita que você faça alterações não intencionais no banco de dados. 
\n 
\n\"Gravação\" permite você a adicionar, excluir ou modificar todos os elementos.</string>
    <string name="education_field_copy_title">Copiar um campo</string>
    <string name="education_field_copy_summary">Campos copiados podem ser colados em qualquer lugar. 
\n 
\nUse a forma de preenchimento de formulário que preferir.</string>
    <string name="education_lock_title">Bloqueie o banco de dados</string>
    <string name="education_lock_summary">Bloqueie seu banco de dados rapidamente, você pode parametrizar o aplicativo para bloqueá-lo depois de um tempo, e quando a tela se apaga.</string>
    <string name="education_sort_title">Ordenação de itens</string>
    <string name="education_sort_summary">Escolha como entradas e grupos são ordenadas.</string>
    <string name="education_donation_title">Participar</string>
    <string name="education_donation_summary">Ajude a aumentar a estabilidade, segurança e na adição de mais recursos.</string>
    <string name="html_text_ad_free">Ao contrário de muitos aplicativos de gerenciamento de senhas, este aplicativo é <strong>livre de anúncios</strong>, <strong>software livre</strong> e não recupera dados pessoais em seus servidores, mesmo em sua versão gratuita.</string>
    <string name="html_text_buy_pro">Ao comprar a versão pro, você terá acesso a este <strong>recurso visual</strong> e ajudará especialmente a <strong>realização de projetos comunitários.</strong>
    </string>
    <string name="html_text_feature_generosity">Este <strong>recurso visual</strong> está disponível graças à sua generosidade.</string>
    <string name="html_text_donation">Para manter a nossa liberdade e estarmos sempre ativos, nós contamos com a sua <strong>contribuição.</strong>
    </string>
    <string name="html_text_dev_feature">Esse recurso está <strong>em desenvolvimento</strong> e exige que sua <strong>contribuição</strong> para que esteja disponível em breve.</string>
    <string name="html_text_dev_feature_buy_pro">Ao comprar a versão <strong>pro</strong>,</string>
    <string name="html_text_dev_feature_contibute">
        <strong>contribuindo </strong>,</string>
    <string name="html_text_dev_feature_encourage">Você está incentivando os desenvolvedores a criar <strong>novos recursos</strong> e a <strong>corrigir erros </strong> de acordo com suas observações.</string>
    <string name="html_text_dev_feature_thanks">Obrigado por sua contribuição.</string>
    <string name="html_text_dev_feature_work_hard">Estamos trabalhando duro para lançar esse recurso o mais rápido possível.</string>
    <string name="html_text_dev_feature_upgrade">Lembre-se de manter seu aplicativo atualizado.</string>
    <string name="download">Baixar</string>
    <string name="contribute">Contribuir</string>
    <string name="encryption_chacha20">ChaCha20</string>
    <string name="kdf_AES">AES KDF</string>
    <string name="kdf_Argon2">Argon2</string>
    <string name="style_choose_title">Tema do aplicativo</string>
    <string name="style_choose_summary">Tema usado no aplicativo</string>
    <string name="icon_pack_choose_title">Pacote de ícones</string>
    <string name="icon_pack_choose_summary">Pacote de ícones usado no aplicativo</string>
    <string name="edit_entry">Editar entrada</string>
    <string name="warning_read_only">Conceda acesso de escrita ao cartão SD para salvar alterações do banco.</string>
    <string name="error_load_database">Falha ao carregar o banco.</string>
    <string name="error_load_database_KDF_memory">Não pôde carregar a chave. Tente diminuir o \"Uso de Memória\" do KDF.</string>
    <string name="list_entries_show_username_title">Mostrar nomes de usuário</string>
    <string name="list_entries_show_username_summary">Mostrar nomes de usuário em listas de entrada</string>
    <string name="clipboard">Área de transferência</string>
    <string name="build_label">Build %1$s</string>
    <string name="keyboard_name">Magikeyboard</string>
    <string name="keyboard_label">Magikeyboard (KeePass DX)</string>
    <string name="keyboard_setting_label">Configurações do Magikeyboard</string>
    <string name="keyboard_entry_category">Entrada</string>
    <string name="keyboard_entry_timeout_title">Tempo limite</string>
    <string name="keyboard_entry_timeout_summary">Tempo limite para limpar a entrada do teclado</string>
    <string name="keyboard_notification_entry_title">Informação de notificação</string>
    <string name="keyboard_notification_entry_summary">Mostrar uma notificação quando uma entrada estiver disponível</string>
    <string name="keyboard_notification_entry_content_title_text">Entrada</string>
    <string name="keyboard_notification_entry_content_title">%1$s disponível no Magikeyboard</string>
    <string name="keyboard_notification_entry_content_text">%1$s</string>
    <string name="keyboard_notification_entry_clear_close_title">Limpar ao fechar</string>
    <string name="keyboard_notification_entry_clear_close_summary">Limpar a entrada do teclado ao fechar a notificação</string>
    <string name="keyboard_appearance_category">Aparência</string>
    <string name="keyboard_theme_title">Tema do teclado</string>
    <string name="keyboard_keys_category">Teclas</string>
    <string name="keyboard_key_vibrate_title">Vibrar ao clicar</string>
    <string name="keyboard_key_sound_title">Som ao clicar</string>
</resources><|MERGE_RESOLUTION|>--- conflicted
+++ resolved
@@ -43,19 +43,11 @@
     <string name="decrypting_db">Descriptografando conteúdo do banco de dados…</string>
     <string name="default_checkbox">Usar como banco de dados padrão</string>
     <string name="digits">Digitos</string>
-<<<<<<< HEAD
     <string name="disclaimer_formal">KeePass DX \u00A9 %1$d Kunzisoft vem com absolutamente nenhuma garantia. Este é um software livre, e você está convidado a redistribui-lo sob as condições da GPL versão 3 ou posterior.</string>
-    <string name="select_database_file">Digite o nome do arquivo de banco de dados</string>
-    <string name="entry_accessed">Acessado</string>
-    <string name="entry_cancel">Cancelar</string>
-    <string name="entry_notes">Comentários</string>
-=======
-    <string name="disclaimer_formal">KeePass DX \u00A9 %1$d Kunzisoft vem com ABSOLUTAMENTE NENHUMA GARANTIA; Este é um software livre, e você está convidado a redistribui-lo sob as condições da GPL versão 3 ou posterior.</string>
     <string name="select_database_file">Abrir banco de dados existente</string>
     <string name="entry_accessed">Acessado</string>
     <string name="entry_cancel">Cancelar</string>
-    <string name="entry_comment">Notas</string>
->>>>>>> 25655abb
+    <string name="entry_notes">Notas</string>
     <string name="entry_confpassword">Confirmar senha</string>
     <string name="entry_created">Criado</string>
     <string name="entry_expires">Expira</string>
