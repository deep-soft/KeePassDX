--- conflicted
+++ resolved
@@ -16,9 +16,8 @@
 
     You should have received a copy of the GNU General Public License
     along with KeePass DX.  If not, see <http://www.gnu.org/licenses/>.
-
-    Portuguese translation by Carlos Schlyter.
---><resources>
+-->
+<resources>
     <string name="about_feedback">Comentários</string>
     <string name="about_homepage">Página inicial</string>
     <string name="about_description">KeePass DX é uma implementação para Android do gerenciador de senhas KeePass</string>
@@ -230,16 +229,6 @@
     <string name="lock">Bloquear</string>
     <string name="lock_database_screen_off_title">Bloqueio de tela</string>
     <string name="lock_database_screen_off_summary">Bloqueie o banco de dados quando a tela estiver desligada</string>
-<<<<<<< HEAD
-=======
-    <string name="fingerprint_advanced_unlock_title">Como configurar impressões digitais para desbloqueio rápido?</string>
-    <string name="fingerprint_setting_text">Salvar sua impressão digital escaneada para seu dispositivo em configurações.</string>
-    <string name="fingerprint_setting_link_text">\"Configurações\" → \"Segurança\" → \"Impressão Digital\"</string>
-    <string name="fingerprint_type_credentials_text">Entre com sua senha no banco</string>
-    <string name="fingerprint_scan_to_store">Escaneie sua impressão digital para armazenar sua senha da base com segurança.</string>
-    <string name="fingerprint_scan_to_open">Escaneie sua impressão digital para abrir o banco de dados quando a senha estiber desativada.</string>
-    <string name="usage">Uso</string>
->>>>>>> 49d4d042
     <string name="advanced_unlock">Impressão Digital</string>
     <string name="biometric_unlock_enable_title">Escaneamento de impressão digital</string>
     <string name="biometric_unlock_enable_summary">Permite que você escaneie sua impressão digital para a abertura do banco de dados</string>
@@ -271,21 +260,7 @@
     <string name="other">Outros</string>
     <string name="keyboard">Teclado</string>
     <string name="magic_keyboard_title">Magikeyboard</string>
-<<<<<<< HEAD
     <string name="magic_keyboard_explanation_summary">Ative um teclado customizado, populando suas senhas e todos os campos de identidade</string>
-=======
-    <string name="magic_keyboard_summary">Ative um teclado customizado, populando suas senhas e todos os campos de identidade</string>
-    <string name="magic_keyboard_preference_title">Configurações do Magikeyboard</string>
-    <string name="magic_keyboard_configure_title">Configure o teclado para automaticamente preencher formulários seguramente.</string>
-    <string name="magic_keyboard_activate_setting_text">Ative \"Magikeyboard\" nas configurações do dispositivo.</string>
-    <string name="magic_keyboard_activate_device_keyboard_setting">\"Configurações\" → \"Idioma e Entrada\" → \"Teclado Atual\" → \"Selecionar Teclado\" e escolha um</string>
-    <string name="keyboards_choose_magikeyboard_text">Escolha o Magikeyboard quando precisar preencher um formulário.</string>
-    <string name="keyboards_swicth_magikeyboard_text">Troque teclados ao pressionar e segurar a barra de espaço de seu teclado, ou, se não estiver disponível, com:</string>
-    <string name="keyboard_select_entry_text">Selecione uma entrada com a chave.</string>
-    <string name="keyboard_fill_field_text">Preencha seus campos usando os elementos da entrada.</string>
-    <string name="keyboard_lock_database_text">Bloqueie o banco de dados.</string>
-    <string name="keyboard_back_main_keyboard_text">Voltar ao seu teclado principal.</string>
->>>>>>> 49d4d042
     <string name="allow_no_password_title">Não permitir chave mestra</string>
     <string name="allow_no_password_summary">Ativar o botão \"Abrir\" se nenhuma credencial for selecionada</string>
     <string name="enable_read_only_title">Apenas leitura</string>
@@ -417,8 +392,6 @@
     <string name="biometric_prompt_extract_credential_title">Abrir banco de dados com biometria</string>
     <string name="biometric_prompt_extract_credential_message">Extrair credenciais do banco de dados com biometria</string>
     <string name="biometric">Biometria</string>
-    <string name="fingerprint_open_biometric_prompt">Abrir o prompt de biometria clicando no botão de biometria.</string>
-    <string name="fingerprint_auto_open_biometric_prompt">Você pode alterar as preferências rapidamente abrindo o prompt de biometria para não repetir o passo 1.</string>
     <string name="biometric_auto_open_prompt_title">Abrir automaticamente o prompt de biometria</string>
     <string name="biometric_auto_open_prompt_summary">Abrir automaticamente o prompt de biometria quando a chave biométrica for definida para o banco de dados</string>
     <string name="enable">Habilitado</string>
