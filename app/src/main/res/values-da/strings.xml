<?xml version="1.0" encoding="utf-8"?>
<!--
    Copyright 2019 Jeremy Jamet / Kunzisoft.

    This file is part of KeePass DX.

    KeePass DX is free software: you can redistribute it and/or modify
    it under the terms of the GNU General Public License as published by
    the Free Software Foundation, either version 3 of the License, or
    (at your option) any later version.

    KeePass DX is distributed in the hope that it will be useful,
    but WITHOUT ANY WARRANTY; without even the implied warranty of
    MERCHANTABILITY or FITNESS FOR A PARTICULAR PURPOSE.  See the
    GNU General Public License for more details.

    You should have received a copy of the GNU General Public License
    along with KeePass DX.  If not, see <http://www.gnu.org/licenses/>.

    Danish translation by Frederik Svarre (fsvarre@gmail.com)
--><resources>
    <string name="about_feedback">Tilbagemelding</string>
    <string name="about_homepage">Hjemmeside</string>
    <string name="about_description">Android implementering af KeePass password manager</string>
    <string name="accept">Accepter</string>
    <string name="add_entry">Tilføj post</string>
    <string name="add_group">Tilføj gruppe</string>
    <string name="encryption_algorithm">Krypteringsalgoritme</string>
    <string name="app_timeout">Timeout</string>
    <string name="app_timeout_summary">Inaktivitet før programmet bliver er låst</string>
    <string name="application">App</string>
    <string name="menu_app_settings">Indstillinger</string>
    <string name="beta_dontask">Vis ikke igen</string>
    <string name="brackets">Parenteser</string>
    <string name="file_manager_install_description">Installer OpenIntents Fil Manager for at gennemse filer</string>
    <string name="clipboard_cleared">Udklipsholder ryddet</string>
    <string name="clipboard_error_title">Udklipsfejl</string>
    <string name="clipboard_error">Nogle Samsung Android-telefoner, vil ikke lade programmer bruge udklipsholderen.</string>
    <string name="clipboard_error_clear">Kunne ikke rydde udklipsholderen</string>
    <string name="clipboard_timeout">Udklipsholder timeout</string>
    <string name="clipboard_timeout_summary">Varighed af opbevaring i udklipsholder</string>
    <string name="select_to_copy">Vælg for at kopiere %1$s til udklipsholder</string>
    <string name="retrieving_db_key">Opretter databasenøgle…</string>
    <string name="database">Database</string>
    <string name="decrypting_db">Dekrypterer databaseindhold…</string>
    <string name="default_checkbox">Brug som standarddatabase</string>
    <string name="digits">Cifre</string>
    <string name="disclaimer_formal">KeePass DX \u00A9 %1$d Kunzisoft kommer med absolut ingen garanti. Det er fri software, og kan videredistribueres under betingelserne i GPL version 3 eller nyere.</string>
    <string name="select_database_file">Åbn en eksisterende database</string>
    <string name="entry_accessed">Senest åbnet</string>
    <string name="entry_cancel">Annuller</string>
    <string name="entry_confpassword">Bekræft adgangskode</string>
    <string name="entry_created">Oprettet</string>
    <string name="entry_expires">Udløber</string>
    <string name="entry_keyfile">Nøglefil</string>
    <string name="entry_modified">Ændret</string>
    <string name="entry_not_found">Data for posten blev ikke fundet.</string>
    <string name="entry_password">Adgangskode</string>
    <string name="entry_save">Gem</string>
    <string name="entry_title">Titel</string>
    <string name="entry_url">URL</string>
    <string name="entry_user_name">Brugernavn</string>
    <string name="error_arc4">ARCFOUR stream cipher er ikke understøttet.</string>
    <string name="error_can_not_handle_uri">Kunne ikke håndtere URI i KeePass DX.</string>
    <string name="error_file_not_create">Kunne ikke oprette fil:</string>
    <string name="error_invalid_db">Kunne ikke læse databasen.</string>
    <string name="error_invalid_path">Sørg for, at stien er korrekt.</string>
    <string name="error_no_name">Indtast et navn.</string>
    <string name="error_nokeyfile">Vælg en nøglefil.</string>
    <string name="error_out_of_memory">Ikke nok hukommelse til at indlæse hele databasen.</string>
    <string name="error_pass_gen_type">Der skal vælges mindst én kode for kodeordsgenerering.</string>
    <string name="error_pass_match">Adgangskoderne er ikke ens.</string>
    <string name="error_rounds_too_large">\"Transformation Runder\" er for stor. Sættes til 2147483648.</string>
    <string name="error_string_key">Hver streng skal have et feltnavn.</string>
    <string name="error_title_required">Tilføj en titel.</string>
    <string name="error_wrong_length">Angiv et positivt heltal i feltet \"Længde\".</string>
    <string name="field_name">Feltnavn</string>
    <string name="field_value">Feltværdi</string>
    <string name="file_browser">Filhåndtering</string>
    <string name="generate_password">Generer adgangskode</string>
    <string name="hint_conf_pass">bekræft adgangskode</string>
    <string name="hint_generated_password">genereret adgangskode</string>
    <string name="hint_group_name">Gruppenavn</string>
    <string name="hint_keyfile">nøglefil</string>
    <string name="hint_length">længde</string>
    <string name="hint_pass">adgangskode</string>
    <string name="password">Adgangskode</string>
    <string name="install_from_play_store">Installer fra Google Play</string>
    <string name="install_from_f_droid">Installer fra F-Droid</string>
    <string name="invalid_credentials">Ugyldig adgangskode eller nøglefil.</string>
    <string name="invalid_algorithm">Forkert algoritme.</string>
    <string name="invalid_db_sig">Kunne ikke genkende databaseformat.</string>
    <string name="keyfile_does_not_exist">Nøglefil eksisterer ikke.</string>
    <string name="keyfile_is_empty">Nøglefilen er tom.</string>
    <string name="length">Længde</string>
    <string name="list_size_title">Størrelse på listeelementer</string>
    <string name="list_size_summary">Tekststørrelse i elementliste</string>
    <string name="loading_database">Indlæser database…</string>
    <string name="lowercase">Små bogstaver</string>
    <string name="maskpass_title">Skjul adgangskoder</string>
    <string name="maskpass_summary">Masker adgangskoder (***) som standard</string>
    <string name="menu_about">Om</string>
    <string name="menu_change_key_settings">Skift hovednøgle</string>
    <string name="settings">Indstillinger</string>
    <string name="menu_database_settings">Database indstillinger</string>
    <string name="menu_delete">Slet</string>
    <string name="menu_donate">Donér</string>
    <string name="menu_edit">Rediger</string>
    <string name="menu_hide_password">Skjul adgangskode</string>
    <string name="menu_lock">Lås database</string>
    <string name="menu_open">Åbn</string>
    <string name="menu_search">Søg</string>
    <string name="menu_showpass">Vis adgangskode</string>
    <string name="menu_url">Gå til URL</string>
    <string name="minus">Bindestreg</string>
    <string name="never">Aldrig</string>
    <string name="no_results">Ingen søgeresultater</string>
    <string name="no_url_handler">Installer en web-browser til at åbne URL.</string>
    <string name="open_recent">Seneste databaser</string>
    <string name="omitbackup_title">Gennemsøg ikke backup poster</string>
    <string name="omitbackup_summary">Udelader \"Backup\" og \"Papirkurv\" - grupper fra søgeresultater</string>
    <string name="progress_create">Opretter ny database…</string>
    <string name="progress_title">Arbejder…</string>
    <string name="protection">Beskyttelse</string>
    <string name="read_only_warning">KeePass DX behøver skrivetilladelse for at ændre i databasen.</string>
    <string name="read_only_kitkat_warning">Startende med Android KitKat, tillader nogle enheder ikke længere apps at skrive til SD-kortet.</string>
    <string name="recentfile_title">Seneste filhistorik</string>
    <string name="recentfile_summary">Husk de seneste filnavne</string>
    <string name="remember_keyfile_summary">Husker placeringen af databasernøglefiler</string>
    <string name="remember_keyfile_title">Gem nøglefil</string>
    <string name="content_description_remove_from_list">Fjern</string>
    <string name="encryption_rijndael">Rijndael (AES)</string>
    <string name="root">Rod</string>
    <string name="rounds">Transformationsrunder</string>
    <string name="rounds_explanation">"Yderligere krypteringsrunder giver højere  beskyttelse mod brute-force angreb, men kan virkelig forsinke læsnings- og skrivehastigheden."</string>
    <string name="rounds_hint">Transformationsrunder</string>
    <string name="saving_database">Gemmer database…</string>
    <string name="space">Mellemrum</string>
    <string name="search_label">Søg</string>
    <string name="sort_db">Naturlig rækkefølge</string>
    <string name="special">Speciel</string>
    <string name="search">Søg</string>
    <string name="search_results">Søgeresultater</string>
    <string name="encryption_twofish">Twofish</string>
    <string name="underline">Understregning</string>
    <string name="unsupported_db_version">Database-versionen er ikke understøttet.</string>
    <string name="uppercase">Store bogstaver</string>
    <string name="warning_read_only">Giv SD-kort skrive adgang for at gemme databasen ændringer.</string>
    <string name="warning_unmounted">Monter SD-kortet for at oprette eller indlæse en database.</string>
    <string name="version_label">Version %1$s</string>
    <string name="education_unlock_summary">Angiv en adgangskode og/eller en nøglefil til at låse databasen op.
\n
\nHusk at gemme en kopi af .kdbx filen i et sikkert sted efter hver ændring.</string>
    <string-array name="timeout_options">
        <item>5 sekunder</item>
        <item>10 sekunder</item>
        <item>20 sekunder</item>
        <item>30 sekunder</item>
        <item>1 minut</item>
        <item>5 minutter</item>
        <item>15 minutter</item>
        <item>30 minutter</item>
        <item>Aldrig</item>
    </string-array>
    <string-array name="list_size_options">
        <item>Lille</item>
        <item>Mellem</item>
        <item>Stor</item>
    </string-array>
    <string name="edit_entry">Rediger post</string>
    <string name="encryption">Kryptering</string>
    <string name="key_derivation_function">Nøgleafledningsfunktion</string>
    <string name="extended_ASCII">Udvidet ASCII</string>
    <string name="allow">Tillad</string>
    <string name="clipboard_swipe_clean">Stryg for at at rydde udklipsholder nu</string>
    <string name="error_load_database">Databasen kunne ikke indlæses.</string>
    <string name="error_load_database_KDF_memory">Kunne ikke indlæse nøglen. Prøv at reducere KDF \"hukommelsesforbrug\".</string>
    <string name="error_autofill_enable_service">Kunne ikke aktivere autofyld tjenesten.</string>
    <string name="error_move_folder_in_itself">Kan ikke flytte en gruppe til sig selv.</string>
    <string name="file_not_found_content">Kunne ikke finde filen. Prøv at åbne den fra filhåndtering.</string>
    <string name="list_entries_show_username_title">Vis brugernavne</string>
    <string name="list_entries_show_username_summary">Vis brugernavne i postlister</string>
    <string name="copy_field">Kopi af %1$s</string>
    <string name="menu_form_filling_settings">Formularudfyldning</string>
    <string name="menu_copy">Kopier</string>
    <string name="menu_move">Flyt</string>
    <string name="menu_paste">Indsæt</string>
    <string name="menu_cancel">Annuller</string>
    <string name="menu_biometric_remove_key">Slet gemt fingeraftryk</string>
    <string name="menu_file_selection_read_only">Skrivebeskyttet</string>
    <string name="menu_open_file_read_and_write">Modificerbar</string>
    <string name="read_only">Skrivebeskyttet</string>
    <string name="encryption_explanation">Databasekrypteringsalgoritme anvendt for alle data.</string>
    <string name="kdf_explanation">For at generere nøglen til krypteringsalgoritmen, omdannes hovednøglen ved hjælp af en tilfældigt saltet nøgleafledningsfunktion.</string>
    <string name="memory_usage">Hukommelsesforbrug</string>
    <string name="memory_usage_explanation">Hukommelse (i binær byte), som anvendes af nøgleafledningsfunktion.</string>
    <string name="parallelism">Parallelitet</string>
    <string name="parallelism_explanation">"Grad af parallelitet (dvs. antallet af tråde), som anvendes af  nøgleafledningsfunktion."</string>
    <string name="sort_menu">Sorter</string>
    <string name="sort_ascending">Stigende ↓</string>
    <string name="sort_groups_before">Grupper først</string>
    <string name="sort_recycle_bin_bottom">Papirkurv nederst</string>
    <string name="sort_title">Titel</string>
    <string name="sort_username">Brugernavn</string>
    <string name="sort_creation_time">Oprettelse</string>
    <string name="sort_last_modify_time">Ændring</string>
    <string name="sort_last_access_time">Adgang</string>
    <string name="warning">Advarsel</string>
    <string name="warning_password_encoding">Undgå adgangskodetegn uden for tekstkodningsformatet i databasefilen (ukendte tegn konverteres til samme bogstav).</string>
    <string name="warning_empty_password">Bekræft brug af ingen adgangskode til beskyttelse mod oplåsning\?</string>
    <string name="warning_no_encryption_key">Bekræft ingen brug af en krypteringsnøgle?</string>
    <string name="configure_biometric">Biometrisk prompt understøttes, men er ikke konfigureret.</string>
    <string name="open_biometric_prompt_unlock_database">Åbn den biometriske prompt for at låse databasen op</string>
    <string name="encrypted_value_stored">Krypteret adgangskode er gemt</string>
    <string name="biometric_invalid_key">Kunne ikke læse fingeraftryksnøgle. Gendan adgangskode.</string>
    <string name="biometric_not_recognized">Kunne ikke genkende fingeraftryk</string>
    <string name="biometric_scanning_error">Problem med fingeraftryk: %1$s</string>
    <string name="open_biometric_prompt_store_credential">Åbn den biometriske prompt for at gemme legitimationsoplysninger</string>
    <string name="no_credentials_stored">Databasen har endnu ikke en adgangskode.</string>
    <string name="database_history">Historik</string>
    <string name="menu_appearance_settings">Udseende</string>
    <string name="general">Generelt</string>
    <string name="autofill">Autoudfyld</string>
    <string name="autofill_service_name">KeePass DX formularudfyldning</string>
    <string name="autofill_sign_in_prompt">Log ind med KeePass DX</string>
    <string name="set_autofill_service_title">Indstil standard autoudfyldservice</string>
    <string name="autofill_explanation_summary">Aktiver autofyldning for hurtigt at udfylde formularer i andre programmer</string>
    <string name="password_size_title">Genereret kodeordslængde</string>
    <string name="password_size_summary">Angiver standardlængden for genererede adgangskoder</string>
    <string name="list_password_generator_options_title">Adgangskodetegn</string>
    <string name="list_password_generator_options_summary">Angiv tilladte tegn for adgangskodegenerator</string>
    <string name="clipboard">Udklipsholder</string>
    <string name="clipboard_notifications_title">Udklipsholdermeddelelser</string>
    <string name="clipboard_notifications_summary">Aktivér udklipsholder for at kopiere felter når en post vises</string>
    <string name="clipboard_warning">Hvis automatisk sletning af udklipsholder mislykkes, slet historikken manuelt.</string>
    <string name="lock">Lås</string>
    <string name="lock_database_screen_off_title">Skærmlås</string>
    <string name="lock_database_screen_off_summary">Lås databasen, når skærmen er slukket</string>
<<<<<<< HEAD
=======
    <string name="fingerprint_advanced_unlock_title">Hvordan konfigureres fingeraftryksscanning til hurtig oplåsning\?</string>
    <string name="fingerprint_setting_text">Gem scannede fingeraftryk for enhed i enhedsindstillingerne.</string>
    <string name="fingerprint_setting_link_text">\"Indstillinger\" → \"Sikkerhed\" → \"Fingeraftryk\"</string>
    <string name="fingerprint_type_credentials_text">Indtast adgangskoden til at låse databasen</string>
    <string name="fingerprint_scan_to_store">Scan fingeraftryk for at gemme dataseadgangskode sikkert.</string>
    <string name="fingerprint_scan_to_open">Scan fingeraftryk til at åbne databasen, når adgangskoden er slået fra.</string>
    <string name="usage">Brug</string>
>>>>>>> 49d4d042
    <string name="advanced_unlock">Fingeraftryk</string>
    <string name="biometric_unlock_enable_title">Fingeraftryksscanning</string>
    <string name="biometric_unlock_enable_summary">Scan fingeraftryk for at åbne databasen</string>
    <string name="biometric_delete_all_key_title">Slet krypteringsnøgler</string>
    <string name="biometric_delete_all_key_summary">Slet alle krypteringsnøgler, der er relateret til fingeraftryk</string>
    <string name="biometric_delete_all_key_warning">Bekræft sletning af alle nøgler, der er relateret til fingeraftryksgenkendelse\?</string>
    <string name="unavailable_feature_text">Funktionen kunne ikke startes.</string>
    <string name="unavailable_feature_version">Android-version %1$s opfylder ikke minimum versionskrav %2$s.</string>
    <string name="unavailable_feature_hardware">Kunne ikke finde den tilsvarende hardware.</string>
    <string name="file_name">Filnavn</string>
    <string name="path">Sti</string>
    <string name="assign_master_key">Tildel en hovednøgle</string>
    <string name="create_keepass_file">Opret en ny database</string>
    <string name="bytes">Bytes</string>
    <string name="full_file_path_enable_title">Filsti</string>
    <string name="full_file_path_enable_summary">Se den fulde filsti</string>
    <string name="recycle_bin_title">Brug papirkurven</string>
    <string name="recycle_bin_summary">Flyt grupper og poster til \"Papirkurven\" før den slettes</string>
    <string name="monospace_font_fields_enable_title">Feltskrifttype</string>
    <string name="monospace_font_fields_enable_summary">Skift skrifttypen, der anvendes i felter, for at forbedre tegnsynlighed</string>
    <string name="allow_copy_password_title">Udklipsholder tillid</string>
    <string name="allow_copy_password_summary">Tillad at adgangskoden og beskyttede felter kopieres til udklipsholderen</string>
    <string name="allow_copy_password_warning">ADVARSEL: Udklipsholder deles af alle apps. Hvis følsomme data er kopieret, kan andet software gendanne den.</string>
    <string name="database_name_title">Databasenavn</string>
    <string name="database_description_title">Database beskrivelse</string>
    <string name="database_version_title">Databaseversion</string>
    <string name="text_appearance">Tekst</string>
    <string name="application_appearance">Program</string>
    <string name="other">Øvrige</string>
    <string name="keyboard">Tastatur</string>
    <string name="magic_keyboard_title">Magikeyboard</string>
<<<<<<< HEAD
    <string name="magic_keyboard_explanation_summary">Aktiver et brugerdefineret tastatur, der udfylder adgangskoder og alle identitetsfelter</string>
=======
    <string name="magic_keyboard_summary">Aktiver et brugerdefineret tastatur, der udfylder adgangskoder og alle identitetsfelter</string>
    <string name="magic_keyboard_preference_title">Magikeyboard indstillinger</string>
    <string name="magic_keyboard_configure_title">Hvordan konfigureres tastaturet til sikker formularudfyldning\?
\n
\nOpsæt tastaturet til autofyld af formularerne sikkert.</string>
    <string name="magic_keyboard_activate_setting_text">Aktiver Magikeyboard\" i enhedens indstillinger.</string>
    <string name="magic_keyboard_activate_device_keyboard_setting">Indstillinger for enhedens tastatur</string>
    <string name="keyboards_choose_magikeyboard_text">Vælg Magikeyboard, når der er brug for at udfylde en formular.</string>
    <string name="keyboards_swicth_magikeyboard_text">Skift tastatur med et langt tryk på mellemrumstasten på tastaturet eller hvis det ikke er tilgængelig, med:</string>
    <string name="keyboard_select_entry_text">Vælg post med nøglen.</string>
    <string name="keyboard_fill_field_text">Udfyld felterne ved hjælp af elementerne i posten.</string>
    <string name="keyboard_lock_database_text">Lås databasen.</string>
    <string name="keyboard_back_main_keyboard_text">Brug standard tastaturet igen.</string>
>>>>>>> 49d4d042
    <string name="allow_no_password_title">Tillad ingen hovednøgle</string>
    <string name="allow_no_password_summary">Aktiver knappen \"Åbn\", hvis der ikke er valgt nogen legitimationsoplysninger</string>
    <string name="enable_read_only_title">Skrivebeskyttet</string>
    <string name="enable_read_only_summary">Åbn database skrivebeskyttet som standard</string>
    <string name="enable_education_screens_title">Hjælpeskærme</string>
    <string name="enable_education_screens_summary">Fremhæver elementer for at lære, hvordan programmet fungerer</string>
    <string name="reset_education_screens_title">Nulstil hjælpeskærme</string>
    <string name="reset_education_screens_summary">"Vis alle  hjælpeelementer igen"</string>
    <string name="reset_education_screens_text">Hjælpeskærme nulstillet</string>
    <string name="education_create_database_title">Opret databasefilen</string>
    <string name="education_create_database_summary">Opret den første adgangskodeadministrationsfil.</string>
    <string name="education_select_database_title">Åbn en eksisterende database</string>
    <string name="education_select_database_summary">Åbn den tidligere database fil fra filhåndtering for at fortsætte med at bruge den.</string>
    <string name="education_new_node_title">Tilføj elementer til databasen</string>
    <string name="education_new_node_summary">Tilføje poster til at styre digitale identiteter.
\n
\nTilføje grupper (svarende til mapper) for at organisere indtastninger og database.</string>
    <string name="education_search_title">Søg i poster</string>
    <string name="education_search_summary">Indtast titel, brugernavn eller indhold af andre felter for at hente adgangskoder.</string>
    <string name="education_biometric_title">Database oplåsning med fingeraftryk</string>
    <string name="education_biometric_summary">Link adgangskoden til det scannede fingeraftryk for hurtigt at låse databasen op.</string>
    <string name="education_entry_edit_title">Rediger posten</string>
    <string name="education_entry_edit_summary">Rediger post med brugerdefinerede felter. Pool data kan refereres mellem forskellige indtastningsfelter.</string>
    <string name="education_generate_password_title">Opret en stærk adgangskode til posten.</string>
    <string name="education_generate_password_summary">Generer en stærk kodeord til at forbinde elementet, definer det i henhold til kriteriet for formularen og glem ikke et sikkert kodeord.</string>
    <string name="education_entry_new_field_title">Tilføj brugerdefinerede felter</string>
    <string name="education_entry_new_field_summary">Registrer et grundlæggende felt, der ikke er oprettet, ved at udfylde et ny, som også kan beskyttes.</string>
    <string name="education_unlock_title">Lås databasen op</string>
    <string name="education_read_only_title">Skrivebeskyt databasen</string>
    <string name="education_read_only_summary">"Skift  åbningstilstanden for sessionen.
\n 
\nI skrivebeskyttet tilstand  forhindres utilsigtede ændringer i databasen.
\n 
\nI skrivetilstand kan man tilføje, slette eller redigere alle elementerne, som det ønskes."</string>
    <string name="education_field_copy_title">Kopier et felt</string>
    <string name="education_field_copy_summary">Kopier nemt et felt og indsæt det hvor det ønskes
\n
\nBrug flere formular udfyldninsmetoder. Brug den der foretrækkes.</string>
    <string name="education_lock_title">Lås databasen</string>
    <string name="education_lock_summary">Lås hurtigt databasen, indstil til at låse efter et stykke tid, og når skærmen slukkes.</string>
    <string name="education_sort_title">Sorter elementer</string>
    <string name="education_sort_summary">Vælg hvordan poster og grupper er sorteret.</string>
    <string name="education_donation_title">Deltag</string>
    <string name="education_donation_summary">Bidrag til at øge stabiliteten, sikkerheden og med at tilføje flere funktioner.</string>
    <string name="html_text_ad_free">I modsætning til andre programmer til adgangskodeadministration er denne <strong> annoncefri </strong>, <strong> copyleft fri software</strong>", og  indsamler ikke personlige data, uanset hvilken version der bruges."</string>
    <string name="html_text_buy_pro">Ved at købe pro-versionen, er der adgang til <strong>visuel funktionen</strong>, og det vil især hjælpe <strong>gennemførelsen af lokale projekter.</strong>
    </string>
    <string name="html_text_feature_generosity">Denne <strong>visuelle funktion</strong> er tilgængelige takket være bidrag.</string>
    <string name="html_text_donation">For at bevare uafhængighed og altid at være aktiv, regner vi med<strong>bidrag.</strong>
    </string>
    <string name="html_text_dev_feature">Funktionen er <strong>under udvikling</strong>, og det kræver <strong>bidrag</strong>, for snart at være tilgængelig.</string>
    <string name="html_text_dev_feature_buy_pro">Ved at købe <strong>pro</strong> versionen,</string>
    <string name="html_text_dev_feature_contibute">Ved at <strong>bidrage</strong>,</string>
    <string name="html_text_dev_feature_encourage">tilskyndes udviklerne til at lave <strong>nye funktioner</strong> og <strong>rette fejl</strong> i henhold bemærkninger.</string>
    <string name="html_text_dev_feature_thanks">Tak for bidrag.</string>
    <string name="html_text_dev_feature_work_hard">Vi arbejder hårdt på hurtigt at frigive denne funktion.</string>
    <string name="html_text_dev_feature_upgrade">Glem ikke at holde appen opdateret ved at installere nye versioner.</string>
    <string name="download">Hent</string>
    <string name="contribute">Bidrag</string>
    <string name="encryption_chacha20">ChaCha20</string>
    <string name="kdf_AES">AES KDF</string>
    <string name="kdf_Argon2">Argon2</string>
    <string name="style_choose_title">Tema</string>
    <string name="style_choose_summary">Tema, der bruges i programmet</string>
    <string name="icon_pack_choose_title">Ikonpakke</string>
    <string name="icon_pack_choose_summary">"Ikonpakke, der anvendes "</string>
    <string name="keyboard_name">Magikeyboard</string>
    <string name="keyboard_label">Magikeyboard (KeePass DX)</string>
    <string name="keyboard_setting_label">Magikeyboard indstillinger</string>
    <string name="keyboard_entry_category">Post</string>
    <string name="keyboard_entry_timeout_title">Timeout</string>
    <string name="keyboard_notification_entry_title">Meddelelsesinfo</string>
    <string name="keyboard_notification_entry_summary">Vis en meddelelse, når en post er til rådighed</string>
    <string name="keyboard_notification_entry_content_title_text">Post</string>
    <string name="keyboard_notification_entry_content_title">%1$s til rådighed på Magikeyboard</string>
    <string name="keyboard_notification_entry_content_text">%1$s</string>
    <string name="keyboard_notification_entry_clear_close_title">Ryd ved lukning</string>
    <string name="keyboard_notification_entry_clear_close_summary">Luk databasen, når meddelse lukkes</string>
    <string name="keyboard_appearance_category">Udseende</string>
    <string name="keyboard_theme_title">Tastaturtema</string>
    <string name="keyboard_keys_category">Taster</string>
    <string name="keyboard_key_vibrate_title">Vibrer ved tastetryk</string>
    <string name="keyboard_key_sound_title">Lyd ved tastetryk</string>
    <string name="build_label">Build %1$s</string>
    <string name="keyboard_entry_timeout_summary">Timeout for at rydde indtastning</string>
    <string name="entry_notes">Noter</string>
    <string name="selection_mode">Valgstilstand</string>
    <string name="do_not_kill_app">Luk ikke programmet…</string>
    <string name="lock_database_back_root_title">Lås ved retur</string>
    <string name="lock_database_back_root_summary">Lås databasen, når brugeren klikker på tilbage-knappen fra startskærmen</string>
    <string name="clear_clipboard_notification_title">Ryd ved lukning</string>
    <string name="clear_clipboard_notification_summary">Luk databasen ved lukning af underretning</string>
    <string name="recycle_bin">Papirkurv</string>
    <string name="keyboard_selection_entry_title">Valg af indtastning</string>
    <string name="keyboard_selection_entry_summary">Vis indtastningsfelter i Magikeyboard, når der vises en post</string>
    <string name="delete_entered_password_title">Slet adgangskode</string>
    <string name="delete_entered_password_summary">Sletter adgangskoden som er indtastet efter et forbindelsesforsøg</string>
    <string name="content_description_open_file">Åbn fil</string>
    <string name="content_description_node_children">Underknude</string>
    <string name="content_description_add_node">Tilføj knude</string>
    <string name="content_description_add_entry">Tilføj post</string>
    <string name="content_description_add_group">Tilføj gruppe</string>
    <string name="content_description_file_information">Filoplysninger</string>
    <string name="content_description_password_checkbox">Afkrydsningsfelt for adgangskode</string>
    <string name="content_description_keyfile_checkbox">Afkrydsningsfelt for nøglefil</string>
    <string name="content_description_repeat_toggle_password_visibility">Gentag for at skifte synlighed for adgangskode</string>
    <string name="content_description_entry_icon">Indtastningsikon</string>
    <string name="content_description_entry_save">Gem indtastning</string>
    <string name="content_description_password_generator">Adgangskodegenerator</string>
    <string name="content_description_password_length">Længde på adgangskode</string>
    <string name="content_description_add_field">Tilføj felt</string>
    <string name="content_description_remove_field">Fjern felt</string>
    <string name="entry_UUID">UUID</string>
    <string name="list_groups_show_number_entries_title">Vis antal poster</string>
    <string name="list_groups_show_number_entries_summary">Vise antallet af poster i en gruppe</string>
    <string name="error_move_entry_here">Post kan ikke flyttes her til.</string>
    <string name="error_copy_entry_here">Post kan ikke kopieres her til.</string>
    <string name="content_description_background">Baggrund</string>
    <string name="content_description_update_from_list">Opdater</string>
    <string name="content_description_keyboard_close_fields">Luk felter</string>
    <string name="error_create_database_file">Kan ikke oprette database med denne adgangskode og nøglefil.</string>
    <string name="menu_advanced_unlock_settings">Avanceret oplåsning</string>
    <string name="biometric_prompt_store_credential_title">Gem biometrisk genkendelse</string>
    <string name="biometric_prompt_store_credential_message">Gem databasens legitimationsoplysninger med biometriske data</string>
    <string name="biometric_prompt_extract_credential_title">Åbn database med biometrisk genkendelse</string>
    <string name="biometric_prompt_extract_credential_message">Uddrag databasens legitimationsoplysninger med biometriske data</string>
    <string name="biometric">Biometrisk</string>
    <string name="fingerprint_open_biometric_prompt">Åbn biometrisk prompt ved at klikke på biometrisk knap.</string>
    <string name="fingerprint_auto_open_biometric_prompt">Ændre præferencen for hurtigt at åbne den biometriske prompt for ikke at gentage trin 1.</string>
    <string name="biometric_auto_open_prompt_title">Åbn automatisk biometrisk prompt</string>
    <string name="biometric_auto_open_prompt_summary">Åbn automatisk biometrisk prompt, når der er defineret en biometrisk nøgle for en database</string>
    <string name="enable">Aktiver</string>
    <string name="disable">Deaktiver</string>
</resources><|MERGE_RESOLUTION|>--- conflicted
+++ resolved
@@ -18,7 +18,8 @@
     along with KeePass DX.  If not, see <http://www.gnu.org/licenses/>.
 
     Danish translation by Frederik Svarre (fsvarre@gmail.com)
---><resources>
+-->
+<resources>
     <string name="about_feedback">Tilbagemelding</string>
     <string name="about_homepage">Hjemmeside</string>
     <string name="about_description">Android implementering af KeePass password manager</string>
@@ -236,16 +237,6 @@
     <string name="lock">Lås</string>
     <string name="lock_database_screen_off_title">Skærmlås</string>
     <string name="lock_database_screen_off_summary">Lås databasen, når skærmen er slukket</string>
-<<<<<<< HEAD
-=======
-    <string name="fingerprint_advanced_unlock_title">Hvordan konfigureres fingeraftryksscanning til hurtig oplåsning\?</string>
-    <string name="fingerprint_setting_text">Gem scannede fingeraftryk for enhed i enhedsindstillingerne.</string>
-    <string name="fingerprint_setting_link_text">\"Indstillinger\" → \"Sikkerhed\" → \"Fingeraftryk\"</string>
-    <string name="fingerprint_type_credentials_text">Indtast adgangskoden til at låse databasen</string>
-    <string name="fingerprint_scan_to_store">Scan fingeraftryk for at gemme dataseadgangskode sikkert.</string>
-    <string name="fingerprint_scan_to_open">Scan fingeraftryk til at åbne databasen, når adgangskoden er slået fra.</string>
-    <string name="usage">Brug</string>
->>>>>>> 49d4d042
     <string name="advanced_unlock">Fingeraftryk</string>
     <string name="biometric_unlock_enable_title">Fingeraftryksscanning</string>
     <string name="biometric_unlock_enable_summary">Scan fingeraftryk for at åbne databasen</string>
@@ -277,23 +268,7 @@
     <string name="other">Øvrige</string>
     <string name="keyboard">Tastatur</string>
     <string name="magic_keyboard_title">Magikeyboard</string>
-<<<<<<< HEAD
     <string name="magic_keyboard_explanation_summary">Aktiver et brugerdefineret tastatur, der udfylder adgangskoder og alle identitetsfelter</string>
-=======
-    <string name="magic_keyboard_summary">Aktiver et brugerdefineret tastatur, der udfylder adgangskoder og alle identitetsfelter</string>
-    <string name="magic_keyboard_preference_title">Magikeyboard indstillinger</string>
-    <string name="magic_keyboard_configure_title">Hvordan konfigureres tastaturet til sikker formularudfyldning\?
-\n
-\nOpsæt tastaturet til autofyld af formularerne sikkert.</string>
-    <string name="magic_keyboard_activate_setting_text">Aktiver Magikeyboard\" i enhedens indstillinger.</string>
-    <string name="magic_keyboard_activate_device_keyboard_setting">Indstillinger for enhedens tastatur</string>
-    <string name="keyboards_choose_magikeyboard_text">Vælg Magikeyboard, når der er brug for at udfylde en formular.</string>
-    <string name="keyboards_swicth_magikeyboard_text">Skift tastatur med et langt tryk på mellemrumstasten på tastaturet eller hvis det ikke er tilgængelig, med:</string>
-    <string name="keyboard_select_entry_text">Vælg post med nøglen.</string>
-    <string name="keyboard_fill_field_text">Udfyld felterne ved hjælp af elementerne i posten.</string>
-    <string name="keyboard_lock_database_text">Lås databasen.</string>
-    <string name="keyboard_back_main_keyboard_text">Brug standard tastaturet igen.</string>
->>>>>>> 49d4d042
     <string name="allow_no_password_title">Tillad ingen hovednøgle</string>
     <string name="allow_no_password_summary">Aktiver knappen \"Åbn\", hvis der ikke er valgt nogen legitimationsoplysninger</string>
     <string name="enable_read_only_title">Skrivebeskyttet</string>
@@ -421,8 +396,6 @@
     <string name="biometric_prompt_extract_credential_title">Åbn database med biometrisk genkendelse</string>
     <string name="biometric_prompt_extract_credential_message">Uddrag databasens legitimationsoplysninger med biometriske data</string>
     <string name="biometric">Biometrisk</string>
-    <string name="fingerprint_open_biometric_prompt">Åbn biometrisk prompt ved at klikke på biometrisk knap.</string>
-    <string name="fingerprint_auto_open_biometric_prompt">Ændre præferencen for hurtigt at åbne den biometriske prompt for ikke at gentage trin 1.</string>
     <string name="biometric_auto_open_prompt_title">Åbn automatisk biometrisk prompt</string>
     <string name="biometric_auto_open_prompt_summary">Åbn automatisk biometrisk prompt, når der er defineret en biometrisk nøgle for en database</string>
     <string name="enable">Aktiver</string>
