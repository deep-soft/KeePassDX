--- conflicted
+++ resolved
@@ -41,18 +41,13 @@
     <string name="clipboard_error_clear">Rydningen af udklipsholderen fejlede</string>
     <string name="clipboard_timeout">Udklipsholder timeout</string>
     <string name="clipboard_timeout_summary">Tid før udklipsholderen bliver ryddet efter kopiering af brugernavn eller adgangskode</string>
-<<<<<<< HEAD
-    <string name="select_to_copy">Vælg for at kopiere %1$s til udklipsholderen</string>
-    <string name="retrieving_db_key">Opretter databasenøgle&#8230;</string>
-=======
     <string name="select_to_copy">Vælg for at kopiere %1$s til udklipsholder</string>
-    <string name="creating_db_key">Opretter databasenøgle…</string>
->>>>>>> b5d8b2f1
+    <string name="retrieving_db_key">Opretter databasenøgle…</string>
     <string name="database">Database</string>
     <string name="decrypting_db">Dekrypterer databaseindhold…</string>
     <string name="default_checkbox">Brug som standarddatabase</string>
     <string name="digits">Cifre</string>
-    <string name="disclaimer_formal">KeePass DX © %1$d Kunzisoft kommer med ABSOLUT INGEN GARANTI; Det er fri software, og kan videredistribueres under betingelserne i GPL version 3 eller nyere.</string>
+    <string name="disclaimer_formal">KeePass DX \u00A9 %1$d Kunzisoft kommer med ABSOLUT INGEN GARANTI; Det er fri software, og kan videredistribueres under betingelserne i GPL version 3 eller nyere.</string>
     <string name="select_database_file">Vælg en eksisterende database</string>
     <string name="entry_accessed">Senest åbnet</string>
     <string name="entry_cancel">Annuller</string>
@@ -159,15 +154,9 @@
     <string name="underline">Understregning</string>
     <string name="unsupported_db_version">Database-versionen er ikke understøttet.</string>
     <string name="uppercase">Store bogstaver</string>
-<<<<<<< HEAD
-    <string name="warning_unmounted">Dit hukommelseskort er ikke monteret i din enhed. Du vil ikke være i stand til at indlæse eller oprette din database.</string>
-    <string name="version_label">Version: %1$s</string>
-=======
     <string name="warning_read_only">SD-kortet er i øjeblikket skrivebeskyttet, kan muligvis ikke gemme ændringer i databasen.</string>
     <string name="warning_unmounted">SD-kortet er ikke monteret i enheden, kan ikke indlæse eller oprette en database.</string>
-    <string name="version_label">Version:</string>
->>>>>>> b5d8b2f1
-
+    <string name="version_label">Version %1$s</string>
     <string name="education_unlock_summary">Angiv en adgangskode og/eller en nøglefil til at låse databasen op.
 \n
 \nHusk at gemme en kopi af .kdbx filen i et sikkert sted efter hver ændring.</string>
