--- conflicted
+++ resolved
@@ -40,13 +40,8 @@
     <string name="decrypting_db">正在解密数据库内容…</string>
     <string name="default_checkbox">设为默认数据库</string>
     <string name="digits">数字</string>
-<<<<<<< HEAD
     <string name="disclaimer_formal">KeePass DX \u00A9 %1$d Kunzisoft 软件不带有绝对担保.本应用是自由软件，您可在遵循 GPL 3 或者此开源协议的更高版本的情况下重新发布。</string>
-    <string name="select_database_file">选择一个已有数据库</string>
-=======
-    <string name="disclaimer_formal">KeePass DX \u00A9 %1$d Kunzisoft 软件不带有绝对担保；本应用是自由软件，您可在遵循 GPL 3 或者此开源协议的更高版本的情况下重新发布。</string>
     <string name="select_database_file">打开已有数据库</string>
->>>>>>> 25655abb
     <string name="entry_accessed">访问时间</string>
     <string name="entry_cancel">取消</string>
     <string name="entry_notes">备注</string>
