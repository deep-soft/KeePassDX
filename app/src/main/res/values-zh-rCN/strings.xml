--- conflicted
+++ resolved
@@ -442,11 +442,7 @@
     <string name="download_initialization">正在初始化…</string>
     <string name="download_progression">进行中：%1$d%%</string>
     <string name="download_finalization">正在完成…</string>
-<<<<<<< HEAD
     <string name="download_complete">完成！</string>
-=======
-    <string name="download_complete">点击打开文件。</string>
->>>>>>> 45b0fcfe
     <string name="hide_expired_entries_title">隐藏过期条目</string>
     <string name="hide_expired_entries_summary">过期条目将被隐藏</string>
     <string name="contact">联系我们</string>
