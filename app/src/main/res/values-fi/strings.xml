<?xml version="1.0" encoding="utf-8"?>
<!--
    Copyright 2020 Jeremy Jamet / Kunzisoft.

    This file is part of KeePassDX.

    KeePassDX is free software: you can redistribute it and/or modify
    it under the terms of the GNU General Public License as published by
    the Free Software Foundation, either version 3 of the License, or
    (at your option) any later version.

    KeePassDX is distributed in the hope that it will be useful,
    but WITHOUT ANY WARRANTY; without even the implied warranty of
    MERCHANTABILITY or FITNESS FOR A PARTICULAR PURPOSE.  See the
    GNU General Public License for more details.

    You should have received a copy of the GNU General Public License
    along with KeePassDX.  If not, see <http://www.gnu.org/licenses/>.
--><resources>
    <string name="feedback">Palaute</string>
    <string name="homepage">Kotisivu</string>
    <string name="about_description">KeePass-salasanahallintaohjelman Android-toteutus</string>
    <string name="accept">Hyväksy</string>
    <string name="add_entry">Lisää uusi salasanatietue</string>
    <string name="add_group">Lisää ryhmä</string>
    <string name="encryption_algorithm">Salausalgoritmi</string>
    <string name="app_timeout">Sovelluksen aikakatkaisu</string>
    <string name="app_timeout_summary">Joutoaika ennen tietokannan lukkiutumista</string>
    <string name="application">Sovellus</string>
    <string name="menu_app_settings">Ohjelman asetukset</string>
    <string name="brackets">Hakasulkeet</string>
    <string name="file_manager_install_description">Tietokantojen avaamista, luomista ja tallentamista varten tarvitaan tiedostonhallintaohjelma, joka tukee ACTION_CREATE_DOCUMENT ja ACTION_OPEN_DOCUMENT Intent-toimintoja.</string>
    <string name="clipboard_cleared">Leikepöytä tyhjennetty</string>
    <string name="clipboard_error_title">Leikepöytävirhe</string>
    <string name="clipboard_error">Jotkin laitteet eivät anna sovellusten käyttää leikepöytää.</string>
    <string name="clipboard_error_clear">Leikepöytää ei voitu tyhjentää</string>
    <string name="clipboard_timeout">Leikepöydän aikakatkaisu</string>
    <string name="clipboard_timeout_summary">Leikepöydälle tallennuksen kesto (jos tuettu laitteellasi)</string>
    <string name="select_to_copy">Valitse kopioidaksesi %1$s</string>
    <string name="retrieving_db_key">Luodaan tietokanta-avainta…</string>
    <string name="database">Tietokanta</string>
    <string name="decrypting_db">Puretaan tietokannan sisältöä…</string>
    <string name="default_checkbox">Käytä tätä oletustietokantana</string>
    <string name="digits">Numerot</string>
    <string name="html_about_licence">KeePassDX © %1$d Kunzisoft on &lt;strong&gt;avointa lähdekoodia&lt;/strong&gt; ja &lt;strong&gt;mainokseton&lt;/strong&gt;.
\nSe tarjotaan sellaisenaan &lt;strong&gt;GPLv3&lt;/strong&gt; lisenssillä ja ilman takuuta.</string>
    <string name="select_database_file">Avaa olemassaoleva salasanatietokanta</string>
    <string name="entry_accessed">Käytetty</string>
    <string name="entry_cancel">Peruuta</string>
    <string name="entry_notes">Kommentit</string>
    <string name="entry_confpassword">Vahvista salasana</string>
    <string name="entry_created">Luotu</string>
    <string name="entry_expires">Vanhenee</string>
    <string name="entry_keyfile">Avaintiedosto</string>
    <string name="entry_modified">Muokattu</string>
    <string name="entry_not_found">Tietueen tietoja ei löytynyt.</string>
    <string name="entry_password">Salasana</string>
    <string name="save">Tallenna</string>
    <string name="entry_title">Nimi</string>
    <string name="entry_url">URL-osoite</string>
    <string name="entry_user_name">Käyttäjänimi</string>
    <string name="error_arc4">Arcfour stream cipher ei ole tuettu.</string>
    <string name="error_can_not_handle_uri">KeePassDX ei osaa käsitellä tätä osoitetta.</string>
    <string name="error_file_not_create">Tiedoston luonti epäonnistui</string>
    <string name="error_invalid_db">Tietokantaa ei pystytty lukemaan.</string>
    <string name="error_invalid_path">Varmista että polku on oikein.</string>
    <string name="error_no_name">Anna nimi.</string>
    <string name="error_nokeyfile">Valitse avaintiedosto.</string>
    <string name="error_out_of_memory">Ei tarpeeksi tallennustilaa ladatakseen koko tietokantaa.</string>
    <string name="error_pass_gen_type">Vähintään yksi salasanagenerointitapa täytyy olla valittuna.</string>
    <string name="error_pass_match">Salasanat eivät täsmää.</string>
    <string name="error_rounds_too_large">Kierroksia on liian paljon. Asetetaan se arvoon 2147483648.</string>
    <string name="error_string_key">Jokaisella tekstillä tulee olla kentässä nimi.</string>
    <string name="error_wrong_length">Syötä positiivinen kokonaisluku pituus-kenttään.</string>
    <string name="field_name">Kentän nimi</string>
    <string name="field_value">Kentän arvo</string>
    <string name="file_browser">Tiedostoselain</string>
    <string name="generate_password">Generoi salasana</string>
    <string name="hint_conf_pass">Vahvista salasana</string>
    <string name="hint_generated_password">Generoidut salasanat</string>
    <string name="hint_group_name">Ryhmän nimi</string>
    <string name="hint_keyfile">Avaintiedosto</string>
    <string name="hint_length">Pituus</string>
    <string name="hint_pass">Salasana</string>
    <string name="password">Salasana</string>
    <string name="invalid_credentials">Salasanaa tai avaintiedostoa ei voitu lukea.</string>
    <string name="invalid_algorithm">Väärä algoritmi.</string>
    <string name="invalid_db_sig">Salasanatietokannan tyyppiä ei tunnistettu.</string>
    <string name="keyfile_is_empty">Avaintiedosto on tyhjä.</string>
    <string name="length">Pituus</string>
    <string name="list_size_title">Ryhmälistan pituus</string>
    <string name="list_size_summary">Tekstin koko ryhmälistauksessa</string>
    <string name="loading_database">Ladataan salasanatietokantaa…</string>
    <string name="lowercase">pienet kirjaimet</string>
    <string name="hide_password_title">Piilota salasana</string>
    <string name="hide_password_summary">Piilota salasanat oletuksena</string>
    <string name="about">Tietoa</string>
    <string name="menu_change_key_settings">Vaihda pääsalasanaa</string>
    <string name="settings">Asetukset</string>
    <string name="menu_database_settings">Salasanatietokannan asetukset</string>
    <string name="menu_delete">Poista</string>
    <string name="menu_donate">Lahjoita</string>
    <string name="menu_edit">Muokkaa</string>
    <string name="menu_hide_password">Piilota salasana</string>
    <string name="menu_lock">Lukitse salasanatietokanta</string>
    <string name="menu_open">Avaa</string>
    <string name="menu_search">Etsi</string>
    <string name="menu_showpass">Näytä salasana</string>
    <string name="menu_url">Mene URL-osoitteeseen</string>
    <string name="minus">Miinus</string>
    <string name="never">Ei koskaan</string>
    <string name="no_results">Ei hakutuloksia</string>
    <string name="no_url_handler">Asenna web-selain avataksesi URL:n.</string>
    <string name="omit_backup_search_title">Älä etsi varmuuskopioista eikä roskakorista</string>
    <string name="omit_backup_search_summary">Poista \'Varmuuskopiot\' ja roskakori hakutuloksista</string>
    <string name="progress_create">Luodaan uutta tietokantaa…</string>
    <string name="progress_title">Työskennellään…</string>
    <string name="protection">Suojaus</string>
    <string name="content_description_remove_from_list">Poista</string>
    <string name="encryption_rijndael">Rijndael (AES)</string>
    <string name="root">Juuri</string>
    <string name="rounds">Salauskierroksia</string>
    <string name="rounds_explanation">Lisätty kierrosten määrä parantaa suojausta raa\'alla voimalla tehdyiltä murtoyrityksiltä, mutta voi todella hidastaa lataamista ja tallentamista.</string>
    <string name="saving_database">Tallennetaan tietokantaa…</string>
    <string name="space">Tila</string>
    <string name="search_label">Etsi</string>
    <string name="sort_db">Luonnollinen järjestys</string>
    <string name="special">Erityistä</string>
    <string name="search">Tietueen otsikko/kuvaus</string>
    <string name="search_results">Hakutulokset</string>
    <string name="encryption_twofish">Twofish</string>
    <string name="underline">Alleviivattu</string>
    <string name="unsupported_db_version">Ei-tuettu salasanatietokannan versio.</string>
    <string name="uppercase">Isot kirjaimet</string>
    <string name="version_label">Versio %1$s</string>
    <string name="education_unlock_summary">Syötä salasana ja/tai avaintiedosto avataksesi tietokantasi.</string>
    <string-array name="timeout_options">
        <item>5 sekuntia</item>
        <item>10 sekuntia</item>
        <item>20 sekuntia</item>
        <item>30 sekuntia</item>
        <item>1 minuutti</item>
        <item>5 minuttia</item>
        <item>15 minuttia</item>
        <item>30 minuttia</item>
        <item>Ei koskaan</item>
    </string-array>
    <string-array name="list_size_options">
        <item>Pieni</item>
        <item>Keskikokoinen</item>
        <item>Suuri</item>
    </string-array>
    <string name="allow">Salli</string>
    <string name="extended_ASCII">Laajennettu ASCII</string>
    <string name="key_derivation_function">Avaimen derivointifunktio</string>
    <string name="master_key">Pääavain</string>
    <string name="contribution">Avustus</string>
    <string name="contact">Ota yhteyttä</string>
    <string name="content_description_open_file">Avaa tiedosto</string>
    <string name="encryption">Salaus</string>
    <string name="security">Turvallisuus</string>
    <string name="edit_entry">Muokkaa merkintää</string>
    <string name="error_disallow_no_credentials">Ainakin yksi pääsytieto tulee olla asetettuna.</string>
    <string name="error_load_database_KDF_memory">Avainta ei pystytty lataamaan. Kokeile vähentää KDF ”Muistin käyttöä”.</string>
    <string name="error_load_database">Tietokantaa ei pystytty avaamaan.</string>
    <string name="error_invalid_OTP">Virheellinen OTP salaisuus.</string>
    <string name="entry_otp">OTP</string>
    <string name="otp_algorithm">Algoritmi</string>
    <string name="otp_digits">Numerot</string>
    <string name="otp_counter">Laskuri</string>
    <string name="otp_period">Ajanjakso (sekunteina)</string>
    <string name="otp_secret">Salaisuus</string>
    <string name="otp_type">OTP tyyppi</string>
    <string name="entry_setup_otp">Luo kertakäyttöinen salasana</string>
    <string name="entry_attachments">Liitetiedostot</string>
    <string name="entry_history">Historia</string>
    <string name="entry_UUID">UUID</string>
    <string name="html_about_contribution">Pitääksemme &lt;strong&gt;vapaudemme&lt;/strong&gt;, &lt;strong&gt;korjataksemme bugeja&lt;/strong&gt;, &lt;strong&gt;lisätäksemme ominaisuuksia&lt;/strong&gt; ja &lt;strong&gt;ollaksemme aina ajantasalla&lt;/strong&gt;, luotamme teidän &lt;strong&gt;apuun&lt;/strong&gt;.</string>
    <string name="content_description_keyboard_close_fields">Sulje kenttä</string>
    <string name="content_description_update_from_list">Päivitä</string>
    <string name="entry_add_field">Lisää kenttä</string>
    <string name="content_description_remove_field">Poista kenttä</string>
    <string name="entry_add_attachment">Lisää liite</string>
    <string name="content_description_password_length">Salasanan pituus</string>
    <string name="entry_password_generator">Salanan generaattori</string>
    <string name="discard">Hylkää</string>
    <string name="discard_changes">Hylkää muutokset\?</string>
    <string name="validate">Vahvista</string>
    <string name="content_description_entry_icon">Merkintä kuvake</string>
    <string name="content_description_repeat_toggle_password_visibility">Toista salasanan näkyvyyden vaihto</string>
    <string name="content_description_keyfile_checkbox">Avaintiedoston valintaruutu</string>
    <string name="content_description_password_checkbox">Salasanan valintaruutu</string>
    <string name="content_description_file_information">Tietoja tiedostosta</string>
    <string name="content_description_add_item">Lisää esine</string>
    <string name="content_description_add_group">Lisää ryhmä</string>
    <string name="content_description_add_entry">Lisää kohta</string>
    <string name="content_description_add_node">Lisää solmu</string>
    <string name="content_description_background">Tausta</string>
    <string name="lock_database_show_button_summary">Näyttää lukitusnäppäimen käyttöilittymässä</string>
    <string name="lock_database_show_button_title">Näytä lukitusnäppäin</string>
    <string name="lock_database_back_root_summary">Lukitse salasanatietokanta kun käyttäjä painaa takaisin-painiketta aloitusnäytössä</string>
    <string name="lock_database_back_root_title">Paina \'Takaisin\' lukitaksesi</string>
    <string name="clipboard_warning">Jos automaattinen leikepöydän poistaminen epäonnistuu, poista sen historia manuaalisesti.</string>
    <string name="clipboard_explanation_summary">Kopioi kentät käyttäen laitteesi leikepöytää</string>
    <string name="clipboard">Leikepöytä</string>
    <string name="database_opened">Salasanatietokanta aukaistu</string>
    <string name="autofill_preference_title">Automaattisen täytön asetukset</string>
    <string name="autofill_explanation_summary">Ota käyttöön automaattinen täyttö täyttääksesi lomakkeita nopeasti muissa sovelluksissa</string>
    <string name="menu_appearance_settings">Ulkonäkö</string>
    <string name="database_history">Historia</string>
<<<<<<< HEAD
=======
    <string name="credential_before_click_biometric_button">Kirjoita salana ja paina ”Biometrinen”-painiketta.</string>
>>>>>>> 35719057
    <string name="biometric">Biometrinen</string>
    <string name="no_credentials_stored">Tässä salasanatietokannassa ei ole vielä pääsytietoja.</string>
    <string name="keystore_not_accessible">Avainsäilöä ei ole kunnolla alustettu.</string>
    <string name="build_label">Koontiversio %1$s</string>
    <string name="warning_database_link_revoked">Tiedostoon pääsy evätty</string>
    <string name="warning_database_read_only">Myönnä tiedostokirjoitusoikeus tallentaaksesi muutokset</string>
    <string name="do_not_kill_app">Älä sammuta sovellusta…</string>
    <string name="command_execution">Suoritetaan komentoa…</string>
    <string name="hide_broken_locations_summary">Piilota rikkinäiset linkit viimeaikasista salasanatietokannoista</string>
    <string name="hide_broken_locations_title">Piilota rikkinäiset salasanatietokantalinkit</string>
    <string name="show_recent_files_summary">Näytä viimeaikaisten salasanatietokantojen sijainnit</string>
    <string name="menu_open_file_read_and_write">Muokattava</string>
    <string name="magic_keyboard_title">Magi-näppäimistö</string>
    <string name="keyboard">Näppäimistö</string>
    <string name="other">Muut</string>
    <string name="application_appearance">Sovellus</string>
    <string name="text_appearance">Teksti</string>
    <string name="database_version_title">Salasanatietokannan versio</string>
    <string name="database_description_title">Salasanatietokannan kuvaus</string>
    <string name="database_name_title">Salasanatietokannan nimi</string>
    <string name="allow_copy_password_summary">Salli salasanan ja suojeltujen kenttien kopioiminen leikepöydälle</string>
    <string name="allow_copy_password_title">Luota leikepöytään</string>
    <string name="monospace_font_fields_enable_summary">Vaihda fontti, jota käytetään kentissä parantaaksesi merkkien näkyvyyttä</string>
    <string name="monospace_font_fields_enable_title">Kenttäfontti</string>
    <string name="recycle_bin_summary">Siirrä ryhmät ja tietueet ”Roskakori” ryhmään ennen poistamista</string>
    <string name="recycle_bin_title">Roskakorin käyttö</string>
    <string name="assign_master_key">Aseta pääavain</string>
    <string name="path">Polku</string>
    <string name="file_name">Tiedostonimi</string>
    <string name="unavailable_feature_hardware">Vastaavaa laitteistoa ei löydetty.</string>
    <string name="unavailable_feature_version">Android versiosi %1$s ei vastaa vaadittuun minimiversioon %2$s.</string>
    <string name="unavailable_feature_text">Tätä ominaisuutta ei pystytty avaamaan.</string>
    <string name="lock_database_screen_off_summary">Lukitse salasanatietokanta, kun näyttö on sammunut</string>
    <string name="lock_database_screen_off_title">Näytön lukitus</string>
    <string name="lock">Lukko</string>
    <string name="clipboard_notifications_summary">Ota käyttöön leikepöytäilmoitukset kopioidaksesi kenttiä, kun katsot tietuetta</string>
    <string name="clipboard_notifications_title">Leikepöytäilmoitukset</string>
    <string name="list_password_generator_options_summary">Aseta sallitut salasanageneraattorin merkit</string>
    <string name="list_password_generator_options_title">Salasanamerkit</string>
    <string name="password_size_summary">Asettaa oletuspituuden generoiduille salasanoille</string>
    <string name="parallelism">Rinnakkaisuus</string>
    <string name="memory_usage_explanation">Avaimen johtamisfunktion käyttämän muistin (tavuina) määrä.</string>
    <string name="memory_usage">Muistin käyttö</string>
    <string name="kdf_explanation">Pääavain muunnetaan käyttäen satunnaista suolattua avaimen johtamisfunktiota, jotta salausalgoritmin avain voidaan generoida.</string>
    <string name="encryption_explanation">Salasanatietokannan salausalgoritmi, jota käytetään kaikelle datalle.</string>
    <string name="password_size_title">Generoidun salasanan pituus</string>
    <string name="set_autofill_service_title">Aseta oletus automaattiselle täytölle</string>
    <string name="autofill_sign_in_prompt">Kirjaudu sisään KeePassDX:llä</string>
    <string name="autofill_service_name">KeePassDX:n automaattinen täyttö</string>
    <string name="autofill">Automaattinen täyttö</string>
    <string name="general">Yleinen</string>
    <string name="encrypted_value_stored">Salattu salasana varastoitu</string>
    <string name="warning_no_encryption_key">Jatka ilman salausavainta\?</string>
    <string name="warning_empty_password">Jatka ilman salasanasuojattua lukituksen avaamista\?</string>
    <string name="warning_password_encoding">Vältä salasanamerkkejä, jotka ovat salasanatietokannan tekstin koodauksen ulkopuolella (tunnistamattomat merkit muunnetaan vastaavaksi kirjaimeksi).</string>
    <string name="warning">Varoitus</string>
    <string name="sort_creation_time">Luotu</string>
    <string name="sort_last_modify_time">Viimeksi muokattu</string>
    <string name="sort_last_access_time">Viimeksi käytetty</string>
    <string name="sort_username">Käyttäjätunnus</string>
    <string name="sort_title">Otsikko</string>
    <string name="sort_recycle_bin_bottom">Roskakori viimeisenä</string>
    <string name="sort_groups_before">Ryhmät ensin</string>
    <string name="sort_ascending">Alin ensin ↓</string>
    <string name="sort_menu">Järjestä</string>
    <string name="parallelism_explanation">Avaimen johtamisfunktion käyttämä rinnakkaisuuden aste (eli säikeiden määrä).</string>
    <string name="show_recent_files_title">Näytä viimeaikaiset tiedostot</string>
    <string name="remember_keyfile_locations_summary">Muista salasanatietokantojen avaintiedostojen sijainti</string>
    <string name="remember_keyfile_locations_title">Tallenna avaintiedostojen sijainti</string>
    <string name="remember_database_locations_summary">Muista salasanatietokantojen sijainti</string>
    <string name="remember_database_locations_title">Tallenna salasatietokantojen sijainti</string>
    <string name="selection_mode">Valintatila</string>
    <string name="contains_duplicate_uuid_procedure">Ratkaise ongelma generoimalla uudet UUID:t kaksoiskappaleilla jatkaaksesi\?</string>
    <string name="contains_duplicate_uuid">Salasanatietokanta sisältää kaksoiskappale UUID:ta.</string>
    <string name="read_only_warning">Riippuen tiedostoselaimestasi, KeePassDX:llä ei välttämättä ole oikeuksia kirjoittaa muistiin.</string>
    <string name="read_only">Kirjoitussuojattu</string>
    <string name="subdomain_search_summary">Hae verkkodomaineja alidomainrajoituksilla</string>
    <string name="subdomain_search_title">Alidomainhaku</string>
    <string name="auto_focus_search_summary">Pyydä haku, salasanatietokantaa avattaessa</string>
    <string name="auto_focus_search_title">Pikahaku</string>
    <string name="create_keepass_file">Luo uusi salasanatietokanta</string>
    <string name="menu_delete_entry_history">Poista historia</string>
    <string name="menu_restore_entry_history">Palauta historia</string>
    <string name="menu_empty_recycle_bin">Tyhjennä roskakori</string>
    <string name="menu_file_selection_read_only">Kirjoitussuojattu</string>
    <string name="menu_save_database">Tallenna salasanatietokanta</string>
    <string name="menu_cancel">Peruuta</string>
    <string name="menu_paste">Liitä</string>
    <string name="menu_move">Siirrä</string>
    <string name="menu_copy">Kopioi</string>
    <string name="menu_master_key_settings">Pääavainasetukset</string>
    <string name="menu_security_settings">Turvallisuusasetukset</string>
    <string name="menu_advanced_unlock_settings">Edistynyt lukituksen avaaminen</string>
    <string name="menu_form_filling_settings">Lomakkeen täyttö</string>
    <string name="copy_field">Kopio %1$s:sta</string>
    <string name="creating_database">Luodaan salasanatietokantaa…</string>
    <string name="list_groups_show_number_entries_summary">Näytä tietueiden määrä ryhmässä</string>
    <string name="list_groups_show_number_entries_title">Näytä tietueiden määrä</string>
    <string name="list_entries_show_username_summary">Näytä käyttäjänimet tietuelistoissa</string>
    <string name="list_entries_show_username_title">Näytä käyttäjänimet</string>
    <string name="invalid_db_same_uuid">%1$s samalla UUID:lla %2$s on jo olemassa.</string>
    <string name="file_not_found_content">Tiedostoa ei löytynyt. Yritä avata se uudelleen tiedostoselaimessasi.</string>
    <string name="error_string_type">Tämä teksti ei vastannut haettua.</string>
    <string name="error_otp_digits">Tokenissa on oltava %1$d-%2$d numeroa.</string>
    <string name="error_otp_period">Jaksonajan on oltava %1$d:n ja %2$d:n sekunnin välissä.</string>
    <string name="error_otp_counter">Laskurin on oltava %1$d:n ja %2$d:n välissä.</string>
    <string name="error_otp_secret_key">Salaisen avaimen täytyy olla Base32-muodossa.</string>
    <string name="error_save_database">Tietokantaa ei voitu tallentaa.</string>
    <string name="error_create_database_file">Tietokantatiedostoa ei voitu luoda tällä salasanalla ja avaintiedostolla.</string>
    <string name="error_create_database">Tietokantatiedostoa ei voitu luoda.</string>
    <string name="error_copy_group_here">Et voi kopioida ryhmää tänne.</string>
    <string name="error_copy_entry_here">Et voi kopioida tietuetta tänne.</string>
    <string name="error_move_entry_here">Et voi siirtää tietuetta tänne.</string>
    <string name="error_move_folder_in_itself">Et voi siirtää ryhmää itsensä sisälle.</string>
    <string name="error_autofill_enable_service">Automaattista täyttöä ei voitu ottaa käyttöön.</string>
    <string name="content_description_node_children">Solmun lapset</string>
</resources><|MERGE_RESOLUTION|>--- conflicted
+++ resolved
@@ -208,10 +208,6 @@
     <string name="autofill_explanation_summary">Ota käyttöön automaattinen täyttö täyttääksesi lomakkeita nopeasti muissa sovelluksissa</string>
     <string name="menu_appearance_settings">Ulkonäkö</string>
     <string name="database_history">Historia</string>
-<<<<<<< HEAD
-=======
-    <string name="credential_before_click_biometric_button">Kirjoita salana ja paina ”Biometrinen”-painiketta.</string>
->>>>>>> 35719057
     <string name="biometric">Biometrinen</string>
     <string name="no_credentials_stored">Tässä salasanatietokannassa ei ole vielä pääsytietoja.</string>
     <string name="keystore_not_accessible">Avainsäilöä ei ole kunnolla alustettu.</string>
