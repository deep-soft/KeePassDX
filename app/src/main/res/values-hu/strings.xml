--- conflicted
+++ resolved
@@ -78,13 +78,8 @@
     <string name="error_file_not_create">Nem sikerült létrehozni a fájlt:</string>
     <string name="error_invalid_db">Érvénytelen adatbázis.</string>
     <string name="error_invalid_path">Érvénytelen útvonal.</string>
-<<<<<<< HEAD
-    <string name="error_no_name">Egy névre van szükség.</string>
+    <string name="error_no_name">Név szükséges.</string>
     <string name="error_nokeyfile">Jelszóra vagy kulcsfájlra van szükség.</string>
-=======
-    <string name="error_no_name">Név szükséges.</string>
-    <string name="error_nopass">Jelszóra vagy kulcsfájlra van szükség.</string>
->>>>>>> fb99c327
     <string name="error_out_of_memory">A telefon memóriája megtelt az adatbázis feldolgozása közben. Lehet túl sok ez a telefonnak.</string>
     <string name="error_pass_gen_type">Legalább egy jelszógenerálási típust kell választania</string>
     <string name="error_pass_match">A jelszavak nem egyeznek meg.</string>
