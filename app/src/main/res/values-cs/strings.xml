<?xml version='1.0' encoding='UTF-8'?>
<!--
 Copyright 2017 Brian Pellin, Jeremy Jamet / Kunzisoft.
     
 This file is part of KeePass DX.

  KeePass DX is free software: you can redistribute it and/or modify
  it under the terms of the GNU General Public License as published by
  the Free Software Foundation, either version 3 of the License, or
  (at your option) any later version.

  KeePass DX is distributed in the hope that it will be useful,
  but WITHOUT ANY WARRANTY; without even the implied warranty of
  MERCHANTABILITY or FITNESS FOR A PARTICULAR PURPOSE.  See the
  GNU General Public License for more details.

  You should have received a copy of the GNU General Public License
  along with KeePass DX.  If not, see <http://www.gnu.org/licenses/>.

  Czech translation by Jan Vaněk

-->
<resources>
    <string name="about_feedback">Připomínky:</string>
    <string name="about_homepage">Domovská stránka:</string>
    <string name="about_description">KeePass DX je Android implementace správce hesel KeePass.</string>
    <string name="accept">Přijmout</string>
    <string name="add_entry">Přidat záznam</string>
    <string name="add_group">Přidat skupinu</string>
    <string name="encryption_algorithm">Šifrovací algoritmus</string>
    <string name="app_timeout">Časový limit aplikace</string>
    <string name="app_timeout_summary">Doba nečinnosti v aplikaci, po které uzamknout databázi</string>
    <string name="application">Aplikace</string>
    <string name="menu_app_settings">Nastavení aplikace</string>
    <string name="beta_dontask">Znovu nezobrazovat</string>
    <string name="brackets">Závorky</string>
    <string name="browser_intall_text">"Procházení souborů využívá  správce souborů Open Intents – ten nainstalujete ťuknutím níže. Kvůli zvláštnostem ve správci souborů se může stát, že procházení při prvním spuštění nezafunguje správně."</string>
    <string name="cancel">Storno</string>
    <string name="clipboard_cleared">Schránka vyčištěna</string>
    <string name="clipboard_error_title">Chyba schránky</string>
    <string name="clipboard_error">Některé Android telefony od Samsung mají chybu v implementaci schránky, která způsobuje chybu při kopírování z aplikací. Další podrobnosti naleznete na:</string>
    <string name="clipboard_error_clear">Vyčištění schránky se nezdařilo</string>
    <string name="clipboard_timeout">Časový limit schránky</string>
<<<<<<< HEAD
    <string name="clipboard_timeout_summary">Čas před vyčištěním schránky po zkopírování jména nebo hesla</string>
    <string name="select_to_copy">Kopírovat %1$s do schránky</string>
    <string name="retrieving_db_key">Vytvářím databázový klíč&#8230;</string>
=======
    <string name="clipboard_timeout_summary">Doba po zkopírování jména nebo heslo po které vyčistit chránku</string>
    <string name="select_to_copy">Vyberte zkopírovat %1$s do schránky</string>
    <string name="creating_db_key">Vytváření klíče databáze…</string>
>>>>>>> b5d8b2f1
    <string name="database">Databáze</string>
    <string name="decrypting_db">Rozšifrování obsahu databáze…</string>
    <string name="default_checkbox">Použít tuto databázi jako výchozí</string>
    <string name="digits">Číslice</string>
    <string name="disclaimer_formal">KeePass DX © %1$d Kunzisoft přichází BEZ JAKÉKOLIV ZÁRUKY; Toto je svobodný software a je možné ho šířit dál za dodržení podmínek licence GPL verze 3 nebo novější.</string>
    <string name="select_database_file">Vyberte existující databázi</string>
    <string name="entry_accessed">Poslední přístup</string>
    <string name="entry_cancel">Storno</string>
    <string name="entry_comment">Poznámky</string>
    <string name="entry_confpassword">Potvrďte heslo</string>
    <string name="entry_created">Vytvořeno</string>
    <string name="entry_expires">Platnost skončí</string>
    <string name="entry_keyfile">Soubor s klíčem</string>
    <string name="entry_modified">Změněno</string>
    <string name="entry_not_found">Vstupní data nenalezena.</string>
    <string name="entry_password">Heslo</string>
    <string name="entry_save">Uložit</string>
    <string name="entry_title">Název</string>
    <string name="entry_url">URL adresa</string>
    <string name="entry_user_name">Uživatelské jméno</string>
    <string name="error_arc4">ARCFOUR proudová šifra není podporována.</string>
    <string name="error_can_not_handle_uri">KeePass DX se nedaří tuto URI zpracovat.</string>
    <string name="error_could_not_create_parent">Nedaří se vytvořit nadřazenou složku.</string>
    <string name="error_database_exists">Tento soubor už existuje.</string>
    <string name="error_failed_to_launch_link">Odkaz se nedaří otevřít.</string>
    <string name="error_filename_required">Je vyžadován název souboru.</string>
    <string name="error_file_not_create">Soubor se nedaří vytvořit:</string>
    <string name="error_invalid_db">Chybná databáze nebo nerozpoznaný hlavní klíč.</string>
    <string name="error_invalid_path">Neplatný popis umístění.</string>
    <string name="error_no_name">Je vyžadován název.</string>
    <string name="error_nokeyfile">Je vyžadováno heslo nebo soubor s klíčem.</string>
    <string name="error_out_of_memory">Přístroji došla při zpracovávání databáze kapacita operační paměti.</string>
    <string name="error_pass_gen_type">Je třeba zvolit alespoň jeden typ vytváření hesla</string>
    <string name="error_pass_match">Zadání hesla se neshodují.</string>
    <string name="error_rounds_not_number">Je třeba, aby „Počet průchodů“ bylo číslo.</string>
    <string name="error_rounds_too_large">Příliš mnoho „průchodů“. Bude nastaveno na 2147483648.</string>
    <string name="error_string_key">Je třeba, aby každý řetězec měl název kolonky.</string>
    <string name="error_title_required">Je vyžadován název.</string>
    <string name="error_wrong_length">Do kolonky „Délka“ zadejte celé kladné číslo</string>
    <string name="field_name">Název kolonky</string>
    <string name="field_value">Hodnota v kolonce</string>
    <string name="file_not_found">Soubor nenalezen.</string>
    <string name="file_browser">Správce souborů</string>
    <string name="generate_password">Vytvořit heslo</string>
    <string name="hint_conf_pass">zopakujte zadání hesla</string>
    <string name="hint_generated_password">vytvořené heslo</string>
    <string name="hint_group_name">Název skupiny</string>
    <string name="hint_keyfile">soubor s klíčem</string>
    <string name="hint_length">délka</string>
    <string name="hint_pass">heslo</string>
    <string name="password">Heslo</string>
<<<<<<< HEAD
    <string name="install_from_play_store">Instalovat z Play</string>
    <string name="install_from_f_droid">Instalovat z F-Droid</string>
    <string name="invalid_password">Chybné heslo nebo klíčový soubor.</string>
    <string name="invalid_algorithm">Chybný algoritmus.</string>
    <string name="invalid_db_sig">Databázový formát nelze rozpoznat.</string>
    <string name="keyfile_does_not_exist">Klíčový soubor neexistuje.</string>
    <string name="keyfile_is_empty">Klíčový soubor je prázdný.</string>
=======
    <string name="install_from_play_store">Nainstalovat z katalogu Play</string>
    <string name="install_from_f_droid">Nainstalovat z katalogu F-Droid</string>
    <string name="InvalidPassword">Nesprávné heslo nebo soubor s klíčem.</string>
    <string name="invalid_algorithm">Nesprávný algoritmus.</string>
    <string name="invalid_db_sig">Nedaří se rozpoznat formát databáze.</string>
    <string name="keyfile_does_not_exist">Soubor s klíčem neexistuje.</string>
    <string name="keyfile_is_empty">Soubor s klíčem je prázdný.</string>
>>>>>>> b5d8b2f1
    <string name="length">Délka</string>
    <string name="list_size_title">Velikost položek seznamu</string>
    <string name="list_size_summary">Velikost textu v seznamu prvků</string>
    <string name="loading_database">Načítání databáze…</string>
    <string name="lowercase">Malá písmena</string>
    <string name="maskpass_title">Skrýt heslo</string>
    <string name="maskpass_summary">Ve výchozím stavu skrývat heslo</string>
    <string name="menu_about">O aplikaci</string>
    <string name="menu_change_key">Změnit hlavní klíč</string>
    <string name="settings">Nastavení</string>
    <string name="menu_db_settings">Nastavení databáze</string>
    <string name="menu_delete">Smazat</string>
    <string name="menu_donate">Podpořit vývoj darem</string>
    <string name="menu_edit">Upravit</string>
    <string name="menu_hide_password">Skrýt heslo</string>
    <string name="menu_lock">Zamknout databázi</string>
    <string name="menu_open">Otevřít</string>
    <string name="menu_search">Hledat</string>
    <string name="menu_showpass">Zobrazit heslo</string>
    <string name="menu_url">Jít na URL</string>
    <string name="minus">Mínus</string>
    <string name="never">Nikdy</string>
    <string name="no_results">Žádné výsledky hledání</string>
    <string name="no_url_handler">Žádná obsluha pro tuto URL adresu.</string>
    <string name="open_recent">Nedávné databáze:</string>
    <string name="omitbackup_title">Neprohledávat položky v záloze</string>
    <string name="omitbackup_summary">Vynechat z výsledků vyhledávání skupinu „Záloha“ (platí pouze pro .kdb soubory)</string>
    <string name="progress_create">Vytváření nové databáze…</string>
    <string name="progress_title">Zpracování…</string>
    <string name="protection">Ochrana</string>
    <string name="read_only_warning">KeePass DX nemá oprávnění pro zápis do místa uložení databáze, ta proto bude otevřena pouze pro čtení.</string>
    <string name="read_only_kitkat_warning">S Android od verze KitKat neumožňují některá zařízení aplikacím zápis na SD kartu.</string>
    <string name="recentfile_title">Historie nedávných souborů</string>
    <string name="recentfile_summary">Pamatovat si nedávno otevřené soubory</string>
    <string name="remember_keyfile_summary">Pamatovat si umístění souborů s klíči</string>
    <string name="remember_keyfile_title">Uložit soubor s klíčem</string>
    <string name="remove_from_filelist">Odstranit</string>
    <string name="encryption_rijndael">Rijndael (AES)</string>
    <string name="root">Kořen</string>
    <string name="rounds">Počet šifrovacích průchodů</string>
    <string name="rounds_explanation">Vyšší počet šifrovacích průchodů zvýší odolnost proti útoku zkoušením všech možných hesel, ale může výrazně zpomalit načítání a ukládání.</string>
    <string name="rounds_hint">průchody</string>
    <string name="saving_database">Ukládání databáze…</string>
    <string name="space">Místo</string>
    <string name="search_label">Hledat</string>
    <string name="sort_db">Pořadí řazení databáze</string>
    <string name="special">Speciální</string>
    <string name="search">Hledat</string>
    <string name="search_results">Výsledky hledání</string>
    <string name="encryption_twofish">Twofish</string>
    <string name="underline">Podtržítko</string>
    <string name="unsupported_db_version">Nepodporovaná verze databáze.</string>
    <string name="uppercase">Velká písmena</string>
<<<<<<< HEAD
    <string name="warning_unmounted">Vaše SD karta není momentálně připojena v zařízení. Nebudete moct načíst nebo vytvořit databázi.</string>
    <string name="version_label">Verze: %1$s</string>
=======
    <string name="warning_read_only">Vaše SD karta je nyní v režimu pouze pro čtení. Nebude možné ukládat změny v databázi.</string>
    <string name="warning_unmounted">Souborový systém na SD kartě momentálně není v systému zařízení připojený. Nebude možné načítat ani vytvářet databáze.</string>
    <string name="version_label">Verze:</string>
>>>>>>> b5d8b2f1

    <string name="education_unlock_summary">Databázi odemknete zadáním hesla a/nebo souboru s klíčem.
\n
\nNezapomeňte si po každé úpravě zazálohovat kopii svého .kdbx souboru na bezpečné místo.</string>

    <string-array name="timeout_options">
    	<item>5 sekund</item>
    	<item>10 sekund</item>
    	<item>20 sekund</item>
    	<item>30 sekund</item>
    	<item>1 minuta</item>
    	<item>5 minut</item>
    	<item>15 minut</item>
    	<item>30 minut</item>
    	<item>Nikdy</item>
    </string-array>
    <string-array name="list_size_options">
    	<item>Malý</item>
    	<item>Střední</item>
    	<item>Velký</item>
    </string-array>
<string name="edit_entry">Upravit záznam</string>
    <string name="add_string">Přidat řetězec</string>
    <string name="encryption">Šifrování</string>
    <string name="key_derivation_function">Funkce pro odvozování klíče</string>
    <string name="extended_ASCII">Rozšířené ASCII</string>
    <string name="allow">Umožnit</string>
    <string name="clipboard_swipe_clean">Schránku vymažete přejetím</string>
    <string name="error_load_database">Databázi se nedaří načíst</string>
    <string name="error_load_database_KDF_memory">Klíč se nedaří načíst, zkuste snížit množství paměti, využívané funkcí pro odvození klíče.</string>
    <string name="error_autofill_enable_service">Službu automatického vyplňování se nedaří zapnout.</string>
    <string name="error_move_folder_in_itself">Není možné přesunout skupinu do ní samotné.</string>
    <string name="file_not_found_content">Soubor nenalezen. Zkuste ho znovu otevřít ze svého poskytovatele obsahu.</string>
    <string name="list_entries_show_username_title">Zobrazovat uživatelská jména</string>
    <string name="list_entries_show_username_summary">V seznamech položek zobrazovat uživatelská jména</string>
    <string name="copy_field">Kopie %1$s</string>
    <string name="menu_form_filling_settings">Vyplňování formulářů</string>
    <string name="menu_copy">Zkopírovat</string>
    <string name="menu_move">Přesunout</string>
    <string name="menu_paste">Vložit</string>
    <string name="menu_cancel">Storno</string>
    <string name="menu_fingerprint_remove_key">Odebrat otisk prstu</string>
    <string name="menu_file_selection_read_only">Pouze pro čtení</string>
    <string name="menu_open_file_read_and_write">Čtení a zápis</string>
    <string name="read_only">Pouze pro čtení</string>
    <string name="encryption_explanation">Algoritmus pro šifrování celé databáze. (Hesla, uživatelská jména, poznámky a všechna data v databázi jsou šifrována vybraným algoritmem)</string>
    <string name="kdf_explanation">Klíč pro šifrovací algoritmus je vytvořen přetvořením zkomprimovaného hlavního klíče (SHA-256) pomocí náhodně proložené funkce pro odvození klíče.</string>
    <string name="memory_usage">Využití paměti</string>
    <string name="memory_usage_explanation">Množství paměti (v binárních bajtech) které použít funkcí pro odvození klíče.</string>
    <string name="parallelism">Souběžné zpracovávání</string>
    <string name="parallelism_explanation">Stupeň souběžného zpracovávání (tj. počet vláken) použitý funkcí pro odvození klíče.</string>
    <string name="sort_menu">Seřadit</string>
    <string name="sort_ascending">Nejnižší první ↓</string>
    <string name="sort_groups_before">Skupiny první</string>
    <string name="sort_recycle_bin_bottom">Koš jako poslední</string>
    <string name="sort_title">Nadpis</string>
    <string name="sort_username">Uživatelské jméno</string>
    <string name="sort_creation_time">Okamžik vytvoření</string>
    <string name="sort_last_modify_time">Okamžik poslední úpravy</string>
    <string name="sort_last_access_time">Okamžik posledního přístupu</string>
    <string name="use_saf_summary">Použít pro procházení souborů aplikační rámec pro přístup k úložišti z Android (SAF) – k dispozici v KitKat a novějším</string>
    <string name="use_saf_title">Aplikační rámec přístupu k úložišti</string>
    <string name="warning">Varování</string>
    <string name="warning_password_encoding">Vaše heslo nejspíš obsahuje znaky nepodporované znakovou sadou Latin-1, která je používaná v .kdb souborech. Protože jsou převedeny na stejné písmeno, je doporučeno heslo změnit, aby bylo bezpečnější.</string>
    <string name="warning_empty_password">Opravdu chcete ponechat databázi nechráněnou (bez hesla)?</string>
    <string name="warning_no_encryption_key">Opravdu nechcete používat šifrovací klíč?</string>
    <string name="configure_fingerprint">Otisk prstu je zařízením podporován, ale není nastavený</string>
    <string name="scanning_fingerprint">Očekávání otisků prstů</string>
    <string name="encrypted_value_stored">Šifrované heslo uloženo</string>
    <string name="fingerprint_invalid_key">Problém s neplatným otiskem prstu. Obnovte své heslo.</string>
    <string name="fingerprint_not_recognized">Otisk prstu není rozpoznán</string>
    <string name="fingerprint_error">Problém s otiskem prstu: %1$s</string>
    <string name="store_with_fingerprint">Použít pro uložení tohoto hesla otisk prstu</string>
    <string name="no_password_stored">Pro tuto databázi zatím není uloženo žádné heslo</string>
    <string name="history">Historie</string>
    <string name="appearance">Vzhled</string>
    <string name="general">Obecné</string>
    <string name="autofill">Automatické vyplnění</string>
    <string name="autofill_service_name">KeePass DX služba automatického vyplňování</string>
    <string name="autofill_sign_in_prompt">Přihlašovat se pomocí KeePass DX</string>
    <string name="set_autofill_service_title">Nastavit výchozí službu automatického vyplňování</string>
    <string name="set_autofill_service_summary">Zapnutím této služby se vám budou snáze vyplňovat formuláře z ostatních aplikacích</string>
    <string name="password_size_title">Délka hesla</string>
    <string name="password_size_summary">Nastavit výchozí délku vytvářených hesel</string>
    <string name="list_password_generator_options_title">Znaků hesla</string>
    <string name="list_password_generator_options_summary">Nastavit výchozí počet znaků pro vytváření hesel</string>
    <string name="clipboard">Schránka</string>
    <string name="clipboard_notifications_title">Oznamování schránky</string>
    <string name="clipboard_notifications_summary">Zapnout oznamování schránky o kopírování kolonek položky</string>
    <string name="clipboard_warning">Pokud vaše zařízení není schopné automaticky mazat výstřižky ze schránky, smažte zkopírovanou položku z historie schránky ručně.</string>
    <string name="lock">Zamknout</string>
    <string name="lock_database_screen_off_title">Zamknout obrazovku</string>
    <string name="lock_database_screen_off_summary">Při zhasnutí obrazovky uzamknout databázi</string>
    <string name="fingerprint_quick_unlock_title">Jak nastavit rychlé odemykání otiskem prstu?</string>
    <string name="fingerprint_setting_text">Nastavte svůj otisk prstu pro své zařízení v</string>
    <string name="fingerprint_setting_way_text">„Nastavení“ → „Zabezpečení“ → „Otisk prstu“</string>
    <string name="fingerprint_type_password_text">Zadejte své heslo v Keepass DX</string>
    <string name="fingerprint_scan_to_store">Naskenujte otisk prstu a ukládejte tak hlavní heslo zabezpečeně</string>
    <string name="fingerprint_scan_to_open">Pro otevření databáze při odškrtnuté volbě heslo, naskenujte otisk svého prstu</string>
    <string name="usage">Použítí</string>
    <string name="fingerprint">Otisk</string>
    <string name="fingerprint_enable_title">Skenování otisků prstů</string>
    <string name="fingerprint_enable_summary">Otevírat databáze otiskem prstu</string>
    <string name="fingerprint_delete_all_title">Smazat šifrovací klíče</string>
    <string name="fingerprint_delete_all_summary">Smazat všechny šifrovací klíče související s rozpoznáváním otisku prstu</string>
    <string name="fingerprint_delete_all_warning">Opravdu chcete smazat všechny klíče související s otisky prstů?</string>
    <string name="unavailable_feature_text">Toto funkci se nedaří spustit.</string>
    <string name="unavailable_feature_version">Verze %1$s vámi používaného systému Android je starší, než minimální požadovaná %2$s.</string>
    <string name="unavailable_feature_hardware">Hardware nebyl rozpoznán.</string>
    <string name="file_name">Název souboru</string>
    <string name="path">Popis umístění</string>
    <string name="assign_master_key">Přiřadit hlavní klíč</string>
    <string name="create_keepass_file">Vytvořit KeePass soubor</string>
    <string name="bytes">Bajtů</string>
    <string name="full_file_path_enable_title">Popis umístění souboru</string>
    <string name="full_file_path_enable_summary">Zobrazit úplný popis umístění souboru</string>
    <string name="recycle_bin_title">Použít Koš</string>
    <string name="recycle_bin_summary">Namísto smazání, přesunout skupinu či položku nejprve do „Koše“</string>
    <string name="permission_external_storage_rationale_write_database">Pro zápis do databáze potřebuje KeePass DX oprávnění na externí úložiště</string>
    <string name="permission_external_storage_rationale_read_database">Aby bylo možné načítat URI adresy, které nepocházejí z poskytování obsahu, potřebuje KeePass DX oprávnění k přístupu na externí úložiště</string>
    <string name="permission_external_storage_denied">Oprávnění k externímu úložišti odepřeno</string>
    <string name="permission_external_storage_never_ask">Akci nelze bez oprávnění k externímu úložišti provést</string>
    <string name="monospace_font_fields_enable_title">Písmo kolonky</string>
    <string name="monospace_font_fields_enable_summary">Čitelnost znaků v kolonkách můžete přizpůsobit změnou písma</string>
    <string name="auto_open_file_uri_title">Automaticky otevřít označený soubor</string>
    <string name="auto_open_file_uri_summary">Po označení ve správci souborů na obrazovce pro výběr soubor automaticky otevřít</string>
    <string name="allow_copy_password_title">Zkopírovat heslo</string>
    <string name="allow_copy_password_summary">Umožnit kopírovat heslo a chráněné kolonky do schránky</string>
    <string name="allow_copy_password_warning">VAROVÁNÍ: Schránka je sdílena všemi aplikacemi. Pokud jsou do ní zkopírovány citlivé údaje, může se k nim dostat další software.</string>
    <string name="warning_disabling_storage_access_framework">VAROVÁNÍ: Vypnutí této funkce může vést k nemožnosti otevírat nebo ukládat databáze</string>
    <string name="open_link_database">Odkaz na KDBX soubor který otevřít</string>
    <string name="database_name_title">Název databáze</string>
    <string name="database_description_title">Popis databáze</string>
    <string name="database_version_title">Verze databáze</string>
    <string name="text_appearance">Vzhled textu</string>
    <string name="application_appearance">Vzhled aplikace</string>
    <string name="other">Ostatní</string>

    <string name="keyboard">Klávesnice</string>
    <string name="magic_keyboard_title">Magikeyboard</string>
    <string name="magic_keyboard_summary">Aktivovat vlastní klávesnici která snadno vyplní hesla a identitu</string>
    <string name="magic_keyboard_preference_title">Nastavení Magikeyboard</string>
    <string name="magic_keyboard_configure_title">Jak nastavit klávesnici pro zabezpečené vyplňování formulářů?</string>
    <string name="magic_keyboard_activate_setting_text">Zapněte Magikeyboard v nastavení zařízení.</string>
    <string name="magic_keyboard_activate_setting_path_1_text">„Nastavení“ → „Jazyk a vstup“ → „Stávající klávesnice“ a zvolte nějakou.</string>
    <string name="magic_keyboard_activate_setting_path_2_text">nebo („Nastavení“ → „Jazyk a vstup“ → „Virtuální klávesnice“ a zvolte nějakou.)</string>
    <string name="keyboards_choose_magikeyboard_text">Když potřebujete vyplnit formulář, zvolte Magikeyboard.</string>
    <string name="keyboards_swicth_magikeyboard_text">Na Magikeyboard můžete snadno přepnout ze své hlavní klávesnice a to stisknutím jazykového tlačítka na své klávesnici, dlouhým podržením mezerníku, nebo (pokud není k dispozici) pomocí:</string>
    <string name="keyboard_select_entry_text">Vyberte položku klávesou.</string>
    <string name="keyboard_fill_field_text">Vyplnit kolonky pomocí prvků položky.</string>
    <string name="keyboard_lock_database_text">Zamknout databázi.</string>
    <string name="keyboard_back_main_keyboard_text">Vrátit se zpět k hlavní klávesnici.</string>

    <string name="allow_no_password_title">Umožnit nevyplněné heslo</string>
    <string name="allow_no_password_summary">Zpřístupnit otevírací tlačítko pokud není vybrána žádná identifikace hesla</string>
    <string name="enable_read_only_title">Pouze pro čtení</string>
    <string name="enable_read_only_summary">Ve výchozím stavu otevírat databáze pouze pro čtení</string>

    <string name="enable_education_screens_title">Výukové obrazovky</string>
    <string name="enable_education_screens_summary">Zvýraznit prvky a naučit se jak aplikace funguje</string>
    <string name="reset_education_screens_title">Resetovat výukové obrazovky</string>
    <string name="reset_education_screens_summary">Resetovat zobrazení výukových položek</string>
    <string name="reset_education_screens_text">Reset výukových obrazovek</string>
    <string name="education_create_database_title">Vytvořte svůj databázový soubor</string>
    <string name="education_create_database_summary">Zatím ještě KeePass DX neznáte, vytvořte svůj první soubor pro správu hesel.</string>
    <string name="education_select_database_title">Otevřít existující databázi</string>
    <string name="education_select_database_summary">Správce KeePass jste už používali. Stačí jen otevřít KDBX soubor z prohlížeče souborů.</string>
    <string name="education_open_link_database_title">Postačí odkaz na umístění souboru</string>
    <string name="education_open_link_database_summary">Databázi také můžete otevírat pomocí fyzického odkazu (se file:// a content:// například).</string>
    <string name="education_new_node_title">Přidejte nové položky do databáze</string>
    <string name="education_new_node_summary">Přidat položky pro správu vašich digitálních identit.
\n
\nPřidat skupiny (ekvivalent složek) pro uspořádávání položek a databáze.</string>
    <string name="education_search_title">Snadno hledejte položky</string>
    <string name="education_search_summary">Hledejte položky podle názvu, uživatelského jméno nebo dalších kolonek a snadno se tak dostávejte ke svým heslům.</string>
    <string name="education_fingerprint_title">Odemkněte databázi pomocí otisku prstu</string>
    <string name="education_fingerprint_summary">Propojte své heslo a otisk prstu pro snadné odemykání databáze.</string>
    <string name="education_entry_edit_title">Upravit položku</string>
    <string name="education_entry_edit_summary">Upravte svou položku pomocí vlastních kolonek, odkazy na data fondu je možné přidat mezi kolonky různých položek.</string>
    <string name="education_generate_password_title">Vytvořit silné heslo</string>
    <string name="education_generate_password_summary">Vytvořit odolné heslo které přiřadit položce, snadno ji určit dle kritérií formuláře a nezapomenout bezpečné heslo které si můžete zapamatovat.</string>
    <string name="education_entry_new_field_title">Přidat vlastní kolonky</string>
    <string name="education_entry_new_field_summary">Pokud chcete zaregistrovat základní kolonku, která není ve výchozím stavu k dispozici, jednoduše vyplňte novou. Také ji můžete vizuálně chránit.</string>
    <string name="education_unlock_title">Odemknout databázi</string>
    <string name="education_read_only_title">Povolit pouze čtení</string>
    <string name="education_read_only_summary">Změnit režim otevírání pro dané sezení.
\n
\nV režimu pouze pro čtení zabráníte nechtěným změnám do databáze.
\n
\nV režimu zápisu je možné přidávat, mazat nebo měnit všechny prvky dle libosti.</string>
    <string name="education_field_copy_title">Zkopírujte kolonku</string>
    <string name="education_field_copy_summary">Zkopírujte kolonku a snadno ji vkládejte kam chcete
\n
\nJe možné použít vícero metod vyplňování formulářů. Použijte svou oblíbenou.</string>
    <string name="education_lock_title">Uzamčení databáze</string>
    <string name="education_lock_summary">Rychle uzamkněte databázi. Je možné nastavit, aby se aplikace zamkla – po chvíli a po zhasnutí obrazovky.</string>
    <string name="education_sort_title">Řaďte položky</string>
    <string name="education_sort_summary">Řaďte položky a skupiny podle konkrétních parametrů.</string>
    <string name="education_donation_title">Zapojit se</string>
    <string name="education_donation_summary">Zapojte se a pomozte zvýšit stabilitu, zabezpečení a přidávat více funkcí.</string>

    <string name="html_text_ad_free">Narozdíl od mnoha aplikací pro správu hesel, tato je <strong>bez reklam</strong>, <strong>svobodný software</strong> a neodesílá nikam žádné osobní údaje a to ani ve své variantě zdarma.</string>
    <string name="html_text_buy_pro">Zakoupením varianty „pro“ získáte přístup k této <strong>vizuální funkci</strong> a hlavně pomůžete <strong>uskutečnění komunitních projektů.</strong></string>
    <string name="html_text_feature_generosity">Tato <strong>vizuální funkce</strong> je k dispozici díky vaší štědrosti.</string>
    <string name="html_text_donation">Pro zajištění svobody nás všech a pokračování aktivity, počítáme s vaším <strong>přispěním.</strong></string>

    <string name="html_text_dev_feature">Tato funkce je <strong>ve vývoji</strong> a potřebuje váš <strong>příspěvek</strong> aby byla brzy k dispozici.</string>
    <string name="html_text_dev_feature_buy_pro">Zakoupením <strong>pro</strong> varianty,</string>
    <string name="html_text_dev_feature_contibute"><strong>Zapojením se</strong>,</string>
    <string name="html_text_dev_feature_encourage">povzbudíte vývojáře k přidávání <strong>nových funkcí</strong> a <strong>opravování chyb</strong> dle vašich připomínek.</string>
    <string name="html_text_dev_feature_thanks">Mnohé díky za vaše přispění.</string>
    <string name="html_text_dev_feature_work_hard">Tvrdě pracujeme na brzkém vydání této funkce.</string>
    <string name="html_text_dev_feature_upgrade">Nezapomeňte aplikaci aktualizovat.</string>

    <string name="download">Stáhnout</string>
    <string name="contribute">Zapojit se</string>

    <string name="encryption_chacha20">ChaCha20</string>

    <string name="kdf_AES">AES KDF</string>
    <string name="kdf_Argon2">Argon2</string>

    <string name="style_choose_title">Vyberte motiv vzhledu</string>
    <string name="style_choose_summary">Změnit motiv vzhledu aplikace změnou barev</string>
    <string name="icon_pack_choose_title">Vyberte sadu ikon</string>
    <string name="icon_pack_choose_summary">Změnit sadu ikon aplikace</string>

</resources><|MERGE_RESOLUTION|>--- conflicted
+++ resolved
@@ -41,20 +41,14 @@
     <string name="clipboard_error">Některé Android telefony od Samsung mají chybu v implementaci schránky, která způsobuje chybu při kopírování z aplikací. Další podrobnosti naleznete na:</string>
     <string name="clipboard_error_clear">Vyčištění schránky se nezdařilo</string>
     <string name="clipboard_timeout">Časový limit schránky</string>
-<<<<<<< HEAD
-    <string name="clipboard_timeout_summary">Čas před vyčištěním schránky po zkopírování jména nebo hesla</string>
-    <string name="select_to_copy">Kopírovat %1$s do schránky</string>
-    <string name="retrieving_db_key">Vytvářím databázový klíč&#8230;</string>
-=======
     <string name="clipboard_timeout_summary">Doba po zkopírování jména nebo heslo po které vyčistit chránku</string>
     <string name="select_to_copy">Vyberte zkopírovat %1$s do schránky</string>
-    <string name="creating_db_key">Vytváření klíče databáze…</string>
->>>>>>> b5d8b2f1
+    <string name="retrieving_db_key">Vytváření klíče databáze…</string>
     <string name="database">Databáze</string>
     <string name="decrypting_db">Rozšifrování obsahu databáze…</string>
     <string name="default_checkbox">Použít tuto databázi jako výchozí</string>
     <string name="digits">Číslice</string>
-    <string name="disclaimer_formal">KeePass DX © %1$d Kunzisoft přichází BEZ JAKÉKOLIV ZÁRUKY; Toto je svobodný software a je možné ho šířit dál za dodržení podmínek licence GPL verze 3 nebo novější.</string>
+    <string name="disclaimer_formal">KeePass DX \u00A9 %1$d Kunzisoft přichází BEZ JAKÉKOLIV ZÁRUKY; Toto je svobodný software a je možné ho šířit dál za dodržení podmínek licence GPL verze 3 nebo novější.</string>
     <string name="select_database_file">Vyberte existující databázi</string>
     <string name="entry_accessed">Poslední přístup</string>
     <string name="entry_cancel">Storno</string>
@@ -101,23 +95,13 @@
     <string name="hint_length">délka</string>
     <string name="hint_pass">heslo</string>
     <string name="password">Heslo</string>
-<<<<<<< HEAD
-    <string name="install_from_play_store">Instalovat z Play</string>
-    <string name="install_from_f_droid">Instalovat z F-Droid</string>
-    <string name="invalid_password">Chybné heslo nebo klíčový soubor.</string>
-    <string name="invalid_algorithm">Chybný algoritmus.</string>
-    <string name="invalid_db_sig">Databázový formát nelze rozpoznat.</string>
-    <string name="keyfile_does_not_exist">Klíčový soubor neexistuje.</string>
-    <string name="keyfile_is_empty">Klíčový soubor je prázdný.</string>
-=======
     <string name="install_from_play_store">Nainstalovat z katalogu Play</string>
     <string name="install_from_f_droid">Nainstalovat z katalogu F-Droid</string>
-    <string name="InvalidPassword">Nesprávné heslo nebo soubor s klíčem.</string>
+    <string name="invalid_password">Nesprávné heslo nebo soubor s klíčem.</string>
     <string name="invalid_algorithm">Nesprávný algoritmus.</string>
     <string name="invalid_db_sig">Nedaří se rozpoznat formát databáze.</string>
     <string name="keyfile_does_not_exist">Soubor s klíčem neexistuje.</string>
     <string name="keyfile_is_empty">Soubor s klíčem je prázdný.</string>
->>>>>>> b5d8b2f1
     <string name="length">Délka</string>
     <string name="list_size_title">Velikost položek seznamu</string>
     <string name="list_size_summary">Velikost textu v seznamu prvků</string>
@@ -171,15 +155,9 @@
     <string name="underline">Podtržítko</string>
     <string name="unsupported_db_version">Nepodporovaná verze databáze.</string>
     <string name="uppercase">Velká písmena</string>
-<<<<<<< HEAD
-    <string name="warning_unmounted">Vaše SD karta není momentálně připojena v zařízení. Nebudete moct načíst nebo vytvořit databázi.</string>
-    <string name="version_label">Verze: %1$s</string>
-=======
+    <string name="version_label">Verze %1$s</string>
     <string name="warning_read_only">Vaše SD karta je nyní v režimu pouze pro čtení. Nebude možné ukládat změny v databázi.</string>
     <string name="warning_unmounted">Souborový systém na SD kartě momentálně není v systému zařízení připojený. Nebude možné načítat ani vytvářet databáze.</string>
-    <string name="version_label">Verze:</string>
->>>>>>> b5d8b2f1
-
     <string name="education_unlock_summary">Databázi odemknete zadáním hesla a/nebo souboru s klíčem.
 \n
 \nNezapomeňte si po každé úpravě zazálohovat kopii svého .kdbx souboru na bezpečné místo.</string>
