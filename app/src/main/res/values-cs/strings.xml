--- conflicted
+++ resolved
@@ -18,7 +18,8 @@
     along with KeePass DX.  If not, see <http://www.gnu.org/licenses/>.
 
     Czech translation by Jan Vaněk
---><resources>
+-->
+<resources>
     <string name="about_feedback">Nahlášení problému</string>
     <string name="about_homepage">Domovská stránka</string>
     <string name="about_description">Androidová verze správce hesel KeePass</string>
@@ -213,21 +214,12 @@
     <string name="configure_biometric">Biometrická pobídka je zařízením podporována, ale není nastavena.</string>
     <string name="open_biometric_prompt_unlock_database">Otevři biometrickou pobídku k otevření databáze</string>
     <string name="encrypted_value_stored">Šifrované heslo uloženo</string>
-<<<<<<< HEAD
-    <string name="biometric_invalid_key">Problém s neplatným otiskem prstu. Obnovte své heslo.</string>
-    <string name="biometric_not_recognized">Otisk prstu nerozpoznán</string>
-    <string name="biometric_scanning_error">Problém s otiskem prstu: %1$s</string>
-    <string name="open_biometric_prompt_store_credential">Použít pro uložení tohoto hesla otisk prstu</string>
-    <string name="no_credentials_stored">Tato databáze zatím není chráněna heslem.</string>
-    <string name="database_history">Historie</string>
-=======
     <string name="biometric_invalid_key">Nelze načíst biometrický klíč. Obnovte své heslo.</string>
     <string name="biometric_not_recognized">Biometrický prvek nerozpoznán</string>
     <string name="biometric_scanning_error">Chyba s biometrickým prvkem: %1$s</string>
     <string name="open_biometric_prompt_store_credential">Otevři biometrickou pobídku k uložení hesel</string>
     <string name="no_credentials_stored">Tato databáze zatím nemá uložené heslo.</string>
-    <string name="history">Historie</string>
->>>>>>> 49d4d042
+    <string name="database_history">Historie</string>
     <string name="menu_appearance_settings">Vzhled</string>
     <string name="general">Obecné</string>
     <string name="autofill">Automatické vyplnění</string>
@@ -246,20 +238,8 @@
     <string name="lock">Zamknout</string>
     <string name="lock_database_screen_off_title">Zámek obrazovky</string>
     <string name="lock_database_screen_off_summary">Při zhasnutí obrazovky uzamknout databázi</string>
-<<<<<<< HEAD
-    <string name="advanced_unlock">Otisk</string>
-    <string name="biometric_unlock_enable_title">Snímání otisku prstu</string>
-=======
-    <string name="fingerprint_advanced_unlock_title">Jak nastavit rychlé odemykání otiskem prstu?</string>
-    <string name="fingerprint_setting_text">Uložte svůj otisk prstu pro své zařízení v nastavení zařízení.</string>
-    <string name="fingerprint_setting_link_text">Nastavení otisku prstu pro zařízení</string>
-    <string name="fingerprint_type_credentials_text">Zadejte heslo pro zamčení databáze</string>
-    <string name="fingerprint_scan_to_store">Skenovat otisk prstu k zabezpečení hesla k databázi.</string>
-    <string name="fingerprint_scan_to_open">Skenovat otisk prstu pro otevření databáze s vypnutým heslem.</string>
-    <string name="usage">Použítí</string>
     <string name="advanced_unlock">Pokročilé odemčení</string>
     <string name="biometric_unlock_enable_title">Biometrické odemčení</string>
->>>>>>> 49d4d042
     <string name="biometric_unlock_enable_summary">Nechá otevřít databázi snímáním otisku prstu</string>
     <string name="biometric_delete_all_key_title">Smazat šifrovací klíče</string>
     <string name="biometric_delete_all_key_summary">Smazat všechny šifrovací klíče související s biometrickým rozlišením</string>
@@ -279,14 +259,8 @@
     <string name="monospace_font_fields_enable_title">Písmo položek</string>
     <string name="monospace_font_fields_enable_summary">Čitelnost znaků v položkách můžete přizpůsobit změnou písma</string>
     <string name="allow_copy_password_title">Důvěřovat schránce</string>
-<<<<<<< HEAD
-    <string name="allow_copy_password_summary">Povolit kopírovat heslo a chráněné položky do schránky</string>
-    <string name="allow_copy_password_warning">VAROVÁNÍ: Schránka je sdílena všemi aplikacemi. Pokud jsou do ní zkopírovány citlivé údaje, může se k nim dostat další software.</string>
-=======
     <string name="allow_copy_password_summary">Povolit vložit heslo a chráněné položky do schránky</string>
     <string name="allow_copy_password_warning">VAROVÁNÍ: Schránka je sdílena všemi aplikacemi. Pokud jsou do ní zkopírovány citlivé údaje, mohl by se k nim dostat další software.</string>
-    <string name="open_link_database">Odkaz na otevíranou databázi</string>
->>>>>>> 49d4d042
     <string name="database_name_title">Název databáze</string>
     <string name="database_description_title">Popis databáze</string>
     <string name="database_version_title">Verze databáze</string>
@@ -295,21 +269,7 @@
     <string name="other">Ostatní</string>
     <string name="keyboard">Klávesnice</string>
     <string name="magic_keyboard_title">Magikeyboard</string>
-<<<<<<< HEAD
-    <string name="magic_keyboard_explanation_summary">Aktivovat vlastní klávesnici, která snadno vyplní hesla a další položky</string>
-=======
-    <string name="magic_keyboard_summary">Aktivovat vlastní klávesnici, která snadno vyplní hesla a další položky identity</string>
-    <string name="magic_keyboard_preference_title">Nastavení Magikeyboard</string>
-    <string name="magic_keyboard_configure_title">Nastavit klávesnici pro bezpečné vyplňování formulářů.</string>
-    <string name="magic_keyboard_activate_setting_text">Zapnout \"Magikeyboard\" v nastavení zařízení.</string>
-    <string name="magic_keyboard_activate_device_keyboard_setting">Nastavení klávesnice zařízení</string>
-    <string name="keyboards_choose_magikeyboard_text">Potřebujete-li vyplnit formulář, zvolte Magikeyboard.</string>
-    <string name="keyboards_swicth_magikeyboard_text">"Přepínat  klávesnice dlouhým stisknutím mezerníku na klávesnici nebo, pokud nejsou k dispozici, pomocí:"</string>
-    <string name="keyboard_select_entry_text">Vyberte položku klávesou.</string>
-    <string name="keyboard_fill_field_text">Vyplnit hodnoty pomocí prvků položky.</string>
-    <string name="keyboard_lock_database_text">Zamknout databázi.</string>
-    <string name="keyboard_back_main_keyboard_text">Vrátit se zpět k obvyklé klávesnici.</string>
->>>>>>> 49d4d042
+    <string name="magic_keyboard_explanation_summary">Aktivovat vlastní klávesnici, která snadno vyplní hesla a další položky identity</string>
     <string name="allow_no_password_title">Umožnit bez hlavního klíče</string>
     <string name="allow_no_password_summary">Povolit tlačítko \"Otevřít\", i když není vybráno žádné heslo</string>
     <string name="enable_read_only_title">Chráněno před zápisem</string>
@@ -437,8 +397,6 @@
     <string name="biometric_prompt_extract_credential_title">Otevřít databázi skrze biometrické rozlišení</string>
     <string name="biometric_prompt_extract_credential_message">Vytáhnout heslo databáze biometrickými daty</string>
     <string name="biometric">Biometrika</string>
-    <string name="fingerprint_open_biometric_prompt">Otevřít biometrickou pobídku stiskem na tlačítko biometriky.</string>
-    <string name="fingerprint_auto_open_biometric_prompt">Vyhněte se opakování kroku 1 změnou volby pro rychlé otevření biometrické pobídky.</string>
     <string name="biometric_auto_open_prompt_title">Automaticky otevřít biometrickou pobídku</string>
     <string name="biometric_auto_open_prompt_summary">Automaticky otevřít biometrickou pobídku, je-li biometrický klíč pro databázi definován</string>
     <string name="enable">Zapnout</string>
