<?xml version="1.0" encoding="utf-8"?>
<!--
    Copyright 2019 Jeremy Jamet / Kunzisoft.

    This file is part of KeePassDX.

    KeePassDX is free software: you can redistribute it and/or modify
    it under the terms of the GNU General Public License as published by
    the Free Software Foundation, either version 3 of the License, or
    (at your option) any later version.

    KeePassDX is distributed in the hope that it will be useful,
    but WITHOUT ANY WARRANTY; without even the implied warranty of
    MERCHANTABILITY or FITNESS FOR A PARTICULAR PURPOSE.  See the
    GNU General Public License for more details.

    You should have received a copy of the GNU General Public License
    along with KeePassDX.  If not, see <http://www.gnu.org/licenses/>.

    Czech translation by Jan Vaněk
--><resources>
    <string name="feedback">Zpětná vazba</string>
    <string name="homepage">Domovská stránka</string>
    <string name="about_description">Androidová verze správce hesel KeePass</string>
    <string name="accept">Přijmout</string>
    <string name="add_entry">Přidat záznam</string>
    <string name="add_group">Přidat skupinu</string>
    <string name="encryption_algorithm">Šifrovací algoritmus</string>
    <string name="app_timeout">Časový limit aplikace</string>
    <string name="app_timeout_summary">Doba nečinnosti než se aplikace zamkne</string>
    <string name="application">Aplikace</string>
    <string name="menu_app_settings">Nastavení aplikace</string>
    <string name="beta_dontask">Znovu neukázat</string>
    <string name="brackets">Závorky</string>
    <string name="file_manager_install_description">K založení, otevření a uložení databázových souborů je potřebný správce souborů, který akceptuje akci intentu ACTION_CREATE_DOCUMENT a ACTION_OPEN_DOCUMENT.</string>
    <string name="clipboard_cleared">Schránka vyčištěna</string>
    <string name="clipboard_error_title">Chyba schránky</string>
    <string name="clipboard_error">Některá zařízení nedovolují aplikacím používat schránku.</string>
    <string name="clipboard_error_clear">Nelze vyprázdnit schránku</string>
    <string name="clipboard_timeout">Časový limit schránky</string>
    <string name="clipboard_timeout_summary">Doba uchování ve schránce</string>
    <string name="select_to_copy">Vyberte zkopírovat %1$s do schránky</string>
    <string name="retrieving_db_key">Vytváření klíče databáze…</string>
    <string name="database">Databáze</string>
    <string name="decrypting_db">Rozšifrovávání obsahu databáze…</string>
    <string name="default_checkbox">Použít jako výchozí databázi</string>
    <string name="digits">Číslice</string>
    <string name="html_about_licence">KeePassDX © %1$d Kunzisoft je poskytován bez jakékoliv záruky. Toto je svobodný software a je možné jej dále šířit za dodržení podmínek licence GPL verze 3 nebo novější.</string>
    <string name="select_database_file">Otevřít existující databázi</string>
    <string name="entry_accessed">Poslední přístup</string>
    <string name="entry_cancel">Storno</string>
    <string name="entry_notes">Poznámky</string>
    <string name="entry_confpassword">Potvrďte heslo</string>
    <string name="entry_created">Vytvořeno</string>
    <string name="entry_expires">Platnost skončí</string>
    <string name="entry_keyfile">Soubor s klíčem</string>
    <string name="entry_modified">Změněno</string>
    <string name="entry_not_found">Data záznamu nenalezena.</string>
    <string name="entry_password">Heslo</string>
    <string name="entry_save">Uložit</string>
    <string name="entry_title">Název</string>
    <string name="entry_url">URL adresa</string>
    <string name="entry_user_name">Uživatelské jméno</string>
    <string name="error_arc4">Arcfour proudová šifra není podporována.</string>
    <string name="error_can_not_handle_uri">KeePassDX nemůže zpracovat toto URI.</string>
    <string name="error_file_not_create">Soubor se nedaří vytvořit:</string>
    <string name="error_invalid_db">Nelze přečíst databázi.</string>
    <string name="error_invalid_path">Neplatná cesta.</string>
    <string name="error_no_name">Vložte jméno.</string>
    <string name="error_nokeyfile">Vyberte soubor s klíčem.</string>
    <string name="error_out_of_memory">Nedostatek paměti k otevření databáze.</string>
    <string name="error_pass_gen_type">Je třeba zvolit alespoň jeden způsob vytváření hesla.</string>
    <string name="error_pass_match">Zadání hesla se neshodují.</string>
    <string name="error_rounds_too_large">Příliš vysoký „Počet průchodů“. Nastavuji na 2147483648.</string>
    <string name="error_string_key">Je třeba, aby každý řetězec měl název kolonky.</string>
    <string name="error_title_required">Přidejte název.</string>
    <string name="error_wrong_length">Do nastavení „Délka“ zadejte celé kladné číslo.</string>
    <string name="field_name">Název pole</string>
    <string name="field_value">Hodnota pole</string>
    <string name="file_browser">Správce souborů</string>
    <string name="generate_password">Vytvoř heslo</string>
    <string name="hint_conf_pass">Potvrdit heslo</string>
    <string name="hint_generated_password">Vytvořené heslo</string>
    <string name="hint_group_name">Název skupiny</string>
    <string name="hint_keyfile">Soubor s klíčem</string>
    <string name="hint_length">Délka</string>
    <string name="hint_pass">Heslo</string>
    <string name="password">Heslo</string>
    <string name="install_from_play_store">Instalovat z katalogu Play Store</string>
    <string name="install_from_f_droid">Instalovat z katalogu F-Droid</string>
    <string name="invalid_credentials">Nebylo možno načíst autentizační údaje. Pokud se chyba opakuje, databázový soubor může být poškozen.</string>
    <string name="invalid_algorithm">Nesprávný algoritmus.</string>
    <string name="invalid_db_sig">Nedaří se rozpoznat formát databáze.</string>
    <string name="keyfile_is_empty">Soubor s klíčem je prázdný.</string>
    <string name="length">Délka</string>
    <string name="list_size_title">Velikost položek seznamu</string>
    <string name="list_size_summary">Velikost textu v seznamu prvků</string>
    <string name="loading_database">Načítám databázi…</string>
    <string name="lowercase">Malá písmena</string>
    <string name="hide_password_title">Skrýt hesla</string>
    <string name="hide_password_summary">Ve výchozím stavu zobrazit (***) místo hesla</string>
    <string name="about">O aplikaci</string>
    <string name="menu_change_key_settings">Změnit hlavní klíč</string>
    <string name="settings">Nastavení</string>
    <string name="menu_database_settings">Nastavení databáze</string>
    <string name="menu_delete">Smazat</string>
    <string name="menu_donate">Podpořit vývoj darem</string>
    <string name="menu_edit">Upravit</string>
    <string name="menu_hide_password">Skrýt heslo</string>
    <string name="menu_lock">Zamknout databázi</string>
    <string name="menu_open">Otevřít</string>
    <string name="menu_search">Hledat</string>
    <string name="menu_showpass">Ukaž heslo</string>
    <string name="menu_url">Jít na URL</string>
    <string name="minus">Mínus</string>
    <string name="never">Nikdy</string>
    <string name="no_results">Žádné výsledky hledání</string>
    <string name="no_url_handler">Pro otevření tohoto URL nainstalujte webový prohlížeč.</string>
    <string name="open_recent">Nedávno otevřené databáze</string>
    <string name="omit_backup_search_title">Neprohledávat položky v záloze</string>
    <string name="omit_backup_search_summary">Vynechat skupiny „Záloha“ a \"Koš\" z výsledků vyhledávání</string>
    <string name="progress_create">Vytvářím novou databázi…</string>
    <string name="progress_title">Zpracování…</string>
    <string name="protection">Ochrana</string>
    <string name="read_only_warning">Ke změně v databázi potřebuje KeePassDX oprávnění pro zápis.</string>
    <string name="content_description_remove_from_list">Odstranit</string>
    <string name="encryption_rijndael">Rijndael (AES)</string>
    <string name="root">Kořen</string>
    <string name="rounds">Počet šifrovacích průchodů</string>
    <string name="rounds_explanation">Vyšší počet šifrovacích průchodů zvýší odolnost proti útoku zkoušením všech možných hesel, ale může výrazně zpomalit načítání a ukládání.</string>
<<<<<<< HEAD
=======
    <string name="rounds_hint">Transformační průchody</string>
>>>>>>> 653258af
    <string name="saving_database">Ukládám databázi…</string>
    <string name="space">Místo</string>
    <string name="search_label">Hledat</string>
    <string name="sort_db">Přirozené řazení</string>
    <string name="special">Speciální</string>
    <string name="search">Hledat</string>
    <string name="search_results">Výsledky hledání</string>
    <string name="encryption_twofish">Twofish</string>
    <string name="underline">Podtržítko</string>
    <string name="unsupported_db_version">Nepodporovaná verze databáze.</string>
    <string name="uppercase">Velká písmena</string>
    <string name="version_label">Verze %1$s</string>
<<<<<<< HEAD
    <string name="warning_unmounted">Připojte SD kartu, aby bylo možné vytvořit a otevřít databázi.</string>
=======
    <string name="warning_read_only">Povolit oprávnění k zápisu do SD paměti, aby bylo možno uložit změny v databázi.</string>
    <string name="warning_unmounted">Připojit paměťovou kartu pro založení a otevření databáze.</string>
>>>>>>> 653258af
    <string name="education_unlock_summary">Databázi odemknete zadáním hesla a/nebo souboru s klíčem.
\n
\nNezapomeňte si po každé úpravě zazálohovat kopii svého .kdbx souboru na bezpečné místo.</string>
    <string-array name="timeout_options">
        <item>5 sekund</item>
        <item>10 sekund</item>
        <item>20 sekund</item>
        <item>30 sekund</item>
        <item>1 minuta</item>
        <item>5 minut</item>
        <item>15 minut</item>
        <item>30 minut</item>
        <item>Nikdy</item>
    </string-array>
    <string-array name="list_size_options">
        <item>Malý</item>
        <item>Střední</item>
        <item>Velký</item>
    </string-array>
    <string name="edit_entry">Upravit záznam</string>
    <string name="encryption">Šifrování</string>
    <string name="key_derivation_function">Funkce pro tvorbu klíče</string>
    <string name="extended_ASCII">Rozšířené ASCII</string>
    <string name="allow">Umožnit</string>
    <string name="clipboard_swipe_clean">Schránku vymažete přejetím</string>
    <string name="error_load_database">Databázi se nedaří načíst.</string>
    <string name="error_load_database_KDF_memory">Klíč se nedaří načíst, zkuste snížit množství paměti, využívané funkcí pro tvorbu klíče.</string>
    <string name="error_autofill_enable_service">Službu automatického vyplňování se nedaří zapnout.</string>
    <string name="error_move_folder_in_itself">Není možné přesunout skupinu do ní samotné.</string>
    <string name="file_not_found_content">Soubor nenalezen. Zkuste jej otevřít ze správce souborů.</string>
    <string name="list_entries_show_username_title">Zobrazit uživatelská jména</string>
    <string name="list_entries_show_username_summary">V seznamech položek zobrazit uživatelská jména</string>
    <string name="copy_field">Kopie %1$s</string>
    <string name="menu_form_filling_settings">Vyplňování formulářů</string>
    <string name="menu_copy">Zkopírovat</string>
    <string name="menu_move">Přesunout</string>
    <string name="menu_paste">Vložit</string>
    <string name="menu_cancel">Storno</string>
    <string name="menu_biometric_remove_key">Smaž uložený otisk prstu</string>
    <string name="menu_file_selection_read_only">Chráněno před zápisem</string>
    <string name="menu_open_file_read_and_write">Čtení a zápis</string>
    <string name="read_only">Chráněno před zápisem</string>
    <string name="encryption_explanation">Algoritmus šifrování databáze užitý pro všechna data.</string>
    <string name="kdf_explanation">Klíč pro šifrovací algoritmus je vytvořen transformací hlavního klíče skrze odvozovací funkci klíče s náhodně přidanou složkou, tzv. solí.</string>
    <string name="memory_usage">Využití paměti</string>
    <string name="memory_usage_explanation">Množství paměti (v bajtech) použitých funkcí pro odvození klíče.</string>
    <string name="parallelism">Souběžné zpracovávání</string>
    <string name="parallelism_explanation">Stupeň souběžného zpracovávání (počet vláken) použitý funkcí pro vytvoření klíče.</string>
    <string name="sort_menu">Seřadit</string>
    <string name="sort_ascending">Nejnižší první ↓</string>
    <string name="sort_groups_before">Skupiny první</string>
    <string name="sort_recycle_bin_bottom">Koš jako poslední</string>
    <string name="sort_title">Nadpis</string>
    <string name="sort_username">Uživatelské jméno</string>
    <string name="sort_creation_time">Vytvoření</string>
    <string name="sort_last_modify_time">Změna</string>
    <string name="sort_last_access_time">Přístup</string>
    <string name="warning">Varování</string>
    <string name="warning_password_encoding">Nepoužívejte v hesle pro databázový soubor znaky mimo znakovou sadu Latin-1 (nepoužívejte znaky s diakritikou).</string>
    <string name="warning_empty_password">Opravdu chcete ponechat databázi nechráněnou (bez hesla)?</string>
    <string name="warning_no_encryption_key">Opravdu nechcete používat šifrovací klíč?</string>
    <string name="configure_biometric">Biometrická pobídka je zařízením podporována, ale není nastavena.</string>
    <string name="open_biometric_prompt_unlock_database">Otevři biometrickou pobídku k otevření databáze</string>
    <string name="encrypted_value_stored">Šifrované heslo uloženo</string>
    <string name="biometric_invalid_key">Nelze načíst biometrický klíč. Prosím, smažte jej a opakujte proceduru biometrického rozpoznání.</string>
    <string name="biometric_not_recognized">Biometrický prvek nerozpoznán</string>
    <string name="biometric_scanning_error">Chyba s biometrickým prvkem: %1$s</string>
    <string name="open_biometric_prompt_store_credential">Otevři biometrickou pobídku k uložení hesel</string>
    <string name="no_credentials_stored">Tato databáze zatím nemá uložené heslo.</string>
    <string name="database_history">Historie</string>
    <string name="menu_appearance_settings">Vzhled</string>
    <string name="general">Obecné</string>
    <string name="autofill">Automatické vyplnění</string>
    <string name="autofill_service_name">KeePassDX automatické vyplňování formulářů</string>
    <string name="autofill_sign_in_prompt">Přihlásit se pomocí KeePassDX</string>
    <string name="set_autofill_service_title">Nastavit výchozí službu automatického vyplňování</string>
    <string name="autofill_explanation_summary">Povolit rychlé automatické vyplňování formulářů v ostatních aplikacích</string>
    <string name="password_size_title">Délka generovaného hesla</string>
    <string name="password_size_summary">Nastavení výchozí délky generovaných hesel</string>
    <string name="list_password_generator_options_title">Znaky hesla</string>
    <string name="list_password_generator_options_summary">Nastavit povolené znaky pro generátor hesel</string>
    <string name="clipboard">Schránka</string>
    <string name="clipboard_notifications_title">Oznamování schránky</string>
    <string name="clipboard_notifications_summary">Zapnout oznamování schránky o kopírování pole při prohlížení záznamu</string>
    <string name="clipboard_warning">Vymazat historii schránky manuálně, pokud automatické vymazání schránky selže.</string>
    <string name="lock">Zamknout</string>
    <string name="lock_database_screen_off_title">Zámek obrazovky</string>
    <string name="lock_database_screen_off_summary">Při zhasnutí obrazovky uzamknout databázi</string>
    <string name="advanced_unlock">Pokročilé odemčení</string>
    <string name="biometric_unlock_enable_title">Biometrické odemčení</string>
    <string name="biometric_unlock_enable_summary">Nechá otevřít databázi snímáním biometrického údaje</string>
    <string name="biometric_delete_all_key_title">Smazat šifrovací klíče</string>
    <string name="biometric_delete_all_key_summary">Smazat všechny šifrovací klíče související s biometrickým rozlišením</string>
    <string name="biometric_delete_all_key_warning">Opravdu chcete smazat všechny klíče související s biometrickým rozlišením\?</string>
    <string name="unavailable_feature_text">Tuto funkci se nedaří spustit.</string>
    <string name="unavailable_feature_version">Verze %1$s vámi používaného systému Android nevyhovuje minimální verzi %2$s.</string>
    <string name="unavailable_feature_hardware">Hardware nebyl rozpoznán.</string>
    <string name="file_name">Název souboru</string>
    <string name="path">Cesta</string>
    <string name="assign_master_key">Přiřadit hlavní klíč</string>
    <string name="create_keepass_file">Vytvořit novou databázi</string>
    <string name="full_file_path_enable_title">Cesta k souboru</string>
    <string name="full_file_path_enable_summary">Zobrazit úplnou cestu k souboru</string>
    <string name="recycle_bin_title">Využití koše</string>
    <string name="recycle_bin_summary">Před smazáním přesune skupiny a položky do skupiny „Koš“</string>
    <string name="monospace_font_fields_enable_title">Písmo položek</string>
    <string name="monospace_font_fields_enable_summary">Čitelnost znaků v položkách můžete přizpůsobit změnou písma</string>
    <string name="allow_copy_password_title">Důvěřovat schránce</string>
    <string name="allow_copy_password_summary">Povolit kopírování hesla záznamu a chráněných položek do schránky</string>
    <string name="allow_copy_password_warning">Varování: Schránka je sdílena všemi aplikacemi. Pokud jsou do ní zkopírovány citlivé údaje, mohl by se k nim dostat další software.</string>
    <string name="database_name_title">Název databáze</string>
    <string name="database_description_title">Popis databáze</string>
    <string name="database_version_title">Verze databáze</string>
    <string name="text_appearance">Text</string>
    <string name="application_appearance">Aplikace</string>
    <string name="other">Ostatní</string>
    <string name="keyboard">Klávesnice</string>
    <string name="magic_keyboard_title">Magikeyboard</string>
    <string name="magic_keyboard_explanation_summary">Aktivovat vlastní klávesnici, která snadno vyplní hesla a další položky identity</string>
    <string name="allow_no_password_title">Umožnit bez hlavního klíče</string>
    <string name="allow_no_password_summary">Povolit tlačítko \"Otevřít\", i když není vybráno žádné heslo</string>
    <string name="enable_read_only_title">Chráněno před zápisem</string>
    <string name="enable_read_only_summary">Ve výchozím stavu otevřít databázi pouze pro čtení</string>
    <string name="enable_education_screens_title">Výukové obrazovky</string>
    <string name="enable_education_screens_summary">Zvýraznit prvky k pochopení práce s aplikací</string>
    <string name="reset_education_screens_title">Nastavit výukové obrazovky do výchozího stavu</string>
    <string name="reset_education_screens_summary">Opět zobrazit všechny výukové položky</string>
    <string name="reset_education_screens_text">Nastavit výukové obrazovky do výchozího stavu</string>
    <string name="education_create_database_title">Vytvořte svůj databázový soubor</string>
    <string name="education_create_database_summary">Vytvořte svůj první soubor pro správu hesel.</string>
    <string name="education_select_database_title">Otevřít existující databázi</string>
    <string name="education_select_database_summary">Otevřete svou dříve používanou databázi ze správce souborů a pokračujte v jejím používání.</string>
    <string name="education_new_node_title">Přidejte položky do databáze</string>
    <string name="education_new_node_summary">Položky pomáhají se správou vašich digitálních identit. 
\n 
\nSkupiny (ekvivalent složek) organizují záznamy v databázi.</string>
    <string name="education_search_title">Hledejte v položkách</string>
    <string name="education_search_summary">Zadejte název, uživatelské jméno nebo jiné položky k nalezení svých hesel.</string>
    <string name="education_biometric_title">Odemykání databáze otiskem prstu</string>
    <string name="education_biometric_summary">Propojte své heslo a otisk prstu pro rychlé odemykání databáze.</string>
    <string name="education_entry_edit_title">Upravit položku</string>
    <string name="education_entry_edit_summary">Přidejte ke své položce vlastní kolonky. Společná data mohou být sdílena mezi více různými kolonkami.</string>
    <string name="education_generate_password_title">Vytvořte k záznamu silné heslo.</string>
    <string name="education_generate_password_summary">Vygenerujte silné heslo pro svou položku, definujte je podle kritérií formuláře, a nezapomeňte na bezpečné heslo.</string>
    <string name="education_entry_new_field_title">Přidat vlastní kolonky</string>
    <string name="education_entry_new_field_summary">Chcete-li zaregistrovat základní kolonku, která není ve výchozím stavu k dispozici, jednoduše vyplňte novou kolonku. Novou kolonku můžete také nastavit jako chráněnou.</string>
    <string name="education_unlock_title">Odemknout databázi</string>
    <string name="education_read_only_title">Ochraňte svou databázi před zápisem</string>
    <string name="education_read_only_summary">Změnit režim otevírání pro dané sezení.
\n
\nV režimu pouze pro čtení zabráníte nechtěným změnám do databáze.
\n
\nV režimu zápisu je možné přidávat, mazat nebo měnit všechny prvky dle libosti.</string>
    <string name="education_field_copy_title">Zkopírujte kolonku</string>
    <string name="education_field_copy_summary">Zkopírované kolonky lze vkládat kam chcete 
\n 
\nK vyplňování formulářů použijte svou oblíbenou metodu.</string>
    <string name="education_lock_title">Uzamkni databáze</string>
    <string name="education_lock_summary">Rychlé uzamkni databázi. Je možné nastavit, aby se databáze zamkla po určitém čase a také po zhasnutí obrazovky.</string>
    <string name="education_sort_title">Řazení položek</string>
    <string name="education_sort_summary">Vyberte řazení položek a skupin.</string>
    <string name="education_donation_title">Zapojit se</string>
    <string name="education_donation_summary">Zapojte se a pomozte zvýšit stabilitu, bezpečnost a přidávání dalších funkcí.</string>
    <string name="html_text_ad_free">Na rozdíl od mnoha aplikací pro správu hesel, tato je <strong>bez reklam</strong>, je <strong>svobodným softwarem</strong> a <strong> pod copyleft licencí</strong>. <strong>Nesbírá žádné osobní údaje</strong> v jakékoli formě, bez ohledu na to, jakou verzi používáte.</string>
    <string name="html_text_buy_pro">Zakoupením varianty „pro“ získáte přístup k tomuto <strong>vizuálnímu stylu</strong> a hlavně pomůžete <strong>uskutečnění komunitních projektů.</strong></string>
    <string name="html_text_feature_generosity">Tento <strong>vizuální styl</strong> je k dispozici díky vaší štědrosti.</string>
    <string name="html_text_donation">Pro zajištění svobody nás všech a pokračování aktivity, počítáme s vaším <strong>přispěním.</strong></string>
    <string name="html_text_dev_feature">Tato funkce je <strong>ve vývoji</strong> a potřebuje váš <strong>příspěvek</strong>, aby byla brzy k dispozici.</string>
    <string name="html_text_dev_feature_buy_pro">Zakoupením <strong>pro</strong> varianty,</string>
    <string name="html_text_dev_feature_contibute"><strong>Zapojením se</strong>,</string>
    <string name="html_text_dev_feature_encourage">povzbudíte vývojáře k přidávání <strong>nových funkcí</strong> a <strong>opravování chyb</strong> dle vašich připomínek.</string>
    <string name="html_text_dev_feature_thanks">Mnohé díky za vaše přispění.</string>
    <string name="html_text_dev_feature_work_hard">Tvrdě pracujeme na brzkém vydání této funkce.</string>
    <string name="html_text_dev_feature_upgrade">Nezapomeňte aplikaci aktualizovat instalováním nových verzí.</string>
    <string name="download">Stáhnout</string>
    <string name="contribute">Zapojit se</string>
    <string name="encryption_chacha20">ChaCha20</string>
    <string name="kdf_AES">AES</string>
    <string name="kdf_Argon2">Argon2</string>
    <string name="style_choose_title">Vzhled aplikace</string>
    <string name="style_choose_summary">Motiv vzhledu aplikace</string>
    <string name="icon_pack_choose_title">Sada ikon</string>
    <string name="icon_pack_choose_summary">Sada ikon používaných v aplikaci</string>
    <string name="build_label">Sestavení %1$s</string>
    <string name="keyboard_name">Magikeyboard</string>
    <string name="keyboard_label">Magikeyboard (KeePassDX)</string>
    <string name="keyboard_setting_label">Magikeyboard nastavení</string>
    <string name="keyboard_entry_category">Položka</string>
    <string name="keyboard_entry_timeout_title">Časový limit</string>
    <string name="keyboard_entry_timeout_summary">Doba uchování položky v Magikeyboardu</string>
    <string name="keyboard_notification_entry_title">Informace o oznámení</string>
    <string name="keyboard_notification_entry_summary">Zobrazit oznámení, když je položka dostupná</string>
    <string name="keyboard_notification_entry_content_title_text">Položka</string>
    <string name="keyboard_notification_entry_content_title">%1$s dostupné v Magikeyboardu</string>
    <string name="keyboard_notification_entry_content_text">%1$s</string>
    <string name="keyboard_notification_entry_clear_close_title">Vymazat při zavření</string>
    <string name="keyboard_notification_entry_clear_close_summary">Zavři databázi při zavření oznámení</string>
    <string name="keyboard_appearance_category">Vzhled</string>
    <string name="keyboard_theme_title">Vzhled klávesnice</string>
    <string name="keyboard_keys_category">Klávesy</string>
    <string name="keyboard_key_vibrate_title">Vibrovat při stisku klávesy</string>
    <string name="keyboard_key_sound_title">Vydat zvuk při stisku klávesy</string>
    <string name="selection_mode">Režim výběru</string>
    <string name="do_not_kill_app">Neshoďte aplikaci…</string>
    <string name="lock_database_back_root_title">K uzamknutí stiskněte Zpět</string>
    <string name="lock_database_back_root_summary">Zamknout obrazovku, pokud uživatel stiskne tlačítko Zpět v hlavním panelu</string>
    <string name="clear_clipboard_notification_title">Vymazat při ukončení</string>
    <string name="clear_clipboard_notification_summary">Uzamknout databázi při uzavření oznámení</string>
    <string name="recycle_bin">Koš</string>
    <string name="keyboard_selection_entry_title">Výběr položky</string>
    <string name="keyboard_selection_entry_summary">Při prohlížení záznamu ukázat na Magikeyboard pole položek</string>
    <string name="delete_entered_password_title">Smazat heslo</string>
    <string name="delete_entered_password_summary">Smaže heslo zadané po pokusu o připojení</string>
    <string name="content_description_open_file">Otevři soubor</string>
    <string name="content_description_node_children">Potomci uzlu</string>
    <string name="content_description_add_node">Přidej uzel</string>
    <string name="content_description_add_entry">Přidej záznam</string>
    <string name="content_description_add_group">Přidej skupinu</string>
    <string name="content_description_file_information">Informace o souboru</string>
    <string name="content_description_password_checkbox">Checkbox hesla</string>
    <string name="content_description_keyfile_checkbox">Checkbox souboru s klíčem</string>
    <string name="content_description_repeat_toggle_password_visibility">Přepni ukázání hesla</string>
    <string name="content_description_entry_icon">Ikona záznamu</string>
    <string name="content_description_entry_save">Uložit záznam</string>
    <string name="content_description_password_generator">Generátor hesel</string>
    <string name="content_description_password_length">Délka hesla</string>
    <string name="content_description_add_field">Přidej pole</string>
    <string name="content_description_remove_field">Odebrat pole</string>
    <string name="entry_UUID">UUID</string>
    <string name="error_move_entry_here">Sem záznam přesunout nelze.</string>
    <string name="error_copy_entry_here">Sem záznam zkopírovat nelze.</string>
    <string name="list_groups_show_number_entries_title">Ukaž počet záznamů</string>
    <string name="list_groups_show_number_entries_summary">Ukaž počet záznamů ve skupině</string>
    <string name="content_description_background">Pozadí</string>
    <string name="content_description_update_from_list">Aktualizovat</string>
    <string name="content_description_keyboard_close_fields">Zavři kolonky</string>
    <string name="error_create_database_file">Nelze vytvořit databázi s tímto heslem a klíčem ze souboru.</string>
    <string name="menu_advanced_unlock_settings">Pokročilé odemčení</string>
    <string name="biometric_prompt_store_credential_title">Uložit biometrické rozlišení</string>
    <string name="biometric_prompt_store_credential_message">VAROVÁNÍ: I s použitím biometrického rozlišení budete muset znát své hlavní heslo.</string>
    <string name="biometric_prompt_extract_credential_title">Otevřít databázi skrze biometrické rozlišení</string>
    <string name="biometric_prompt_extract_credential_message">Vytáhnout heslo databáze biometrickými daty</string>
    <string name="biometric">Biometrika</string>
    <string name="biometric_auto_open_prompt_title">Automaticky otevřít biometrickou pobídku</string>
    <string name="biometric_auto_open_prompt_summary">Automaticky otevřít biometrickou pobídku, je-li biometrický klíč pro databázi definován</string>
    <string name="enable">Zapnout</string>
    <string name="disable">Vypnout</string>
    <string name="master_key">Hlavní klíč</string>
    <string name="security">Zabezpečení</string>
    <string name="entry_history">Historie</string>
    <string name="entry_setup_otp">Nastavit heslo na jedno použití (OTP)</string>
    <string name="otp_type">Typ OTP</string>
    <string name="otp_secret">Tajnost</string>
    <string name="otp_period">Interval (vteřiny)</string>
    <string name="otp_counter">Čítač</string>
    <string name="otp_digits">Číslice</string>
    <string name="otp_algorithm">Algoritmus</string>
    <string name="entry_otp">OTP</string>
    <string name="error_invalid_OTP">Neplatná OTP tajnost.</string>
    <string name="error_disallow_no_credentials">Nejméně jeden přihlašovací údaj musí být zadán.</string>
    <string name="error_copy_group_here">Sem skupinu kopírovat nemůžete.</string>
    <string name="error_otp_secret_key">Tajný klíč musí mít formát Base32.</string>
    <string name="error_otp_counter">Čítač musít být mezi %1$d a %2$d.</string>
    <string name="error_otp_period">Interval musít být mezi %1$d a %2$d vteřinami.</string>
    <string name="error_otp_digits">Token musí obsahovat mezi %1$d a %2$d číslicemi.</string>
    <string name="invalid_db_same_uuid">%1$s s totožným UUID %2$s již existuje.</string>
    <string name="creating_database">Zakládám databázi…</string>
    <string name="menu_security_settings">Nastavení zabezpečení</string>
    <string name="menu_master_key_settings">Nastavení hlavního klíče</string>
    <string name="contains_duplicate_uuid">Databáze obsahuje duplikátní UUID.</string>
    <string name="contains_duplicate_uuid_procedure">Prověřením toho dialogu opraví KeePassDX chybu (založením nového UUID pro duplikáty) a bude pokračovat.</string>
    <string name="database_opened">Databáze otevřena</string>
    <string name="clipboard_explanation_summary">Kopírujte pole záznamů pomocí schránky Vašeho zařízení</string>
    <string name="persistent_notification_title">Trvalé oznámení</string>
    <string name="persistent_notification_summary">Přidat oznámení, když je databáze otevřena</string>
    <string name="advanced_unlock_explanation_summary">K snadnějšímu otevření databáze použijte pokročilé odemknutí</string>
    <string name="database_data_compression_title">Komprese dat</string>
    <string name="database_data_compression_summary">Komprese dat snižuje velikost databáze.</string>
    <string name="max_history_items_title">Maximální počet</string>
    <string name="max_history_items_summary">Omezit počet položek v historii záznamu</string>
    <string name="max_history_size_title">Maximální velikost</string>
    <string name="max_history_size_summary">Omezit velikost historie na záznam (v bajtech)</string>
    <string name="settings_database_recommend_changing_master_key_title">Doporučit změnu</string>
    <string name="settings_database_recommend_changing_master_key_summary">Dporučit změnu hlavního klíče (dny)</string>
    <string name="settings_database_force_changing_master_key_title">Vynutit změnu</string>
    <string name="settings_database_force_changing_master_key_summary">Žádat změnu hlavního klíče (dny)</string>
    <string name="settings_database_force_changing_master_key_next_time_title">Vynutit změnu příště</string>
    <string name="settings_database_force_changing_master_key_next_time_summary">Žádat změnu hlavního klíče příště (jednou)</string>
    <string name="database_default_username_title">Výchozí uživatelské jméno</string>
    <string name="database_custom_color_title">Vlastní barva databáze</string>
    <string name="compression">Komprese</string>
    <string name="compression_none">Žádná</string>
    <string name="compression_gzip">gzip</string>
    <string name="device_keyboard_setting_title">Nastavení klávesnice zařízení</string>
    <string name="error_save_database">Nebylo možno uložit databázi.</string>
    <string name="menu_save_database">Uložit databázi</string>
    <string name="menu_empty_recycle_bin">Vysypat koš</string>
    <string name="command_execution">Provádím příkaz…</string>
    <string name="warning_permanently_delete_nodes">Jste si jisti, že chcete natrvalo smazat vybrané uzly\?</string>
    <string name="keystore_not_accessible">Úložiště klíčů není řádně inicializováno.</string>
    <string name="credential_before_click_biometric_button">Zadejte heslo než kliknete na tlačítko biometriky.</string>
    <string name="recycle_bin_group_title">Skupina Koš</string>
    <string name="enable_auto_save_database_title">Uložit databázi automaticky</string>
    <string name="enable_auto_save_database_summary">Automaticky uloží databázi po důležité akci (pouze v režimu \"Zápis\")</string>
    <string name="entry_attachments">Připojené soubory</string>
    <string name="menu_restore_entry_history">Obnovit historii</string>
    <string name="menu_delete_entry_history">Smazat historii</string>
    <string name="keyboard_auto_go_action_title">Akce auto-klíče</string>
    <string name="keyboard_auto_go_action_summary">Automatická akce klíče Jít po stisknutí klíče Pole</string>
    <string name="download_attachment">Stáhnout %1$s</string>
    <string name="download_initialization">Zahajuji…</string>
    <string name="download_progression">Probíhá: %1$d%</string>
    <string name="download_finalization">Dokončuji…</string>
    <string name="download_complete">Ukončeno! Klepnout pro otevření souboru.</string>
    <string name="hide_expired_entries_title">Skrýt propadlé záznamy</string>
    <string name="hide_expired_entries_summary">Propadlé záznamy budou skryty</string>
</resources><|MERGE_RESOLUTION|>--- conflicted
+++ resolved
@@ -19,7 +19,6 @@
 
     Czech translation by Jan Vaněk
 --><resources>
-    <string name="feedback">Zpětná vazba</string>
     <string name="homepage">Domovská stránka</string>
     <string name="about_description">Androidová verze správce hesel KeePass</string>
     <string name="accept">Přijmout</string>
@@ -45,7 +44,6 @@
     <string name="decrypting_db">Rozšifrovávání obsahu databáze…</string>
     <string name="default_checkbox">Použít jako výchozí databázi</string>
     <string name="digits">Číslice</string>
-    <string name="html_about_licence">KeePassDX © %1$d Kunzisoft je poskytován bez jakékoliv záruky. Toto je svobodný software a je možné jej dále šířit za dodržení podmínek licence GPL verze 3 nebo novější.</string>
     <string name="select_database_file">Otevřít existující databázi</string>
     <string name="entry_accessed">Poslední přístup</string>
     <string name="entry_cancel">Storno</string>
@@ -128,10 +126,6 @@
     <string name="root">Kořen</string>
     <string name="rounds">Počet šifrovacích průchodů</string>
     <string name="rounds_explanation">Vyšší počet šifrovacích průchodů zvýší odolnost proti útoku zkoušením všech možných hesel, ale může výrazně zpomalit načítání a ukládání.</string>
-<<<<<<< HEAD
-=======
-    <string name="rounds_hint">Transformační průchody</string>
->>>>>>> 653258af
     <string name="saving_database">Ukládám databázi…</string>
     <string name="space">Místo</string>
     <string name="search_label">Hledat</string>
@@ -144,12 +138,7 @@
     <string name="unsupported_db_version">Nepodporovaná verze databáze.</string>
     <string name="uppercase">Velká písmena</string>
     <string name="version_label">Verze %1$s</string>
-<<<<<<< HEAD
-    <string name="warning_unmounted">Připojte SD kartu, aby bylo možné vytvořit a otevřít databázi.</string>
-=======
-    <string name="warning_read_only">Povolit oprávnění k zápisu do SD paměti, aby bylo možno uložit změny v databázi.</string>
     <string name="warning_unmounted">Připojit paměťovou kartu pro založení a otevření databáze.</string>
->>>>>>> 653258af
     <string name="education_unlock_summary">Databázi odemknete zadáním hesla a/nebo souboru s klíčem.
 \n
 \nNezapomeňte si po každé úpravě zazálohovat kopii svého .kdbx souboru na bezpečné místo.</string>
