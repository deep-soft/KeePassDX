<?xml version="1.0" encoding="utf-8"?>
<!--
 Copyright 2017 Brian Pellin, Jeremy Jamet / Kunzisoft.
     
 This file is part of KeePass DX.

  KeePass DX is free software: you can redistribute it and/or modify
  it under the terms of the GNU General Public License as published by
  the Free Software Foundation, either version 3 of the License, or
  (at your option) any later version.

  KeePass DX is distributed in the hope that it will be useful,
  but WITHOUT ANY WARRANTY; without even the implied warranty of
  MERCHANTABILITY or FITNESS FOR A PARTICULAR PURPOSE.  See the
  GNU General Public License for more details.

  You should have received a copy of the GNU General Public License
  along with KeePass DX.  If not, see <http://www.gnu.org/licenses/>.

  Italian translation by Diego Pierotto. Updated by anthologist on April 2018.

--><resources>
    <string name="about_feedback">Commenti</string>
    <string name="about_homepage">Pagina web</string>
    <string name="about_description">Implementazione Android del gestore password KeePass</string>
    <string name="accept">Accetto</string>
    <string name="add_entry">Aggiungi voce</string>
    <string name="add_group">Aggiungi gruppo</string>
    <string name="add_string">Aggiungi stringa</string>
    <string name="encryption_algorithm">Algoritmo di cifratura</string>
    <string name="app_timeout">Scadenza app</string>
    <string name="app_timeout_summary">Inattività prima del blocco dell\'app</string>
    <string name="application">App</string>
    <string name="menu_app_settings">Impostazioni app</string>
    <string name="brackets">Parentesi</string>
    <string name="browser_intall_text">Sfoglia i file installando il Gestore File di OpenIntents</string>
    <string name="cancel">Annulla</string>
    <string name="clipboard_cleared">Appunti eliminati</string>
    <string name="clipboard_error_title">Errore negli appunti</string>
    <string name="clipboard_error">Alcuni telefoni Android di Samsung non permettono alle app di usare gli appunti.</string>
    <string name="clipboard_error_clear">Eliminazione degli appunti fallita</string>
    <string name="clipboard_timeout">Scadenza appunti</string>
    <string name="clipboard_timeout_summary">Tempo prima di eliminare gli appunti</string>
    <string name="select_to_copy">Copia %1$s negli appunti</string>
    <string name="retrieving_db_key">Creazione file chiave database…</string>
    <string name="database">Database</string>
    <string name="decrypting_db">Decodifica contenuto database…</string>
    <string name="default_checkbox">Usa come database predefinito</string>
    <string name="digits">Numeri</string>
<<<<<<< HEAD
    <string name="disclaimer_formal">KeePass DX \u00A9 %1$d Kunzisoft viene distribuito assolutamente con nessuna garanzia. Si tratta di software libero e sei invitato a distribuirlo sotto le condizioni della licenza GPL versione 3 o successiva.</string>
    <string name="select_database_file">Seleziona un database esistente</string>
    <string name="entry_accessed">Ultimo accesso</string>
    <string name="entry_cancel">Annulla</string>
    <string name="entry_notes">Commento</string>
=======
    <string name="disclaimer_formal">KeePass DX \u00A9 %1$d Kunzisoft viene distribuito ASSOLUTAMENTE con NESSUNA GARANZIA; Si tratta di software libero e sei invitato a distribuirlo sotto le condizioni della licenza GPL versione 3 o successiva.</string>
    <string name="select_database_file">Apri un database esistente</string>
    <string name="entry_accessed">Ultimo accesso</string>
    <string name="entry_cancel">Annulla</string>
    <string name="entry_comment">Note</string>
>>>>>>> 25655abb
    <string name="entry_confpassword">Conferma password</string>
    <string name="entry_created">Creato</string>
    <string name="entry_expires">Scade</string>
    <string name="entry_keyfile">File chiave</string>
    <string name="entry_modified">Modificato</string>
    <string name="entry_not_found">Dati non trovati.</string>
    <string name="entry_password">Password</string>
    <string name="entry_save">Salva</string>
    <string name="entry_title">Nome</string>
    <string name="entry_url">URL</string>
    <string name="entry_user_name">Nome utente</string>
    <string name="error_arc4">La codifica a flusso ARCFOUR non è supportata.</string>
    <string name="error_can_not_handle_uri">KeePass DX non può gestire questo URI.</string>
    <string name="error_could_not_create_parent">Impossibile creare la directory principale.</string>
    <string name="error_database_exists">File già esistente.</string>
    <string name="error_failed_to_launch_link">Impossibile aprire il collegamento.</string>
    <string name="error_filename_required">Inserisci un nome file.</string>
    <string name="error_file_not_create">Impossibile creare il file:</string>
    <string name="error_invalid_db">Lettura del database fallita.</string>
    <string name="error_invalid_path">Assicurati che il percorso sia corretto.</string>
    <string name="error_no_name">Inserisci un nome.</string>
    <string name="error_out_of_memory">Memoria insufficiente per caricare l\'intero database.</string>
    <string name="error_pass_gen_type">Deve essere selezionato almeno un tipo di generazione password.</string>
    <string name="error_pass_match">Le password non corrispondono.</string>
<<<<<<< HEAD
    <string name="error_rounds_not_number">Il \"livello\" deve essere un numero.</string>
    <string name="error_rounds_too_large">\"Livello\" troppo grande. Impostato a 2147483648.</string>
    <string name="error_string_key">Ogni stringa deve avere un nome.</string>
    <string name="error_title_required">È necessario un titolo.</string>
    <string name="error_wrong_length">Inserisci un numero naturale positivo nel campo \"lunghezza\"</string>
=======
    <string name="error_rounds_not_number">Rendi il \"livello\" un numero.</string>
    <string name="error_rounds_too_large">\"Livello\" troppo alto. Impostato a 2147483648.</string>
    <string name="error_string_key">Ogni stringa deve avere un un nome.</string>
    <string name="error_title_required">Aggiungi un titolo.</string>
    <string name="error_wrong_length">Inserisci un numero naturale positivo nel campo \"lunghezza\".</string>
>>>>>>> 25655abb
    <string name="field_name">Nome campo</string>
    <string name="field_value">Valore campo</string>
    <string name="file_not_found">File non trovato.</string>
    <string name="file_not_found_content">File non trovato. Prova a riaprirlo dal tuo gestore di file.</string>
    <string name="file_browser">Gestore file</string>
    <string name="generate_password">Genera password</string>
    <string name="hint_conf_pass">conferma password</string>
    <string name="hint_generated_password">password generata</string>
    <string name="hint_group_name">Nome gruppo</string>
    <string name="hint_keyfile">file chiave</string>
    <string name="hint_length">lunghezza</string>
    <string name="password">Password</string>
    <string name="hint_pass">password</string>
    <string name="install_from_play_store">Installa dal Play Store</string>
    <string name="install_from_f_droid">Installa dal F-Droid</string>
    <string name="invalid_password">Password o file chiave non validi.</string>
    <string name="invalid_algorithm">Algoritmo errato.</string>
    <string name="invalid_db_sig">Formato database non riconosciuto.</string>
    <string name="keyfile_does_not_exist">Non esiste alcun file chiave.</string>
    <string name="keyfile_is_empty">Il file chiave è vuoto.</string>
    <string name="length">Lunghezza</string>
    <string name="list_size_title">Dimensione elenco gruppo</string>
    <string name="list_size_summary">Dimensione del testo nell\'elenco del gruppo</string>
    <string name="loading_database">Caricamento database…</string>
    <string name="lowercase">Minuscole</string>
    <string name="maskpass_title">Nascondi le password</string>
    <string name="maskpass_summary">Maschera le password (***) in modo predefinito</string>
    <string name="menu_about">Informazioni</string>
    <string name="menu_change_key">Modifica chiave principale</string>
    <string name="settings">Impostazioni</string>
    <string name="menu_db_settings">Impostazioni database</string>
    <string name="menu_delete">Elimina</string>
    <string name="menu_donate">Dona</string>
    <string name="menu_edit">Modifica</string>
    <string name="menu_hide_password">Nascondi password</string>
    <string name="menu_lock">Blocca database</string>
    <string name="menu_open">Apri</string>
    <string name="menu_search">Cerca</string>
    <string name="menu_showpass">Mostra password</string>
    <string name="menu_url">Vai all\'URL</string>
    <string name="minus">Meno</string>
    <string name="never">Mai</string>
    <string name="no_results">Nessun risultato di ricerca</string>
    <string name="no_url_handler">Installa un browser web per aprire questo URL.</string>
    <string name="open_recent">Database recenti</string>
    <string name="omitbackup_title">Non cercare nelle voci di backup</string>
    <string name="omitbackup_summary">Ometti il gruppo \"Backup\" dai risultati di ricerca (si applica solo ai file .kdb)</string>
    <string name="progress_create">Creazione nuovo database…</string>
    <string name="progress_title">In corso…</string>
    <string name="protection">Protezione</string>
    <string name="read_only">Sola lettura</string>
    <string name="read_only_warning">KeePass DX richiede l\'autorizzazione di scrittura per poter modificare il tuo database.</string>
    <string name="read_only_kitkat_warning">A partire da Android KitKat, alcuni dispositivi non permettono più alle app di scrivere nella scheda SD.</string>
    <string name="recentfile_title">Cronologia file recenti</string>
    <string name="recentfile_summary">Ricorda i file recenti</string>
    <string name="remember_keyfile_summary">Ricorda la posizione dei file chiave dei database</string>
    <string name="remember_keyfile_title">Salva il file chiave</string>
    <string name="remove_from_filelist">Elimina</string>
    <string name="root">Root</string>
    <string name="rounds">Livello cifratura</string>
    <string name="rounds_explanation">Livelli di cifratura aggiuntivi forniscono una maggiore protezione contro attacchi di tipo forza bruta, ma può rallentare il caricamento e il salvataggio.</string>
    <string name="rounds_hint">livello</string>
    <string name="saving_database">Salvataggio database…</string>
    <string name="space">Spazio</string>
    <string name="search_label">Cerca</string>
    <string name="sort_db">Database naturale</string>
    <string name="special">Speciali</string>
    <string name="search">Titolo/descrizione voce</string>
    <string name="search_results">Risultati ricerca</string>
    <string name="underline">Trattino basso</string>
    <string name="unsupported_db_version">Versione database non supportata.</string>
    <string name="uppercase">Maiuscole</string>
    <string name="use_saf_summary">Usa l\'Android storage access framework (SAF) per sfogliare i file (KitKat e successivi)</string>
    <string name="use_saf_title">Storage access framework</string>
    <string name="warning">Attenzione</string>
    <string name="warning_password_encoding">Evita password con caratteri al di fuori del set Latin-1 nei file .kdb, dato che sono convertiti tutti nella stessa lettera.</string>
    <string name="warning_read_only">Permetti l\'accesso in scrittura alla scheda SD per salvare le modifiche al database.</string>
    <string name="warning_unmounted">Monta la scheda SD per creare o caricare un database.</string>
    <string name="version_label">Versione %1$s</string>
    <string name="configure_fingerprint">La scansione di impronte è supportata ma non impostata.</string>
    <string name="scanning_fingerprint">Scansione impronte</string>
    <string name="encrypted_value_stored">Password criptata salvata</string>
    <string name="fingerprint_invalid_key">Lettura dell\'impronta fallita. Ripristina la tua password.</string>
    <string name="fingerprint_error">Problema impronta: %1$s</string>
    <string name="store_with_fingerprint">Usa l\'impronta per salvare questa password</string>
    <string name="no_password_stored">Questo database non ha ancora alcuna password.</string>
    <string name="education_unlock_summary">Inserisci una password e/o file chiave per sbloccare il database.
\n
\nRicorda di salvare una copia del tuo file .kdbx in un luogo sicuro dopo ogni modifica.</string>
    <string-array name="timeout_options">
        <item>5 secondi</item>
        <item>10 secondi</item>
        <item>20 secondi</item>
        <item>30 secondi</item>
        <item>1 minuto</item>
        <item>5 minuti</item>
        <item>15 minuti</item>
        <item>30 minuti</item>
        <item>Mai</item>
    </string-array>
    <string-array name="list_size_options">
        <item>Piccolo</item>
        <item>Medio</item>
        <item>Grande</item>
    </string-array>
    <string name="beta_dontask">Non mostrare di nuovo</string>
    <string name="allow">Consenti</string>
    <string name="copy_field">Copiato %1$s</string>
    <string name="encryption">Cifratura</string>
    <string name="key_derivation_function">Funzione di derivazione chiave</string>
    <string name="extended_ASCII">ASCII esteso</string>
    <string name="clipboard_swipe_clean">Scorri per pulire gli appunti ora</string>
    <string name="error_nokeyfile">Seleziona un file chiave.</string>
    <string name="error_autofill_enable_service">Attivazione del servizio di auto-completamento fallita.</string>
    <string name="error_move_folder_in_itself">Non puoi spostare un gruppo in se stesso.</string>
    <string name="menu_form_filling_settings">Riempimento campi</string>
    <string name="menu_copy">Copia</string>
    <string name="menu_move">Sposta</string>
    <string name="menu_paste">Incolla</string>
    <string name="menu_cancel">Annulla</string>
    <string name="menu_fingerprint_remove_key">Elimina l\'impronta digitale salvata</string>
    <string name="menu_file_selection_read_only">Sola lettura</string>
    <string name="menu_open_file_read_and_write">Modificabile</string>
    <string name="encryption_explanation">Algoritmo di cifratura del database usato per tutti i dati.</string>
    <string name="kdf_explanation">Per generare la chiave per l\'algoritmo di cifratura, la chiave principale viene trasformata usando una funzione di derivazione della chiave (con un sale casuale).</string>
    <string name="memory_usage">Utilizzo di memoria</string>
    <string name="memory_usage_explanation">Quantità di memoria (in byte binari) da usare dalla funzione di derivazione della chiave.</string>
    <string name="parallelism">Parallelismo</string>
    <string name="parallelism_explanation">Grado di parallelismo (cioè numero di thread) usato dalla funzione di derivazione della chiave.</string>
    <string name="sort_menu">Ordina</string>
    <string name="sort_ascending">Prima il minore ↓</string>
    <string name="sort_groups_before">Prima i gruppi</string>
    <string name="sort_recycle_bin_bottom">Cestino in fondo</string>
    <string name="sort_title">Titolo</string>
    <string name="sort_username">Nome utente</string>
    <string name="sort_creation_time">Creazione</string>
    <string name="sort_last_modify_time">Modifica</string>
    <string name="sort_last_access_time">Accesso</string>
    <string name="warning_empty_password">Vuoi veramente che non ci sia una password di sblocco\?</string>
    <string name="warning_no_encryption_key">Sei sicuro di non volere usare una chiave di cifratura?</string>
    <string name="fingerprint_not_recognized">Impronta non riconosciuta</string>
    <string name="history">Cronologia</string>
    <string name="appearance">Aspetto</string>
    <string name="general">Generale</string>
    <string name="autofill">Autocompletamento</string>
    <string name="autofill_service_name">Autocompletamento di KeePass DX</string>
    <string name="autofill_sign_in_prompt">Accedi con KeePass DX</string>
    <string name="set_autofill_service_title">Imposta servizio predefinito di autocompletamento</string>
    <string name="set_autofill_service_summary">Attiva l\'autocompletamento per compilare velocemente i moduli in altre app</string>
    <string name="password_size_title">Dimensione password generata</string>
    <string name="password_size_summary">Imposta la dimensione predefinita delle password generate</string>
    <string name="list_password_generator_options_title">Caratteri password</string>
    <string name="list_password_generator_options_summary">Imposta i caratteri permessi di generazione password</string>
    <string name="clipboard_notifications_title">Notifiche appunti</string>
    <string name="clipboard_notifications_summary">Attiva le notifiche appunti per copiare gli elementi</string>
    <string name="clipboard_warning">Se l\'eliminazione automatica degli appunti fallisce, cancellali manualmente.</string>
    <string name="lock">Blocca</string>
    <string name="lock_database_screen_off_title">Blocco schermo</string>
    <string name="lock_database_screen_off_summary">Blocca il database quando lo schermo è spento</string>
    <string name="fingerprint_quick_unlock_title">Come impostare la scansione di impronte per sbloccare velocemente\?</string>
    <string name="fingerprint_setting_text">Salva la tua impronta per il dispositivo in</string>
    <string name="fingerprint_setting_way_text">\"Impostazioni\" → \"Sicurezza\" → \"Impronta\"</string>
    <string name="fingerprint_type_password_text">Digita la password di blocco database</string>
    <string name="fingerprint_scan_to_store">Scansiona la tua impronta per salvare la password di blocco database in modo sicuro.</string>
    <string name="fingerprint_scan_to_open">Scansiona la tua impronta per aprire il database quando la password è disattivata.</string>
    <string name="usage">Utilizzo</string>
    <string name="fingerprint">Impronta</string>
    <string name="fingerprint_enable_title">Scansione di impronte</string>
    <string name="fingerprint_enable_summary">Consente la scansione di impronte per aprire il database</string>
    <string name="fingerprint_delete_all_title">Elimina chiavi di cifratura</string>
    <string name="fingerprint_delete_all_summary">Elimina tutte le chiavi di cifratura relative al riconoscimento dell\'impronta</string>
    <string name="fingerprint_delete_all_warning">Sei sicuro di volere eliminare tutte le chiavi relative alle impronte?</string>
    <string name="unavailable_feature_text">Impossibile avviare questa funzione.</string>
    <string name="unavailable_feature_version">La tua versione di Android %1$s non è la minima %2$s richiesta.</string>
    <string name="unavailable_feature_hardware">L\'hardware relativo non è stato trovato.</string>
    <string name="file_name">Nome file</string>
    <string name="path">Percorso</string>
    <string name="assign_master_key">Assegna una chiave master</string>
    <string name="create_keepass_file">Crea un nuovo database</string>
    <string name="bytes">Bytes</string>
    <string name="full_file_path_enable_title">Percorso file</string>
    <string name="full_file_path_enable_summary">Visualizza il percorso file completo</string>
    <string name="recycle_bin_title">Usa il cestino</string>
    <string name="recycle_bin_summary">Sposta gruppi ed elementi nel cestino prima di eliminare</string>
    <string name="permission_external_storage_rationale_write_database">KeePass DX richiede l\'autorizzazione di archiviazione per scrivere in un database.</string>
    <string name="permission_external_storage_rationale_read_database">KeePass DX richiede l\'autorizzazione di archiviazione per leggere un URI non gestito da un fornitore di contenuti.</string>
    <string name="permission_external_storage_denied">Autorizzazione di archiviazione non ottenuta.</string>
    <string name="permission_external_storage_never_ask">Impossibile eseguire l\'azione senza l\'autorizzazione di archiviazione.</string>
    <string name="monospace_font_fields_enable_title">Carattere campi</string>
    <string name="monospace_font_fields_enable_summary">Cambia il carattere usato nei campi per una migliore visibilità</string>
    <string name="auto_open_file_uri_title">Apri i file selezionandoli</string>
    <string name="auto_open_file_uri_summary">Apri automaticamente i file selezionandoli nel gestore di file</string>
    <string name="allow_copy_password_title">Fiducia appunti</string>
    <string name="allow_copy_password_summary">Permetti la copia della password e dei campi protetti negli appunti</string>
    <string name="allow_copy_password_warning">ATTENZIONE: gli appunti sono condivisi da tutte le app. Se vengono copiati dati sensibili, altri software possono recuperarli.</string>
    <string name="warning_disabling_storage_access_framework">ATTENZIONE: disattivare questa funzione può impedire l\'apertura o salvataggio dei database.</string>
    <string name="open_link_database">Link del file database da aprire</string>
    <string name="database_name_title">Nome database</string>
    <string name="database_description_title">Descrizione database</string>
    <string name="database_version_title">Versione database</string>
    <string name="text_appearance">Testo</string>
    <string name="application_appearance">App</string>
    <string name="other">Altro</string>
    <string name="keyboard">Tastiera</string>
    <string name="magic_keyboard_title">Magitastiera</string>
    <string name="magic_keyboard_summary">Attiva una tastiera personale che popola le tue password e i campi di identità</string>
    <string name="magic_keyboard_preference_title">Impostazioni Magitastiera</string>
    <string name="magic_keyboard_configure_title">Imposta la tastiera per un\'autocompletamento sicuro dei moduli.</string>
    <string name="magic_keyboard_activate_setting_text">Attiva la \"Magitastiera\" nelle impostazioni del dispositivo.</string>
    <string name="magic_keyboard_activate_setting_path_1_text">\"Impostazioni\" → \"Lingue e immissione\" → \"Tastiera attuale\" e scegline una.</string>
    <string name="magic_keyboard_activate_setting_path_2_text">o (\"Impostazioni\" → \"Lingue e immissione\" → \"Tastiera virtuale\" e scegline una.)</string>
    <string name="keyboards_choose_magikeyboard_text">Scegli la Magitastiera quando devi compilare un modulo.</string>
    <string name="keyboards_swicth_magikeyboard_text">Cambia tastiera premendo a lungo la barra spaziatrice, oppure, se non disponibile, con:</string>
    <string name="keyboard_lock_database_text">Blocca il database.</string>
    <string name="keyboard_back_main_keyboard_text">Usa di nuovo la tastiera predefinita.</string>
    <string name="allow_no_password_title">Permetti password mancante</string>
    <string name="allow_no_password_summary">Attiva il pulsante \"Apri\" se non è selezionata l\'identificazione della password</string>
    <string name="enable_read_only_title">Sola lettura</string>
    <string name="enable_read_only_summary">Apri il database in sola lettura in modo predefinito</string>
    <string name="enable_education_screens_title">Schermate educative</string>
    <string name="enable_education_screens_summary">Evidenzia gli elementi per imparare come funziona l\'app</string>
    <string name="reset_education_screens_title">Ripristina schermate educative</string>
    <string name="reset_education_screens_summary">Mostra di nuovo gli elementi educativi</string>
    <string name="reset_education_screens_text">Schermate educative ripristinate</string>
    <string name="education_create_database_title">Crea il tuo file database</string>
    <string name="education_create_database_summary">Crea il tuo primo file di gestione password.</string>
    <string name="education_select_database_title">Apri un database esistente</string>
    <string name="education_select_database_summary">Apri il file database precedente dal tuo gestore di file per continuare ad usarlo.</string>
    <string name="education_open_link_database_title">Un link al percorso del tuo file è sufficiente</string>
    <string name="education_open_link_database_summary">Puoi anche aprire il tuo database con un link fisico (con file:// e content:// ad esempio).</string>
    <string name="education_new_node_title">Aggiungi elementi al database</string>
    <string name="education_new_node_summary">Gli elementi aiutano a gestire le tue identità digitali. 
\n 
\nI gruppi (~ cartelle) organizzano gli elementi nel database.</string>
    <string name="education_search_title">Cerca tra gli elementi</string>
    <string name="education_search_summary">Digita titolo, nome utente o il contenuto di altri campi per trovare le tue password.</string>
    <string name="education_fingerprint_title">Sblocco del database con impronta</string>
    <string name="education_fingerprint_summary">Collega la password alla tua impronta per sbloccare velocemente il database.</string>
    <string name="education_entry_edit_title">Modifica l\'elemento</string>
    <string name="education_entry_edit_summary">Modifica l\'elemento con campi personali. I dati possono avere riferimenti ad altri campi.</string>
    <string name="education_generate_password_title">Crea una password robusta per l\'elemento.</string>
    <string name="education_generate_password_summary">Genera una password robusta da associare all\'elemento, definiscila a seconda dei criteri del modulo e non dimenticare di tenerla al sicuro.</string>
    <string name="education_entry_new_field_title">Aggiungi campi personali</string>
    <string name="education_entry_new_field_summary">Registra un campo base non fornito, inserendone uno nuovo che puoi anche proteggere.</string>
    <string name="education_unlock_title">Sblocca il tuo database</string>
    <string name="education_read_only_title">Proteggi da scrittura il tuo database</string>
    <string name="education_read_only_summary">Cambia modalità di apertura per la sessione. 
\n 
\n\"Sola lettura\" impedisce modifiche accidentali al database. 
\n 
\n\"Modificabile\" permette di aggiungere, eliminare o modificare tutti gli elementi.</string>
    <string name="education_field_copy_title">Copia un campo</string>
    <string name="education_field_copy_summary">I campi copiati possono essere incollati ovunque. 
\n 
\nUsa il metodo di inserimento che preferisci.</string>
    <string name="education_lock_title">Blocca il database</string>
    <string name="education_lock_summary">Blocca velocemente il database, puoi impostare l\'app per bloccarlo dopo un certo periodo e quando lo schermo si spegne.</string>
    <string name="education_sort_title">Ordine elementi</string>
    <string name="education_sort_summary">Scegli l\'ordine di elementi e gruppi.</string>
    <string name="education_donation_title">Partecipa</string>
<<<<<<< HEAD
    <string name="education_donation_summary">Partecipa per aiutare a migliorare la stabilità, la sicurezza e aggiungere nuove funzioni.</string>

    <string name="html_text_ad_free">Diversamente da molte app di gestione password, questa è <strong>senza pubblicità</strong>, <strong>software libero (copyleft)</strong> e non raccoglie dati personali nei suoi server, anche nella versione gratuita.</string>
    <string name="html_text_buy_pro">Acquistando la versione pro, avrai accesso a questa <strong>funzione visiva</strong> e soprattutto aiuterai nella <strong>realizzazione di progetti della comunità.</strong></string>
=======
    <string name="education_donation_summary">Aiuta a migliorare la stabilità, la sicurezza e ad aggiungere nuove funzioni.</string>
    <string name="html_text_ad_free">Diversamente da molte app di gestione password, questa è <strong>senza pubblicità</strong>, <strong>sofware libero (copyleft)</strong> e non raccoglie dati personali nei suoi server, non importa quale versione usi.</string>
    <string name="html_text_buy_pro">Acquistando la versione pro, avrai accesso a questa <strong>funzione visiva</strong> e soprattutto aiuterai nella <strong>realizzazione di progetti della comunità.</strong>
    </string>
>>>>>>> 25655abb
    <string name="html_text_feature_generosity">Questa <strong>funzione visiva</strong> è disponibile grazie alla tua generosità.</string>
    <string name="html_text_donation">Per mantenere la nostra libertà ed essere sempre attivi, contiamo sul tuo <strong>contributo.</strong>
    </string>
    <string name="html_text_dev_feature">Questa funzione è <strong>in sviluppo</strong> e richiede il tuo <strong>contributo</strong> per essere disponibile a breve.</string>
    <string name="html_text_dev_feature_buy_pro">Acquistando la versione <strong>pro</strong>,</string>
    <string name="html_text_dev_feature_contibute">
        <strong>Contribuendo</strong>,</string>
    <string name="html_text_dev_feature_encourage">incoraggi gli sviluppatori a creare <strong>nuove funzioni</strong> e a <strong>correggere errori</strong> secondo le tue osservazioni.</string>
    <string name="html_text_dev_feature_thanks">Grazie mille per il tuo contributo.</string>
    <string name="html_text_dev_feature_work_hard">Stiamo lavorando sodo per rilasciare questa funzione a breve.</string>
    <string name="html_text_dev_feature_upgrade">Non dimenticare di tenere aggiornata l\'app installando nuove versioni.</string>
    <string name="download">Scarica</string>
    <string name="contribute">Contribuisci</string>
    <string name="encryption_rijndael">Rijndael (AES)</string>
    <string name="encryption_twofish">Twofish</string>
    <string name="encryption_chacha20">ChaCha20</string>
    <string name="kdf_AES">AES KDF</string>
    <string name="kdf_Argon2">Argon2</string>
    <string name="style_choose_title">Tema app</string>
    <string name="style_choose_summary">Tema usato nell\'app</string>
    <string name="icon_pack_choose_title">Pacchetto icone</string>
    <string name="icon_pack_choose_summary">Pacchetto di icone usato nell\'app</string>
    <string name="keyboard_select_entry_text">Seleziona un elemento con la chiave.</string>
    <string name="keyboard_fill_field_text">Riempi i campi usando gli elementi giusti.</string>
    <string name="edit_entry">Modifica elemento</string>
    <string name="error_load_database">Caricamento del database fallito.</string>
    <string name="error_load_database_KDF_memory">Caricamento della chiave fallito. Prova a diminuire l\' \"Utilizzo memoria\" del KDF.</string>
    <string name="list_entries_show_username_title">Mostra nomi utente</string>
    <string name="list_entries_show_username_summary">Mostra i nomi utente negli elenchi</string>
    <string name="clipboard">Appunti</string>
    <string name="build_label">Build %1$s</string>
    <string name="keyboard_name">Magitastiera</string>
    <string name="keyboard_label">Magitastiera (KeePass DX)</string>
    <string name="keyboard_setting_label">Impostazioni Magitastiera</string>
    <string name="keyboard_entry_category">Inserimento</string>
    <string name="keyboard_entry_timeout_title">Scadenza</string>
    <string name="keyboard_entry_timeout_summary">Tempo per eliminare l\'inserimento da tastiera</string>
    <string name="keyboard_notification_entry_title">Informazioni di notifica</string>
    <string name="keyboard_notification_entry_summary">Mostra una notifica quando un inserimento è disponibile</string>
    <string name="keyboard_notification_entry_content_title_text">Inserimento</string>
    <string name="keyboard_notification_entry_content_title">%1$s disponibile nella Magitastiera</string>
    <string name="keyboard_notification_entry_content_text">%1$s</string>
    <string name="keyboard_notification_entry_clear_close_title">Pulisci alla chiusura</string>
    <string name="keyboard_notification_entry_clear_close_summary">Pulisci l\'inserimento da tastiera alla chiusura della notifica</string>
    <string name="keyboard_appearance_category">Aspetto</string>
    <string name="keyboard_theme_title">Tema tastiera</string>
    <string name="keyboard_keys_category">Tasti</string>
    <string name="keyboard_key_vibrate_title">Vibra alla pressione</string>
    <string name="keyboard_key_sound_title">Suono alla pressione</string>
</resources><|MERGE_RESOLUTION|>--- conflicted
+++ resolved
@@ -47,19 +47,11 @@
     <string name="decrypting_db">Decodifica contenuto database…</string>
     <string name="default_checkbox">Usa come database predefinito</string>
     <string name="digits">Numeri</string>
-<<<<<<< HEAD
     <string name="disclaimer_formal">KeePass DX \u00A9 %1$d Kunzisoft viene distribuito assolutamente con nessuna garanzia. Si tratta di software libero e sei invitato a distribuirlo sotto le condizioni della licenza GPL versione 3 o successiva.</string>
-    <string name="select_database_file">Seleziona un database esistente</string>
-    <string name="entry_accessed">Ultimo accesso</string>
-    <string name="entry_cancel">Annulla</string>
-    <string name="entry_notes">Commento</string>
-=======
-    <string name="disclaimer_formal">KeePass DX \u00A9 %1$d Kunzisoft viene distribuito ASSOLUTAMENTE con NESSUNA GARANZIA; Si tratta di software libero e sei invitato a distribuirlo sotto le condizioni della licenza GPL versione 3 o successiva.</string>
+    <string name="entry_notes">Note</string>
     <string name="select_database_file">Apri un database esistente</string>
     <string name="entry_accessed">Ultimo accesso</string>
     <string name="entry_cancel">Annulla</string>
-    <string name="entry_comment">Note</string>
->>>>>>> 25655abb
     <string name="entry_confpassword">Conferma password</string>
     <string name="entry_created">Creato</string>
     <string name="entry_expires">Scade</string>
@@ -84,19 +76,11 @@
     <string name="error_out_of_memory">Memoria insufficiente per caricare l\'intero database.</string>
     <string name="error_pass_gen_type">Deve essere selezionato almeno un tipo di generazione password.</string>
     <string name="error_pass_match">Le password non corrispondono.</string>
-<<<<<<< HEAD
-    <string name="error_rounds_not_number">Il \"livello\" deve essere un numero.</string>
-    <string name="error_rounds_too_large">\"Livello\" troppo grande. Impostato a 2147483648.</string>
-    <string name="error_string_key">Ogni stringa deve avere un nome.</string>
-    <string name="error_title_required">È necessario un titolo.</string>
-    <string name="error_wrong_length">Inserisci un numero naturale positivo nel campo \"lunghezza\"</string>
-=======
     <string name="error_rounds_not_number">Rendi il \"livello\" un numero.</string>
     <string name="error_rounds_too_large">\"Livello\" troppo alto. Impostato a 2147483648.</string>
     <string name="error_string_key">Ogni stringa deve avere un un nome.</string>
     <string name="error_title_required">Aggiungi un titolo.</string>
     <string name="error_wrong_length">Inserisci un numero naturale positivo nel campo \"lunghezza\".</string>
->>>>>>> 25655abb
     <string name="field_name">Nome campo</string>
     <string name="field_value">Valore campo</string>
     <string name="file_not_found">File non trovato.</string>
@@ -357,17 +341,10 @@
     <string name="education_sort_title">Ordine elementi</string>
     <string name="education_sort_summary">Scegli l\'ordine di elementi e gruppi.</string>
     <string name="education_donation_title">Partecipa</string>
-<<<<<<< HEAD
-    <string name="education_donation_summary">Partecipa per aiutare a migliorare la stabilità, la sicurezza e aggiungere nuove funzioni.</string>
-
-    <string name="html_text_ad_free">Diversamente da molte app di gestione password, questa è <strong>senza pubblicità</strong>, <strong>software libero (copyleft)</strong> e non raccoglie dati personali nei suoi server, anche nella versione gratuita.</string>
-    <string name="html_text_buy_pro">Acquistando la versione pro, avrai accesso a questa <strong>funzione visiva</strong> e soprattutto aiuterai nella <strong>realizzazione di progetti della comunità.</strong></string>
-=======
     <string name="education_donation_summary">Aiuta a migliorare la stabilità, la sicurezza e ad aggiungere nuove funzioni.</string>
     <string name="html_text_ad_free">Diversamente da molte app di gestione password, questa è <strong>senza pubblicità</strong>, <strong>sofware libero (copyleft)</strong> e non raccoglie dati personali nei suoi server, non importa quale versione usi.</string>
     <string name="html_text_buy_pro">Acquistando la versione pro, avrai accesso a questa <strong>funzione visiva</strong> e soprattutto aiuterai nella <strong>realizzazione di progetti della comunità.</strong>
     </string>
->>>>>>> 25655abb
     <string name="html_text_feature_generosity">Questa <strong>funzione visiva</strong> è disponibile grazie alla tua generosità.</string>
     <string name="html_text_donation">Per mantenere la nostra libertà ed essere sempre attivi, contiamo sul tuo <strong>contributo.</strong>
     </string>
