--- conflicted
+++ resolved
@@ -36,11 +36,7 @@
     <string name="brackets">Parentesi</string>
     <string name="browser_intall_text">Sfogliare i file richiede l\'applicazione Gestore File di Open Intents, clicca sotto per installarlo. A causa di alcune stranezze nel gestore file, la prima volta la navigazione potrebbe non funzionare correttamente.</string>
     <string name="cancel">Annulla</string>
-<<<<<<< HEAD
-    <string name="clipboard_cleared">Appunti eliminati.</string>
-=======
-    <string name="ClearClipboard">Appunti eliminati</string>
->>>>>>> 6cc4eeaa
+    <string name="clipboard_cleared">Appunti eliminati</string>
     <string name="clipboard_error_title">Errore negli appunti</string>
     <string name="clipboard_error">Alcuni telefoni Android di Samsung hanno un bug nell\'implementazione degli appunti che causa errori nella copia degli appunti da applicazioni. Per maggiori dettagli:</string>
     <string name="clipboard_error_clear">Eliminazione degli appunti fallita</string>
