--- conflicted
+++ resolved
@@ -1,22 +1,23 @@
 <?xml version="1.0" encoding="utf-8"?>
 <!--
- Copyright 2017 Brian Pellin, Jeremy Jamet / Kunzisoft.
-     
- This file is part of KeePass DX.
+    Copyright 2019 Jeremy Jamet / Kunzisoft.
 
-  KeePass DX is free software: you can redistribute it and/or modify
-  it under the terms of the GNU General Public License as published by
-  the Free Software Foundation, either version 3 of the License, or
-  (at your option) any later version.
+    This file is part of KeePass DX.
 
-  KeePass DX is distributed in the hope that it will be useful,
-  but WITHOUT ANY WARRANTY; without even the implied warranty of
-  MERCHANTABILITY or FITNESS FOR A PARTICULAR PURPOSE.  See the
-  GNU General Public License for more details.
+    KeePass DX is free software: you can redistribute it and/or modify
+    it under the terms of the GNU General Public License as published by
+    the Free Software Foundation, either version 3 of the License, or
+    (at your option) any later version.
 
-  You should have received a copy of the GNU General Public License
-  along with KeePass DX.  If not, see <http://www.gnu.org/licenses/>.
---><resources xmlns:tools="http://schemas.android.com/tools" tools:ignore="MissingTranslation">
+    KeePass DX is distributed in the hope that it will be useful,
+    but WITHOUT ANY WARRANTY; without even the implied warranty of
+    MERCHANTABILITY or FITNESS FOR A PARTICULAR PURPOSE.  See the
+    GNU General Public License for more details.
+
+    You should have received a copy of the GNU General Public License
+    along with KeePass DX.  If not, see <http://www.gnu.org/licenses/>.
+-->
+<resources xmlns:tools="http://schemas.android.com/tools" tools:ignore="MissingTranslation">
     <string name="about_feedback">Comentários</string>
     <string name="about_homepage">Página inicial</string>
     <string name="about_description">Uma implementação do gestor de palavras-chave KeePass para Android</string>
@@ -61,15 +62,7 @@
     <string name="entry_url">URL</string>
     <string name="entry_user_name">Nome de utilizador</string>
     <string name="error_arc4">A cifra de fluxo ARCFOUR não é suportada.</string>
-<<<<<<< HEAD
-    <string name="error_can_not_handle_uri">O KeePass DX não suporta esta URI.</string>
-=======
     <string name="error_can_not_handle_uri">Não pôde tratar esta URI no KeePass DX.</string>
-    <string name="error_could_not_create_parent">Não foi possível criar diretório pai.</string>
-    <string name="error_database_exists">Este ficheiro já existe.</string>
-    <string name="error_failed_to_launch_link">Não foi possível abrir a hiperligação.</string>
-    <string name="error_filename_required">Introduza um nome para o ficheiro.</string>
->>>>>>> 7c2ff506
     <string name="error_file_not_create">Não foi possível criar o ficheiro:</string>
     <string name="error_invalid_db">Não foi possível ler a base de dados.</string>
     <string name="error_invalid_path">Certifique-se que o caminho é válido.</string>
@@ -111,11 +104,7 @@
     <string name="maskpass_title">Esconder palavras-passe</string>
     <string name="maskpass_summary">Mascarar palavras-passe (***) por padrão</string>
     <string name="menu_about">Sobre</string>
-<<<<<<< HEAD
     <string name="menu_change_key_settings">Alterar chave mestre</string>
-=======
-    <string name="menu_change_key">Modificar palavra-passe mestre</string>
->>>>>>> 7c2ff506
     <string name="settings">Definições</string>
     <string name="menu_database_settings">Definições da base de dados</string>
     <string name="menu_delete">Eliminar</string>
@@ -161,11 +150,6 @@
     <string name="underline">Sublinhado</string>
     <string name="unsupported_db_version">Versão da base de dados não suportada.</string>
     <string name="uppercase">Maiúsculas</string>
-<<<<<<< HEAD
-=======
-    <string name="use_saf_summary">Use o framework de acesso de armazenamento (SAF) do Android para navegação de ficheiros (KitKat e posterior)</string>
-    <string name="use_saf_title">Framework de acesso de armazenamento</string>
->>>>>>> 7c2ff506
     <string name="warning">Aviso</string>
     <string name="warning_password_encoding">Evite caracteres fora do formato de codificação do ficheiro do banco (todos os caracteres não reconhecidos são convertidos para a mesma letra).</string>
     <string name="warning_unmounted">Monte o cartão SD para criar ou abrir um banco de dados.</string>
@@ -224,7 +208,7 @@
     <string name="build_label">Construir %1$s</string>
     <string name="configure_biometric">Impressão digital suportada, mas não configurada para dispositivo.</string>
     <string name="encrypted_value_stored">Palavra-chave encriptada armazenada</string>
-    <string name="fingerprint_not_recognized">Impressão digital não reconhecida</string>
+    <string name="biometric_not_recognized">Impressão digital não reconhecida</string>
     <string name="biometric_scanning_error">Problema da Impressão digital: %1$s</string>
     <string name="open_biometric_prompt_store_credential">Use a impressão digital para armazenar esta palavra-chave</string>
     <string name="no_credentials_stored">Ainda não há nenhuma palavra-chave armazenada nesta base de dados.</string>
@@ -244,8 +228,6 @@
     <string name="error_autofill_enable_service">Não pôde ser habilitado o serviço de preenchimento automático.</string>
     <string name="encryption_explanation">Algoritmo de encriptação usado para todos os dados.</string>
     <string name="warning_read_only">Conceda acesso de escrita ao cartão SD para salvar alterações do banco.</string>
-    <string name="scanning_fingerprint">Escaneamento de impressão digital</string>
-    <string name="fingerprint_invalid_key">Não pôde ler chave de impressão digital. Recupere sua palavra-passe.</string>
     <string name="password_size_summary">Define o tamanho padrão para palavras-passe geradas</string>
     <string name="list_password_generator_options_title">Caracteres da palavra-passe</string>
     <string name="list_password_generator_options_summary">Definir os caracteres padrão do gerador de palavra-passe</string>
@@ -254,19 +236,10 @@
     <string name="lock">Bloquear</string>
     <string name="lock_database_screen_off_title">Bloqueio de tela</string>
     <string name="lock_database_screen_off_summary">Bloqueie o banco de dados quando a tela estiver desligada</string>
-    <string name="fingerprint_quick_unlock_title">Como configurar impressões digitais para desbloqueio rápido\?</string>
     <string name="fingerprint_setting_text">Salvar sua impressão digital esconeada para seu dispositivo em</string>
-    <string name="fingerprint_setting_way_text">\"Configurações\" → \"Segurança\" → \"Impressão Digital\"</string>
-    <string name="fingerprint_type_password_text">Entre com sua palavras-passe no banco</string>
     <string name="fingerprint_scan_to_store">Escaneie sua impressão digital para armazenar sua palavra-passe da base com segurança.</string>
     <string name="fingerprint_scan_to_open">Escaneie sua impressão digital para abrir o banco de dados quando a palavra-passe estiber desativada.</string>
     <string name="usage">Uso</string>
-    <string name="fingerprint">Impressão Digital</string>
-    <string name="fingerprint_enable_title">Escaneamento de impressão digital</string>
-    <string name="fingerprint_enable_summary">Permite que você escaneie sua impressão digital para a abertura do banco de dados</string>
-    <string name="fingerprint_delete_all_title">Apague chaves de encriptação</string>
-    <string name="fingerprint_delete_all_summary">Apague todas as chaves de encriptação relacionadas ao reconhecimento de Impressões digitais</string>
-    <string name="fingerprint_delete_all_warning">Tem certeza que você quer apagar todas as chaves relacionadas ao reconhecimento de Impressões digitais\?</string>
     <string name="unavailable_feature_text">Não foi possível iniciar esse recurso.</string>
     <string name="unavailable_feature_version">Sua versão do Android %1$s não corresponde a versão mínima %2$s necessária.</string>
     <string name="unavailable_feature_hardware">Não foi possível encontrar o hardware correspondente.</string>
@@ -278,17 +251,12 @@
     <string name="full_file_path_enable_summary">Veja o caminho inteiro do ficheiro</string>
     <string name="recycle_bin_title">Usar lixeira</string>
     <string name="recycle_bin_summary">Move grupos e entradas para a \"Lixeira\" antes de apagar</string>
-    <string name="permission_external_storage_rationale_write_database">KeePass DX precisa de permissão de armazenamento externo para escrever em um banco de dados.</string>
-    <string name="permission_external_storage_rationale_read_database">KeePass DX precisa de permissão de armazenamento externo para ler uma URI não fornecida pelo Provedor de Conteúdo.</string>
-    <string name="permission_external_storage_denied">Não pôde adquirir permissão de armazenamento externo.</string>
-    <string name="permission_external_storage_never_ask">Não é possível fazer essa ação sem a permissão de armazenamento externo.</string>
     <string name="monospace_font_fields_enable_title">Fonte do Campo</string>
     <string name="monospace_font_fields_enable_summary">Muda a fonte usada nos campos para melhor visibilidade dos caracteres</string>
     <string name="auto_open_file_uri_title">Abrir ficheiros ao selecionar</string>
     <string name="auto_open_file_uri_summary">Abrir automaticamente ficheiros selecionados no gerenciador de ficheiros</string>
     <string name="allow_copy_password_title">Confiança da área de transferência</string>
     <string name="allow_copy_password_summary">Permite a cópia da palavra-passe e de campos protegidos para a área de transferência</string>
-    <string name="warning_disabling_storage_access_framework">AVISO: Desativar essa função pode resultar na inabilidade de abrir ou salvar bancos de dados.</string>
     <string name="open_link_database">Link do ficheiro da base de dados a ser aberto</string>
     <string name="database_name_title">Nome do banco de dados</string>
     <string name="database_description_title">Descrição do banco de dados</string>
@@ -361,8 +329,6 @@
     <string name="magic_keyboard_preference_title">Configurações do Magikeyboard</string>
     <string name="magic_keyboard_configure_title">Configure o teclado para automaticamente preencher formulários seguramente.</string>
     <string name="magic_keyboard_activate_setting_text">Ative \"Magikeyboard\" nas configurações do dispositivo.</string>
-    <string name="magic_keyboard_activate_setting_path_1_text">\"Configurações\" → \"Idioma e Entrada\" → \"Teclado Atual\" → \"Selecionar Teclado\" e escolha um.</string>
-    <string name="magic_keyboard_activate_setting_path_2_text">ou (\"Configurações\" → \"Sistema → Idioma e Entrada\" → \"Teclado Virtual\" → \"Gerenciar Teclados\")</string>
     <string name="keyboards_choose_magikeyboard_text">Escolha o Magikeyboard quando precisar preencher um formulário.</string>
     <string name="keyboards_swicth_magikeyboard_text">Troque teclados ao pressionar e segurar a barra de espaço de seu teclado, ou, se não estiver disponível, com:</string>
     <string name="keyboard_select_entry_text">Selecione uma entrada com a chave.</string>
