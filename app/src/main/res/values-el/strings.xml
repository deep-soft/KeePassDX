<?xml version="1.0" encoding="utf-8"?>
<!--
 Copyright 2019 Jeremy Jamet / Kunzisoft.
     
 This file is part of KeePass DX.

  KeePass DX is free software: you can redistribute it and/or modify
  it under the terms of the GNU General Public License as published by
  the Free Software Foundation, either version 3 of the License, or
  (at your option) any later version.

  KeePass DX is distributed in the hope that it will be useful,
  but WITHOUT ANY WARRANTY; without even the implied warranty of
  MERCHANTABILITY or FITNESS FOR A PARTICULAR PURPOSE.  See the
  GNU General Public License for more details.

  You should have received a copy of the GNU General Public License
  along with KeePass DX.  If not, see <http://www.gnu.org/licenses/>.
--><resources>
    <string name="about_feedback">Σχόλια</string>
    <string name="about_homepage">Αρχική Σελίδα</string>
    <string name="about_description">Το KeePass DX είναι μία εφαρμογή Android του διαχειριστή κωδικών KeePass</string>
    <string name="accept">Αποδοχή</string>
    <string name="add_entry">Προσθήκη καταχώρησης</string>
    <string name="add_group">Προσθήκη ομάδας</string>
    <string name="encryption_algorithm">Αλγόριθμος κρυπτογράφησης</string>
    <string name="app_timeout">Χρονικό όριο εφαρμογής</string>
    <string name="app_timeout_summary">Αδράνεια πριν κλείσει η εφαρμογή</string>
    <string name="application">Εφαρμογή</string>
    <string name="menu_app_settings">Ρυθμίσεις εφαρμογής</string>
    <string name="beta_dontask">Να μην εμφανιστεί ξανά</string>
    <string name="brackets">Αγκύλες</string>
<<<<<<< HEAD
    <string name="file_manager_install_description">Η αναζήτηση αρχείων απαιτεί τον Διαχειριστή Αρχείων Open Intents, πατήστε παρακάτω για να τον εγκαταστήσετε. Λόγω μερικών ιδιορρυθμιών στον διαχειριστή αρχείων, η περιήγηση μπορεί να μην λειτουργεί σωστά την πρώτη φορά που θα περιηγηθείτε.</string>
    <string name="clipboard_cleared">Το πρόχειρο καθαρίστηκε.</string>
=======
    <string name="file_manager_install_description">H Δημιουργία, το Άνοιγμα και η Αποθήκευση αρχείου βάσης δεδομένων απαιτεί την εγκατάσταση ενός διαχειριστή αρχείων που δέχεται την ενεργό δράση ACTION_CREATE_DOCUMENT και ACTION_OPEN_DOCUMENT</string>
    <string name="cancel">Ακύρωση</string>
    <string name="clipboard_cleared">Το πρόχειρο καθαρίστηκε</string>
>>>>>>> 49d4d042
    <string name="clipboard_error_title">Σφάλμα προχείρου</string>
    <string name="clipboard_error">Ορισμένα τηλέφωνα Android της Samsung δεν θα επιτρέψουν στις εφαρμογές να χρησιμοποιούν το πρόχειρο.</string>
    <string name="clipboard_error_clear">Δεν ήταν δυνατή η διαγραφή του προχείρου</string>
    <string name="clipboard_timeout">Χρονικό όριο του προχείρου</string>
    <string name="clipboard_timeout_summary">Διάρκεια αποθήκευσης στο πρόχειρο</string>
    <string name="select_to_copy">Επιλέξτε για αντιγραφή %1$s στο πρόχειρο</string>
    <string name="retrieving_db_key">Ανάκτηση κλειδιού βάσης δεδομένων…</string>
    <string name="database">Βάση Δεδομένων</string>
    <string name="decrypting_db">Αποκρυπτογράφηση περιεχομένου βάσης δεδομένων …</string>
    <string name="default_checkbox">Χρήση ως προεπιλεγμένης βάσης δεδομένων</string>
    <string name="digits">Ψηφία</string>
    <string name="disclaimer_formal">Το KeePass DX ©% 1 $ d Η Kunzisoft έρχεται χωρίς απολύτως καμία εγγύηση. Αυτό είναι ελεύθερο λογισμικό και είστε ευπρόσδεκτοι να το διανείμετε εκ νέου υπό τις συνθήκες της έκδοσης GPL 3 ή νεότερης έκδοσης.</string>
    <string name="select_database_file">Ανοίξτε την υπάρχουσα βάση δεδομένων</string>
    <string name="entry_accessed">Πρόσβαση</string>
    <string name="entry_cancel">Ακύρωση</string>
    <string name="entry_notes">Σημειώσεις</string>
    <string name="entry_confpassword">Επιβεβαίωση κωδικού</string>
    <string name="entry_created">Δημιουργήθηκε</string>
    <string name="entry_expires">Λήγει</string>
    <string name="entry_keyfile">Αρχείο-Κλειδί</string>
    <string name="entry_modified">Τροποποιήθηκε</string>
    <string name="entry_not_found">Δεν ήταν δυνατή η εύρεση δεδομένων εισόδου.</string>
    <string name="entry_password">Κωδικός Πρόσβασης</string>
    <string name="entry_save">Αποθήκευση</string>
    <string name="entry_title">Τίτλος</string>
    <string name="entry_url">Διεύθυνση URL</string>
    <string name="entry_user_name">Όνομα Χρήστη</string>
    <string name="error_arc4">Η ροή κρυπτογράφησης ARCFOUR δεν υποστηρίζεται.</string>
    <string name="error_can_not_handle_uri">Το KeePass DX δε μπορεί να χειριστεί αυτή τη διεύθυνση URI.</string>
    <string name="error_file_not_create">Δεν ήταν δυνατή η δημιουργία αρχείου:</string>
    <string name="error_invalid_db">Δεν ήταν δυνατή η ανάγνωση της βάσης δεδομένων.</string>
    <string name="error_invalid_path">Βεβαιωθείτε ότι η διαδρομή είναι σωστή.</string>
    <string name="error_no_name">Εισαγάγετε ένα όνομα.</string>
    <string name="error_nokeyfile">Επιλέξτε ένα αρχείο-κλειδί.</string>
    <string name="error_out_of_memory">Δεν υπάρχει μνήμη για να φορτώσετε ολόκληρη τη βάση δεδομένων σας.</string>
    <string name="error_pass_gen_type">Πρέπει να επιλεγεί τουλάχιστον ένας τύπος δημιουργίας κωδικού πρόσβασης.</string>
    <string name="error_pass_match">Οι κωδικοί δεν ταιριάζουν.</string>
<<<<<<< HEAD
    <string name="error_rounds_too_large">Οι κύκλοι είναι υπερβολικά πολλοί. Ορισμός σε 2147483648.</string>
    <string name="error_string_key">Ένα όνομα πεδίου απαιτείται για κάθε σειρά.</string>
    <string name="error_title_required">Απαιτείται ένας τίτλος.</string>
    <string name="error_wrong_length">Εισάγετε έναν θετικό ακέραιο αριθμό στο πεδίο μήκους</string>
    <string name="field_name">Όνομα Πεδίου</string>
    <string name="field_value">Τιμή πεδίου</string>
    <string name="file_browser">Διαχείριση Αρχείων</string>
    <string name="generate_password">Δημιουργία Κωδικού</string>
=======
    <string name="error_rounds_not_number">Κάντε \"Μετασχηματισμό κύκλων\" έναν αριθμό.</string>
    <string name="error_rounds_too_large">Οι \"κύκλοι μετασχηματισμού\" είναι πολύ υψηλοί. Ρύθμιση στο 2147483648.</string>
    <string name="error_string_key">Κάθε σειρά πρέπει να έχει όνομα πεδίου.</string>
    <string name="error_title_required">Προσθέστε έναν τίτλο.</string>
    <string name="error_wrong_length">Εισάγετε ένα θετικό ακέραιο αριθμό στο πεδίο \"Μήκος\".</string>
    <string name="field_name">Όνομα πεδίου</string>
    <string name="field_value">Τιμή πεδίου</string>
    <string name="file_not_found">Δεν ήταν δυνατή η εύρεση αρχείου.</string>
    <string name="file_browser">Πρόγραμμα περιήγησης Αρχείων</string>
    <string name="generate_password">Δημιουργία κωδικού πρόσβασης</string>
>>>>>>> 49d4d042
    <string name="hint_conf_pass">επιβεβαίωση κωδικού</string>
    <string name="hint_generated_password">παραγόμενος κωδικός πρόσβασης</string>
    <string name="hint_group_name">Όνομα ομάδας</string>
    <string name="hint_keyfile">αρχείο-κλειδί</string>
    <string name="hint_length">μήκος</string>
    <string name="hint_pass">κωδικός</string>
    <string name="password">Κωδικός Πρόσβασης</string>
    <string name="install_from_play_store">Εγκατάσταση από το Play Store</string>
    <string name="install_from_f_droid">Εγκατάσταση από το F-Droid</string>
<<<<<<< HEAD
    <string name="invalid_credentials">Εσφαλμένος κωδικός ή αρχείο κλειδιού.</string>
    <string name="invalid_algorithm">Εσφαλμένος αλγόριθμος.</string>
    <string name="invalid_db_sig">Η μορφή της Βάσης Δεδομένων δεν αναγνωρίζεται.</string>
    <string name="keyfile_does_not_exist">Δεν υπάρχει αρχείο κλειδιού.</string>
    <string name="keyfile_is_empty">Το αρχείο κλειδιού είναι κενό.</string>
=======
    <string name="invalid_password">Δεν ήταν δυνατή η ανάγνωση του κωδικού πρόσβασης ή του αρχείου-κλειδιού.</string>
    <string name="invalid_algorithm">Λάθος αλγόριθμος.</string>
    <string name="invalid_db_sig">Δεν ήταν δυνατή η αναγνώριση της μορφής της βάσης δεδομένων.</string>
    <string name="keyfile_does_not_exist">Δεν υπάρχει αρχείο-κλειδϊ.</string>
    <string name="keyfile_is_empty">Το αρχείο-κλειδί είναι κενό.</string>
>>>>>>> 49d4d042
    <string name="length">Μήκος</string>
    <string name="list_size_title">Μέγεθος στοιχείου λίστας</string>
    <string name="list_size_summary">Μέγεθος κειμένου στη λίστα στοιχείων</string>
    <string name="loading_database">Φόρτωση βάσης δεδομένων…</string>
    <string name="lowercase">Μικρά</string>
    <string name="maskpass_title">Απόκρυψη κωδικών πρόσβασης</string>
    <string name="maskpass_summary">Μάσκα κωδικούς πρόσβασης (***) από προεπιλογή</string>
    <string name="menu_about">Σχετικά με</string>
    <string name="menu_change_key_settings">Αλλαγή Κύριου Κλειδιού</string>
    <string name="settings">Ρυθμίσεις</string>
    <string name="menu_database_settings">Ρυθμίσεις βάσης δεδομένων</string>
    <string name="menu_delete">Διαγραφή</string>
    <string name="menu_donate">Δωρεά</string>
    <string name="menu_edit">Επεξεργασία</string>
    <string name="menu_hide_password">Απόκρυψη κωδικού</string>
    <string name="menu_lock">Κλείδωμα βάσης δεδομένων</string>
    <string name="menu_open">Άνοιγμα</string>
    <string name="menu_search">Αναζήτηση</string>
    <string name="menu_showpass">Εμφάνιση κωδικού</string>
    <string name="menu_url">Μεταβείτε στη διεύθυνση URL</string>
    <string name="minus">Μείον</string>
    <string name="never">Ποτέ</string>
    <string name="no_results">Δεν βρέθηκαν αποτελέσματα αναζήτησης</string>
    <string name="no_url_handler">Εγκαταστήστε ένα πρόγραμμα περιήγησης για να ανοίξετε αυτήν τη διεύθυνση URL.</string>
    <string name="open_recent">Πρόσφατες βάσεις δεδομένων</string>
    <string name="omitbackup_title">Να μην γίνει αναζήτηση μέσα από τις καταχωρήσεις αντιγραφών ασφαλείας</string>
    <string name="omitbackup_summary">Παράληψη ομάδας \"Αντίγραφο Ασφαλείας\" και \"Κάδος Ανακύκλωσης\" από τα αποτελέσματα αναζήτησης</string>
    <string name="progress_create">Δημιουργία νέας βάσης δεδομένων…</string>
    <string name="progress_title">Επεξεργασία…</string>
    <string name="protection">Προστασία</string>
    <string name="read_only_warning">Το KeePass DX χρειάζεται άδεια εγγραφής για να αλλάξει οτιδήποτε στη βάση δεδομένων σας.</string>
    <string name="read_only_kitkat_warning">Ξεκινώντας από το Android KitKat, μερικές συσκευές δεν επιτρέπουν πλέον στις εφαρμογές να γράψουν στην κάρτα SD.</string>
    <string name="recentfile_title">Πρόσφατο ιστορικό αρχείων</string>
    <string name="recentfile_summary">Απομνημόνευση πρόσφατων ονομάτων αρχείων</string>
    <string name="remember_keyfile_summary">Απομνημόνευση της τοποθεσίας αρχείων-κλειδιών των βάσεων δεδομένων</string>
    <string name="remember_keyfile_title">Αποθήκευση αρχείου-κλειδιού</string>
    <string name="content_description_remove_from_list">Αφαίρεση</string>
    <string name="encryption_rijndael">Rijndael (AES)</string>
    <string name="root">Ριζικός Κατάλογος</string>
    <string name="rounds">Κύκλοι μετασχηματισμού Κρυπτογράφησης</string>
    <string name="rounds_explanation">Επιπλέον κύκλοι κρυπτογράφησης παρέχουν πρόσθετη προστασία ενάντια σε επιθέσεις brute force, αλλά μπορεί να επιβραδύνει πολύ την φόρτωση και την αποθήκευση.</string>
    <string name="rounds_hint">κύκλοι μετασχηματισμού</string>
    <string name="saving_database">Αποθήκευση βάσης δεδομένων…</string>
    <string name="space">Κενό</string>
    <string name="search_label">Αναζήτηση</string>
    <string name="sort_db">Κανονική ταξινόμηση</string>
    <string name="special">Ειδικοί</string>
    <string name="search">Αναζήτηση</string>
    <string name="search_results">Αποτελέσματα αναζήτησης</string>
    <string name="encryption_twofish">Twofish</string>
    <string name="underline">Υπογράμμιση</string>
    <string name="unsupported_db_version">Μη υποστηριζόμενη έκδοση βάσης δεδομένων.</string>
    <string name="uppercase">Κεφαλαία</string>
    <string name="warning_unmounted">Μοντάρετε την κάρτα SD για να δημιουργήσετε ή να φορτώσετε μια βάση δεδομένων.</string>
    <string name="version_label">Έκδοση %1$s</string>
    <string name="education_unlock_summary">Καταχωρίστε τον κωδικό πρόσβασης και /ή το αρχείο-κλειδί για να ξεκλειδώσετε τη βάση δεδομένων σας.
\n
\nΔημιουργήστε αντίγραφα ασφαλείας του αρχείου βάσης δεδομένων σας, σε ασφαλές μέρος μετά από κάθε αλλαγή.</string>
    <string-array name="timeout_options">
        <item>5 δευτερόλεπτα</item>
        <item>10 δευτερόλεπτα</item>
        <item>20 δευτερόλεπτα</item>
        <item>30 δευτερόλεπτα</item>
        <item>1 λεπτό</item>
        <item>5 λεπτά</item>
        <item>15 λεπτά</item>
        <item>30 λεπτά</item>
        <item>Ποτέ</item>
    </string-array>
    <string-array name="list_size_options">
        <item>Μικρά</item>
        <item>Μεσαία</item>
        <item>Μεγάλα</item>
    </string-array>
    <string name="encryption">Κρυπτογράφηση</string>
    <string name="key_derivation_function">Λειτουργία εξαγωγής κλειδιών</string>
    <string name="extended_ASCII">Extended ASCII</string>
    <string name="allow">Δέχομαι</string>
    <string name="clipboard_swipe_clean">Σύρετε για να διαγράψετε το πρόχειρο τώρα</string>
    <string name="error_autofill_enable_service">Δεν ήταν δυνατή η ενεργοποίηση της υπηρεσίας αυτόματης συμπλήρωσης.</string>
    <string name="file_not_found_content">Δεν ήταν δυνατή η εύρεση αρχείου. Δοκιμάστε να το ανοίξετε ξανά από το πρόγραμμα περιήγησης αρχείων σας.</string>
    <string name="copy_field">Αντιγραφή του %1$s</string>
    <string name="menu_form_filling_settings">Γέμισμα Φόρμας</string>
    <string name="read_only">Προστασία εγγραφής</string>
    <string name="encryption_explanation">Αλγόριθμος κρυπτογράφησης βάσης δεδομένων που χρησιμοποιείται για όλα τα δεδομένα.</string>
    <string name="kdf_explanation">Για να δημιουργηθεί το κλειδί για τον αλγόριθμο κρυπτογράφησης, το κύριο κλειδί μετασχηματίζεται χρησιμοποιώντας μια τυχαία αλατισμένη λειτουργία εξαγωγής κλειδιών.</string>
    <string name="memory_usage">Χρήση μνήμης</string>
    <string name="memory_usage_explanation">Ποσότητα μνήμης (σε δυαδικά bytes) που θα χρησιμοποιηθεί από τη λειτουργία εξαγωγής κλειδιών.</string>
    <string name="parallelism">Παραλληλισμός</string>
    <string name="parallelism_explanation">Βαθμός παραλληλισμού (δηλ. Αριθμός νημάτων) που χρησιμοποιείται από τη συνάρτηση εξαγωγής κλειδιών.</string>
    <string name="sort_menu">Ταξινόμηση</string>
    <string name="sort_ascending">Χαμηλότερα πρώτα ↓</string>
    <string name="sort_groups_before">Ομάδες πριν</string>
    <string name="sort_recycle_bin_bottom">Κάδος ανακύκλωσης στο τέλος</string>
    <string name="sort_title">Τίτλος</string>
    <string name="sort_username">Όνομα χρήστη</string>
    <string name="sort_creation_time">Δημιουργία</string>
    <string name="sort_last_modify_time">Τροποποίηση</string>
    <string name="sort_last_access_time">Προσπέλαση</string>
    <string name="warning">Προειδοποίηση</string>
    <string name="warning_password_encoding">Αποφύγετε τους χαρακτήρες κωδικού πρόσβασης έξω από τη μορφή κωδικοποίησης κειμένου στο αρχείο βάσης δεδομένων (οι μη αναγνωρισμένοι χαρακτήρες μετατρέπονται στο ίδιο γράμμα).</string>
    <string name="warning_read_only">Δώστε πρόσβαση εγγραφής στην κάρτα SD για να αποθηκεύσετε τις αλλαγές της βάσης δεδομένων.</string>
    <string name="warning_empty_password">Θέλετε πραγματικά να μην έχετε κανέναν κωδικό προστασίας ξεκλειδώματος;</string>
    <string name="warning_no_encryption_key">Είστε βέβαιοι ότι δεν θέλετε να χρησιμοποιήσετε κάποιο κλειδί κρυπτογράφησης;</string>
    <string name="encrypted_value_stored">Ο Κρυπτογραφημένος κωδικός έχει αποθηκευτεί</string>
    <string name="history">Ιστορικό</string>
    <string name="general">Γενικά</string>
    <string name="autofill">Αυτόματη συμπλήρωση</string>
    <string name="autofill_service_name">Μορφή KeePass DX αυτόματης συμπλήρωσης</string>
    <string name="autofill_sign_in_prompt">Συνδεθείτε με το KeePass DX</string>
    <string name="set_autofill_service_title">Ορίστε την προεπιλεγμένη υπηρεσία αυτόματης συμπλήρωσης</string>
    <string name="set_autofill_service_summary">Ενεργοποιήστε την αυτόματη συμπλήρωση για να συμπληρώσετε γρήγορα φόρμες σε άλλες εφαρμογές</string>
    <string name="password_size_title">Παραγόμενο μέγεθος κωδικού πρόσβασης</string>
    <string name="password_size_summary">Ορίστε το προεπιλεγμένο μέγεθος των παραγόμενων κωδικών πρόσβασης</string>
    <string name="list_password_generator_options_title">Χαρακτήρες Κωδικού Πρόσβασης</string>
    <string name="list_password_generator_options_summary">Ορίστε τους χαρακτήρες της γεννήτριας κωδικών πρόσβασης</string>
    <string name="clipboard_notifications_title">Ειδοποιήσεις Προχείρου</string>
    <string name="clipboard_notifications_summary">Ενεργοποιήστε τις ειδοποιήσεις του προχείρου για την αντιγραφή πεδίων κατά την προβολή μιας καταχώρησης</string>
    <string name="lock">Κλείδωμα</string>
    <string name="lock_database_screen_off_title">Κλείδωμα Οθόνης</string>
    <string name="lock_database_screen_off_summary">Κλείδωμα της βάσης δεδομένων όταν η οθόνη είναι απενεργοποιημένη</string>
    <string name="fingerprint_setting_text">Αποθηκεύστε το σαρωμένο δακτυλικό αποτύπωμα για τη συσκευή σας στις ρυθμίσεις της συσκευής.</string>
    <string name="fingerprint_scan_to_store">Σάρωση του δακτυλικού σας αποτυπώματος για να αποθηκεύσετε τον κωδικό πρόσβασης της βάσης δεδομένων σας με ασφάλεια.</string>
    <string name="fingerprint_scan_to_open">Σάρωση του δακτυλικού σας αποτυπώματος για να ανοίξετε τη βάση δεδομένων όταν ο κωδικός πρόσβασης είναι απενεργοποιημένος.</string>
    <string name="usage">Χρήση</string>
    <string name="unavailable_feature_text">Δεν ήταν δυνατή η εκκίνηση αυτής της λειτουργίας.</string>
    <string name="unavailable_feature_version">Η έκδοση Android %1$s σας δεν πληροί την ελάχιστη απαιτούμενη έκδοση %2$s.</string>
    <string name="unavailable_feature_hardware">Δεν ήταν δυνατή η εύρεση του αντίστοιχου υλικού.</string>
    <string name="file_name">Όνομα αρχείου</string>
    <string name="path">Διαδρομή</string>
    <string name="assign_master_key">Ορίστε ένα κύριο κλειδί</string>
    <string name="create_keepass_file">Δημιουργία νέας βάσης δεδομένων</string>
    <string name="bytes">Bytes</string>
    <string name="full_file_path_enable_title">Διαδρομή αρχείου</string>
    <string name="full_file_path_enable_summary">Προβολή ολόκληρης της διαδρομής αρχείου</string>
    <string name="recycle_bin_title">Χρησιμοποιήστε κάδο ανακύκλωσης</string>
    <string name="recycle_bin_summary">Μετακίνηση ομάδων και καταχωρίσεων στο \"Κάδο ανακύκλωσης\" πριν την διαγραφή</string>
    <string name="monospace_font_fields_enable_title">Γραμματοσειρά πεδίου</string>
    <string name="monospace_font_fields_enable_summary">Αλλαγή γραμματοσειράς που χρησιμοποιείται σε πεδία για καλύτερη ορατότητα χαρακτήρων</string>
    <string name="auto_open_file_uri_title">Άνοιγμα αρχείων επιλέγοντας</string>
    <string name="auto_open_file_uri_summary">Άνοιγμα αρχείων αυτόματα όταν είναι επιλεγμένα στο πρόγραμμα περιήγησης αρχείων</string>
    <string name="allow_copy_password_title">Πρόχειρο εμπιστοσύνης</string>
    <string name="allow_copy_password_summary">Επιτρέψτε τον κωδικό εισόδου και τα προστατευμένα πεδία να εισέλθουν στο πρόχειρο</string>
    <string name="open_link_database">Σύνδεση αρχείου βάσης δεδομένων για άνοιγμα</string>
    <string name="database_name_title">Όνομα Βάσης Δεδομένων</string>
    <string name="database_description_title">Περιγραφή Βάσης Δεδομένων</string>
    <string name="database_version_title">Έκδοση Βάσης Δεδομένων</string>
    <string name="text_appearance">Κείμενο</string>
    <string name="application_appearance">Εφαρμογή</string>
    <string name="other">Άλλα</string>
    <string name="keyboard">Πληκτρολόγιο</string>
    <string name="magic_keyboard_title">Magikeyboard</string>
    <string name="magic_keyboard_summary">Ενεργοποιήστε ένα προσαρμοσμένο πληκτρολόγιο που συγκεντρώνει τους κωδικούς πρόσβασής σας και όλα τα πεδία ταυτότητας</string>
    <string name="reset_education_screens_title">Επαναφορά οθονών εκμάθησης</string>
    <string name="reset_education_screens_summary">Δείτε όλα τα στοιχεία εκμάθησης ξανά</string>
    <string name="reset_education_screens_text">Επαναφορά οθονών εκμάθησης</string>
    <string name="education_create_database_title">Δημιουργήστε το αρχείο της βάσης δεδομένων σας</string>
    <string name="education_create_database_summary">Δημιουργήστε το πρώτο αρχείο διαχείρισης κωδικού πρόσβασης.</string>
    <string name="education_select_database_title">Ανοίξτε μια υπάρχουσα βάση δεδομένων</string>
    <string name="education_select_database_summary">Ανοίξτε το πρόσφατο αρχείο βάσης δεδομένων από το πρόγραμμα περιήγησης αρχείων για να συνεχίσετε να το χρησιμοποιείτε.</string>
    <string name="education_open_link_database_title">Ένας σύνδεσμος προς την τοποθεσία του αρχείου σας είναι επαρκής</string>
    <string name="education_open_link_database_summary">Μπορείτε επίσης να ανοίξετε τη βάση δεδομένων σας με έναν φυσικό σύνδεσμο (με το αρχείο: // και το περιεχόμενο: // για παράδειγμα).</string>
    <string name="education_new_node_title">Προσθέστε στοιχεία στη βάση δεδομένων σας</string>
    <string name="education_new_node_summary">Οι καταχωρίσεις σας βοηθούν να διαχειριστείτε τις ψηφιακές σας ταυτότητες.
\n
\nΟι ομάδες (~ φάκελοι) οργανώνουν καταχωρήσεις στη βάση δεδομένων σας.</string>
    <string name="education_search_title">Αναζήτηση μέσα στις καταχωρήσεις</string>
    <string name="education_search_summary">Εισαγάγετε τον τίτλο, το όνομα χρήστη ή το περιεχόμενο άλλων πεδίων για να ανακτήσετε τους κωδικούς πρόσβασής σας.</string>
    <string name="education_fingerprint_title">Η βάση δεδομένων ξεκλειδώνει με δακτυλικό αποτύπωμα</string>
    <string name="education_fingerprint_summary">Συνδέστε τον κωδικό πρόσβασής σας στο σαρωμένο δακτυλικό αποτύπωμα για να ξεκλειδώνετε γρήγορα τη βάση δεδομένων σας.</string>
    <string name="education_entry_edit_title">Επεξεργαστείτε την καταχώρηση</string>
    <string name="education_entry_edit_summary">Επεξεργαστείτε την καταχώρηση σας με προσαρμοσμένα πεδία. Τα Pool data μπορούν να αναφέρονται μεταξύ διαφορετικών πεδίων εισαγωγής.</string>
    <string name="education_generate_password_title">Δημιουργήστε έναν ισχυρό κωδικό πρόσβασης για την καταχώρησή σας.</string>
    <string name="education_generate_password_summary">Δημιουργήστε έναν ισχυρό κωδικό πρόσβασης για να συσχετιστεί με την καταχώρισή σας, ορίστε τον εύκολα σύμφωνα με τα κριτήρια της φόρμας και μην ξεχνάτε τον ασφαλή κωδικό πρόσβασης.</string>
    <string name="education_entry_new_field_title">Προσθέστε προσαρμοσμένα πεδία</string>
    <string name="education_entry_new_field_summary">Καταχωρίστε ένα βασικό μη παρεχόμενο πεδίο συμπληρώνοντας ένα νέο που μπορείτε επίσης να προστατεύσετε.</string>
    <string name="education_unlock_title">Ξεκλειδώστε τη βάση δεδομένων σας</string>
    <string name="education_field_copy_title">Αντιγράψτε ένα πεδίο</string>
    <string name="education_field_copy_summary">Τα πεδία αντιγραφής μπορούν να επικολληθούν οπουδήποτε.
\n
\nΧρησιμοποιήστε τη μέθοδο συμπλήρωσης φόρμας που προτιμάτε.</string>
    <string name="education_lock_title">Κλειδώστε τη βάση δεδομένων</string>
    <string name="education_lock_summary">Κλείδώστε γρήγορα τη βάση δεδομένων σας, μπορείτε να ρυθμίσετε την εφαρμογή να την κλειδώνει μετά από λίγο και όταν η οθόνη σβήσει.</string>
    <string name="education_sort_title">Ταξινόμηση Στοιχείων</string>
    <string name="education_sort_summary">Επιλέξτε τον τρόπο ταξινόμησης καταχωρήσεων και ομάδων.</string>
    <string name="education_donation_title">Συμμετοχή</string>
    <string name="education_donation_summary">Βοηθήστε να αυξήσετε τη σταθερότητα, την ασφάλεια και την προσθήκη περισσότερων λειτουργιών.</string>
    <string name="html_text_ad_free">Σε αντίθεση με πολλές άλλες εφαρμογές διαχείρισης κωδικών πρόσβασης, αυτό είναι <strong>χωρίς διαφημίσεις</strong>, <strong>copylefted libre λογισμικό</strong> και δεν συλλέγει προσωπικά δεδομένα στους διακομιστές του, ανεξάρτητα από την έκδοση που χρησιμοποιείτε.</string>
    <string name="html_text_buy_pro">Με την αγορά της επαγγελματικής έκδοσης, θα έχετε πρόσβαση σε αυτό το <strong>οπτικό στοιχείο</strong> και θα βοηθήσετε ιδιαίτερα την <strong>υλοποίηση ιδεών της κοινότητας.</strong>
    </string>
    <string name="html_text_feature_generosity">Αυτή η <strong>οπτική λειτουργία</strong> είναι διαθέσιμη χάρη στη γενναιοδωρία σας.</string>
    <string name="html_text_donation">Για να διατηρήσουμε την ελεύθερη έκδοση και να είμαστε πάντα ενεργοί, υπολογίζουμε στην <strong>συνεισφορά σας.</strong>
    </string>
    <string name="html_text_dev_feature">Αυτή η λειτουργία είναι <strong>υπό ανάπτυξη</strong> και απαιτεί την <strong>συνεισφοράς</strong> σας για να είναι σύντομα διαθέσιμη.</string>
    <string name="html_text_dev_feature_buy_pro">Με την αγορά της έκδοσης <strong>pro</strong>,</string>
    <string name="html_text_dev_feature_contibute">Με την <strong>συνεισφορά</strong> σας,</string>
    <string name="html_text_dev_feature_encourage">ενθαρρύνετε τους προγραμματιστές να δημιουργούν <strong>νέες λειτουργίες</strong> και να <strong>διορθώνουν σφάλματα</strong> σύμφωνα με τις παρατηρήσεις σας.</string>
    <string name="html_text_dev_feature_thanks">Ευχαριστούμε πολύ για τη συνεισφορά σας.</string>
    <string name="html_text_dev_feature_work_hard">Εργαζόμαστε σκληρά για να διαθέσουμε αυτό το χαρακτηριστικό γρήγορα.</string>
    <string name="html_text_dev_feature_upgrade">Μην ξεχνάτε να ενημερώνετε την εφαρμογή σας, εγκαθιστώντας νέες εκδόσεις.</string>
    <string name="download">Download</string>
    <string name="contribute">Συνεισφορά</string>
    <string name="encryption_chacha20">ChaCha20</string>
    <string name="kdf_AES">AES KDF</string>
    <string name="kdf_Argon2">Argon2</string>
    <string name="style_choose_title">Θέμα Εφαρμογής</string>
    <string name="style_choose_summary">Θέμα που χρησιμοποιείται στην εφαρμογή</string>
    <string name="icon_pack_choose_title">Πακέτο Εικονιδίων</string>
    <string name="icon_pack_choose_summary">Πακέτο εικονιδίων που χρησιμοποιείται στην εφαρμογή</string>
    <string name="error_move_folder_in_itself">Δεν μπορείτε να μετακινήσετε μια ομάδα μέσα στον εαυτό της.</string>
    <string name="menu_copy">Αντιγραφή</string>
    <string name="menu_move">Μετακίνηση</string>
    <string name="menu_paste">Επικόλληση</string>
    <string name="menu_cancel">Ακύρωση</string>
    <string name="clipboard_warning">Εάν αποτύχει η αυτόματη διαγραφή του προχείρου, διαγράψτε το ιστορικό του χειροκίνητα.</string>
    <string name="allow_copy_password_warning">ΠΡΟΕΙΔΟΠΟΙΗΣΗ: Το πρόχειρο μοιράζεται από όλες τις εφαρμογές. Αν αντιγράφονται ευαίσθητα δεδομένα, άλλο λογισμικό μπορεί να το ανακτήσει.</string>
    <string name="magic_keyboard_preference_title">Ρυθμίσεις Magikeyboard</string>
    <string name="magic_keyboard_configure_title">Ρυθμίστε το πληκτρολόγιο για να συμπληρώνετε αυτόματα τις φόρμες με ασφάλεια.</string>
    <string name="magic_keyboard_activate_setting_text">Ενεργοποιήστε το \"Magikeyboard\" στις ρυθμίσεις της συσκευής.</string>
    <string name="keyboards_choose_magikeyboard_text">Επιλέξτε το Magikeyboard όταν πρέπει να συμπληρώσετε μια φόρμα.</string>
    <string name="keyboards_swicth_magikeyboard_text">Πραγματοποιήστε εναλλαγή πληκτρολογίων πατώντας παρατεταμένα το πλήκτρο διαστήματος του πληκτρολογίου ή, εάν δεν είναι διαθέσιμο, με:</string>
    <string name="keyboard_select_entry_text">Επιλέξτε την καταχώρισή σας με το πλήκτρο.</string>
    <string name="keyboard_fill_field_text">Συμπληρώστε τα πεδία σας χρησιμοποιώντας τα στοιχεία εισόδου.</string>
    <string name="keyboard_lock_database_text">Κλείδωμα της βάση δεδομένων.</string>
    <string name="keyboard_back_main_keyboard_text">Χρησιμοποιήστε ξανά το προεπιλεγμένο πληκτρολόγιο.</string>
    <string name="allow_no_password_title">Να μην επιτρέπεται κανένα κύριο κλειδί</string>
    <string name="allow_no_password_summary">Ενεργοποίηση του κουμπιού \"Άνοιγμα\" αν δεν έχουν επιλεγεί τα διαπιστευτήρια</string>
    <string name="enable_education_screens_title">Οθόνες Εκμάθησης</string>
    <string name="enable_education_screens_summary">Επισήμανση των στοιχείων για να μάθετε πώς λειτουργεί η εφαρμογή</string>
    <string name="menu_file_selection_read_only">Προστασία εγγραφής</string>
    <string name="menu_open_file_read_and_write">Τροποποιήσιμο</string>
    <string name="enable_read_only_title">Προστασία Εγγραφής</string>
    <string name="enable_read_only_summary">Ανοίξτε τη βάση δεδομένων μόνο για ανάγνωση από προεπιλογή</string>
    <string name="education_read_only_title">Προστασία Εγγραφής της βάσης δεδομένων σας</string>
    <string name="education_read_only_summary">Αλλάξτε τη λειτουργία ανοίγματος για το session.
\n
\nΤο \"Προστατευμένο από εγγραφή\" αποτρέπει τυχόν μη επιθυμητές αλλαγές στη βάση δεδομένων.
\nΤο \"Τροποποιητικό\" σάς επιτρέπει να προσθέσετε, να διαγράψετε ή να τροποποιήσετε όλα τα στοιχεία.</string>
    <string name="edit_entry">Επεξεργασία καταχώρησης</string>
    <string name="error_load_database">Δεν ήταν δυνατή η φόρτωση της βάσης δεδομένων σας.</string>
    <string name="error_load_database_KDF_memory">Δεν ήταν δυνατή η φόρτωση του κλειδιού. Προσπαθήστε να μειώσετε την KDF \"Χρήση μνήμης\".</string>
    <string name="list_entries_show_username_title">Εμφάνιση ονομάτων χρηστών</string>
    <string name="list_entries_show_username_summary">Εμφάνιση ονομάτων χρηστών σε λίστες καταχώρησης</string>
    <string name="clipboard">Πρόχειρο</string>
    <string name="build_label">Build %1$s</string>
    <string name="keyboard_name">Magikeyboard</string>
    <string name="keyboard_label">Magikeyboard (KeePass DX)</string>
    <string name="keyboard_setting_label">Ρυθμίσεις Magikeyboard</string>
    <string name="keyboard_entry_category">Καταχώριση</string>
    <string name="keyboard_entry_timeout_title">Τέλος χρόνου</string>
    <string name="keyboard_entry_timeout_summary">Τέλος χρόνου για καθαρισμό της καταχώρησης πληκτρολογίου</string>
    <string name="keyboard_notification_entry_title">Πληροφορίες Ειδοποίησης</string>
    <string name="keyboard_notification_entry_summary">Εμφάνιση ειδοποίησης όταν είναι διαθέσιμη μια καταχώρηση</string>
    <string name="keyboard_notification_entry_content_title_text">Καταχώριση</string>
    <string name="keyboard_notification_entry_content_title">%1$s είναι διαθέσιμο στο Magikeyboard</string>
    <string name="keyboard_notification_entry_content_text">%1$s</string>
    <string name="keyboard_notification_entry_clear_close_title">Καθαρισμός στο κλείσιμο</string>
    <string name="keyboard_notification_entry_clear_close_summary">Κλείσιμο της βάση δεδομένων κατά το κλείσιμο της ειδοποίησης</string>
    <string name="keyboard_appearance_category">Εμφάνιση</string>
    <string name="keyboard_theme_title">Θέμα Πληκτρολογίου</string>
    <string name="keyboard_keys_category">Κλειδιά</string>
    <string name="keyboard_key_vibrate_title">Δόνηση κατά το πάτημα πλήκτρου</string>
    <string name="keyboard_key_sound_title">Ήχος στο πάτημα πλήκτρων</string>
    <string name="selection_mode">Λειτουργία επιλογής</string>
    <string name="do_not_kill_app">Μη κλείσιμο της εφαρμογής …</string>
    <string name="lock_database_back_root_title">Πατήστε Πίσω στη ρίζα καταλόγου για κλείδωμα</string>
    <string name="lock_database_back_root_summary">Κλείδωμα της βάσης δεδομένων όταν ο χρήστης κάνει κλικ στο κουμπί \"πίσω\" στη αρχική οθόνη</string>
    <string name="clear_clipboard_notification_title">Καθαρισμός στο κλείσιμο</string>
    <string name="clear_clipboard_notification_summary">Κλείσιμο της βάση δεδομένων κατά το κλείσιμο της ειδοποίησης</string>
    <string name="recycle_bin">Κάδος Aνακύκλωσης</string>
    <string name="keyboard_selection_entry_title">Επιλογή καταχώρισης</string>
    <string name="keyboard_selection_entry_summary">Εμφάνιση πεδίων εισαγωγής στο Magikeyboard κατά την προβολή μιας καταχώρησης</string>
    <string name="delete_entered_password_title">Διαγραφή κωδικού πρόσβασης</string>
    <string name="delete_entered_password_summary">Διαγράφει τον κωδικό πρόσβασης που εισάγεται μετά από μια προσπάθεια σύνδεσης</string>
    <string name="content_description_open_file">Άνοιγμα αρχείου</string>
    <string name="content_description_show_file_link">Εμφάνιση σύνδεσης αρχείου</string>
    <string name="content_description_open_file_link">Άνοιγμα συνδέσμου αρχείου</string>
    <string name="content_description_node_children">Κόμβος</string>
    <string name="content_description_add_node">Προσθήκη κόμβου</string>
    <string name="content_description_add_entry">Προσθήκη καταχώρησης</string>
    <string name="content_description_add_group">Προσθήκη ομάδας</string>
    <string name="content_description_file_information">Πληροφορίες αρχείου</string>
    <string name="content_description_password_checkbox">Έλεγχος κωδικού πρόσβασης</string>
    <string name="content_description_keyfile_checkbox">Έλεγχος κλειδιού-αρχείου</string>
    <string name="content_description_repeat_toggle_password_visibility">Επανάληψη της ορατότητας του κωδικού πρόσβασης</string>
    <string name="content_description_entry_icon">Εικονίδιο καταχώρησης</string>
    <string name="content_description_entry_save">Αποθήκευση καταχώρησης</string>
    <string name="content_description_password_generator">Γεννήτρια κωδικού πρόσβασης</string>
    <string name="content_description_password_length">Μήκος κωδικού πρόσβασης</string>
    <string name="content_description_add_field">Προσθήκη πεδίου</string>
    <string name="content_description_remove_field">Αφαίρεση πεδίου</string>
    <string name="entry_UUID">UUID</string>
    <string name="error_move_entry_here">Δεν μπορείτε να μετακινήσετε μια καταχώρηση εδώ.</string>
    <string name="error_copy_entry_here">Δεν μπορείτε να αντιγράψετε μια καταχώρηση εδώ.</string>
    <string name="list_groups_show_number_entries_title">Εμφάνιση αριθμού καταχωρήσεων</string>
    <string name="list_groups_show_number_entries_summary">Εμφάνιση του αριθμού καταχωρήσεων σε μια ομάδα</string>
    <string name="content_description_background">Υπόβαθρο</string>
    <string name="content_description_update_from_list">Ενημέρωση</string>
    <string name="content_description_keyboard_close_fields">Κλείσιμο πεδίων</string>
    <string name="error_create_database_file">Δεν είναι δυνατή η δημιουργία βάσης δεδομένων με αυτόν τον κωδικό πρόσβασης και το αρχείο-κλειδί.</string>
    <string name="menu_advanced_unlock_settings">Προηγμένο ξεκλείδωμα</string>
    <string name="menu_biometric_remove_key">Διαγράψτε το αποθηκευμένο βιομετρικό κλειδί</string>
    <string name="configure_biometric">Η Βιομετρική προτροπή υποστηρίζεται αλλά δεν έχει ρυθμιστεί.</string>
    <string name="open_biometric_prompt_unlock_database">Ανοίξτε τη βιομετρική προτροπή για να ξεκλειδώσετε τη βάση δεδομένων</string>
    <string name="open_biometric_prompt_store_credential">Ανοίξτε τη βιομετρική προτροπή για την αποθήκευση διαπιστευτηρίων</string>
    <string name="biometric_prompt_store_credential_title">Αποθήκευση βιομετρικής αναγνώρισης</string>
    <string name="biometric_prompt_store_credential_message">Αποθήκευση διαπιστευτηρίων βάσης δεδομένων με βιομετρικά δεδομένα</string>
    <string name="biometric_prompt_extract_credential_title">Άνοιγμα βάσης δεδομένων με βιομετρική αναγνώριση</string>
    <string name="biometric_prompt_extract_credential_message">Εξαγωγή της πιστοποίησης βάσης δεδομένων με βιομετρικά δεδομένα</string>
    <string name="biometric_invalid_key">Δεν ήταν δυνατή η ανάγνωση του βιομετρικού κλειδιού. Επαναφέρετε τα διαπιστευτήριά σας.</string>
    <string name="biometric_not_recognized">Δεν ήταν δυνατή η αναγνώριση βιομετρικών στοιχείων</string>
    <string name="biometric_scanning_error">Βιομετρικό σφάλμα: %1$s</string>
    <string name="no_credentials_stored">Αυτή η βάση δεδομένων δεν έχει αποθηκευμένα διαπιστευτήρια ακόμα.</string>
    <string name="menu_appearance_settings">Εμφάνιση</string>
    <string name="biometric">Βιομετρία</string>
    <string name="fingerprint_advanced_unlock_title">Πώς να ρυθμίσετε τη σάρωση δακτυλικών αποτυπωμάτων για προηγμένο ξεκλείδωμα;</string>
    <string name="fingerprint_setting_link_text">Ρυθμίσεις Δακτυλικών Αποτυπωμάτων Συσκευής</string>
    <string name="fingerprint_type_credentials_text">Εισαγάγετε τα διαπιστευτήρια κλειδώματος βάσης δεδομένων</string>
    <string name="fingerprint_open_biometric_prompt">Ανοίξτε τη βιομετρική προτροπή κάνοντας κλικ στο βιομετρικό κουμπί.</string>
    <string name="fingerprint_auto_open_biometric_prompt">Μπορείτε να αλλάξετε την προτίμηση για να ανοίξετε γρήγορα τη βιομετρική προτροπή για να μην επαναλάβετε το βήμα 1.</string>
    <string name="advanced_unlock">Προηγμένο ξεκλείδωμα</string>
    <string name="biometric_unlock_enable_title">Βιομετρικό ξεκλείδωμα</string>
    <string name="biometric_unlock_enable_summary">Σας επιτρέπει να σαρώσετε το δακτυλικό σας αποτύπωμα ή άλλο βιομετρικό για να ανοίξετε τη βάση δεδομένων</string>
    <string name="biometric_auto_open_prompt_title">Αυτόματο άνοιγμα βιομετρικής προτροπής</string>
    <string name="biometric_auto_open_prompt_summary">Αυτόματο άνοιγμα βιομετρικής προτροπής όταν ορίζεται ένα βιομετρικό κλειδί για μια βάση δεδομένων</string>
    <string name="biometric_delete_all_key_title">Διαγράψτε τα κλειδιά κρυπτογράφησης</string>
    <string name="biometric_delete_all_key_summary">Διαγράψτε όλα τα κλειδιά κρυπτογράφησης που σχετίζονται με τη βιομετρική αναγνώριση</string>
    <string name="biometric_delete_all_key_warning">Είστε βέβαιοι ότι θέλετε να διαγράψετε όλα τα κλειδιά που σχετίζονται με τη βιομετρική αναγνώριση;</string>
    <string name="enable">Ενεργοποίηση</string>
    <string name="disable">Απενεργοποίηση</string>
    <string name="magic_keyboard_activate_device_keyboard_setting">Ρυθμίσεις Πληκτρολογίου Συσκευής</string>
</resources><|MERGE_RESOLUTION|>--- conflicted
+++ resolved
@@ -16,7 +16,8 @@
 
   You should have received a copy of the GNU General Public License
   along with KeePass DX.  If not, see <http://www.gnu.org/licenses/>.
---><resources>
+-->
+<resources>
     <string name="about_feedback">Σχόλια</string>
     <string name="about_homepage">Αρχική Σελίδα</string>
     <string name="about_description">Το KeePass DX είναι μία εφαρμογή Android του διαχειριστή κωδικών KeePass</string>
@@ -30,14 +31,8 @@
     <string name="menu_app_settings">Ρυθμίσεις εφαρμογής</string>
     <string name="beta_dontask">Να μην εμφανιστεί ξανά</string>
     <string name="brackets">Αγκύλες</string>
-<<<<<<< HEAD
-    <string name="file_manager_install_description">Η αναζήτηση αρχείων απαιτεί τον Διαχειριστή Αρχείων Open Intents, πατήστε παρακάτω για να τον εγκαταστήσετε. Λόγω μερικών ιδιορρυθμιών στον διαχειριστή αρχείων, η περιήγηση μπορεί να μην λειτουργεί σωστά την πρώτη φορά που θα περιηγηθείτε.</string>
-    <string name="clipboard_cleared">Το πρόχειρο καθαρίστηκε.</string>
-=======
     <string name="file_manager_install_description">H Δημιουργία, το Άνοιγμα και η Αποθήκευση αρχείου βάσης δεδομένων απαιτεί την εγκατάσταση ενός διαχειριστή αρχείων που δέχεται την ενεργό δράση ACTION_CREATE_DOCUMENT και ACTION_OPEN_DOCUMENT</string>
-    <string name="cancel">Ακύρωση</string>
     <string name="clipboard_cleared">Το πρόχειρο καθαρίστηκε</string>
->>>>>>> 49d4d042
     <string name="clipboard_error_title">Σφάλμα προχείρου</string>
     <string name="clipboard_error">Ορισμένα τηλέφωνα Android της Samsung δεν θα επιτρέψουν στις εφαρμογές να χρησιμοποιούν το πρόχειρο.</string>
     <string name="clipboard_error_clear">Δεν ήταν δυνατή η διαγραφή του προχείρου</string>
@@ -75,27 +70,14 @@
     <string name="error_out_of_memory">Δεν υπάρχει μνήμη για να φορτώσετε ολόκληρη τη βάση δεδομένων σας.</string>
     <string name="error_pass_gen_type">Πρέπει να επιλεγεί τουλάχιστον ένας τύπος δημιουργίας κωδικού πρόσβασης.</string>
     <string name="error_pass_match">Οι κωδικοί δεν ταιριάζουν.</string>
-<<<<<<< HEAD
-    <string name="error_rounds_too_large">Οι κύκλοι είναι υπερβολικά πολλοί. Ορισμός σε 2147483648.</string>
-    <string name="error_string_key">Ένα όνομα πεδίου απαιτείται για κάθε σειρά.</string>
-    <string name="error_title_required">Απαιτείται ένας τίτλος.</string>
-    <string name="error_wrong_length">Εισάγετε έναν θετικό ακέραιο αριθμό στο πεδίο μήκους</string>
-    <string name="field_name">Όνομα Πεδίου</string>
-    <string name="field_value">Τιμή πεδίου</string>
-    <string name="file_browser">Διαχείριση Αρχείων</string>
-    <string name="generate_password">Δημιουργία Κωδικού</string>
-=======
-    <string name="error_rounds_not_number">Κάντε \"Μετασχηματισμό κύκλων\" έναν αριθμό.</string>
     <string name="error_rounds_too_large">Οι \"κύκλοι μετασχηματισμού\" είναι πολύ υψηλοί. Ρύθμιση στο 2147483648.</string>
     <string name="error_string_key">Κάθε σειρά πρέπει να έχει όνομα πεδίου.</string>
     <string name="error_title_required">Προσθέστε έναν τίτλο.</string>
     <string name="error_wrong_length">Εισάγετε ένα θετικό ακέραιο αριθμό στο πεδίο \"Μήκος\".</string>
     <string name="field_name">Όνομα πεδίου</string>
     <string name="field_value">Τιμή πεδίου</string>
-    <string name="file_not_found">Δεν ήταν δυνατή η εύρεση αρχείου.</string>
     <string name="file_browser">Πρόγραμμα περιήγησης Αρχείων</string>
     <string name="generate_password">Δημιουργία κωδικού πρόσβασης</string>
->>>>>>> 49d4d042
     <string name="hint_conf_pass">επιβεβαίωση κωδικού</string>
     <string name="hint_generated_password">παραγόμενος κωδικός πρόσβασης</string>
     <string name="hint_group_name">Όνομα ομάδας</string>
@@ -105,19 +87,11 @@
     <string name="password">Κωδικός Πρόσβασης</string>
     <string name="install_from_play_store">Εγκατάσταση από το Play Store</string>
     <string name="install_from_f_droid">Εγκατάσταση από το F-Droid</string>
-<<<<<<< HEAD
     <string name="invalid_credentials">Εσφαλμένος κωδικός ή αρχείο κλειδιού.</string>
-    <string name="invalid_algorithm">Εσφαλμένος αλγόριθμος.</string>
-    <string name="invalid_db_sig">Η μορφή της Βάσης Δεδομένων δεν αναγνωρίζεται.</string>
-    <string name="keyfile_does_not_exist">Δεν υπάρχει αρχείο κλειδιού.</string>
-    <string name="keyfile_is_empty">Το αρχείο κλειδιού είναι κενό.</string>
-=======
-    <string name="invalid_password">Δεν ήταν δυνατή η ανάγνωση του κωδικού πρόσβασης ή του αρχείου-κλειδιού.</string>
     <string name="invalid_algorithm">Λάθος αλγόριθμος.</string>
     <string name="invalid_db_sig">Δεν ήταν δυνατή η αναγνώριση της μορφής της βάσης δεδομένων.</string>
     <string name="keyfile_does_not_exist">Δεν υπάρχει αρχείο-κλειδϊ.</string>
     <string name="keyfile_is_empty">Το αρχείο-κλειδί είναι κενό.</string>
->>>>>>> 49d4d042
     <string name="length">Μήκος</string>
     <string name="list_size_title">Μέγεθος στοιχείου λίστας</string>
     <string name="list_size_summary">Μέγεθος κειμένου στη λίστα στοιχείων</string>
@@ -223,13 +197,11 @@
     <string name="warning_empty_password">Θέλετε πραγματικά να μην έχετε κανέναν κωδικό προστασίας ξεκλειδώματος;</string>
     <string name="warning_no_encryption_key">Είστε βέβαιοι ότι δεν θέλετε να χρησιμοποιήσετε κάποιο κλειδί κρυπτογράφησης;</string>
     <string name="encrypted_value_stored">Ο Κρυπτογραφημένος κωδικός έχει αποθηκευτεί</string>
-    <string name="history">Ιστορικό</string>
     <string name="general">Γενικά</string>
     <string name="autofill">Αυτόματη συμπλήρωση</string>
     <string name="autofill_service_name">Μορφή KeePass DX αυτόματης συμπλήρωσης</string>
     <string name="autofill_sign_in_prompt">Συνδεθείτε με το KeePass DX</string>
     <string name="set_autofill_service_title">Ορίστε την προεπιλεγμένη υπηρεσία αυτόματης συμπλήρωσης</string>
-    <string name="set_autofill_service_summary">Ενεργοποιήστε την αυτόματη συμπλήρωση για να συμπληρώσετε γρήγορα φόρμες σε άλλες εφαρμογές</string>
     <string name="password_size_title">Παραγόμενο μέγεθος κωδικού πρόσβασης</string>
     <string name="password_size_summary">Ορίστε το προεπιλεγμένο μέγεθος των παραγόμενων κωδικών πρόσβασης</string>
     <string name="list_password_generator_options_title">Χαρακτήρες Κωδικού Πρόσβασης</string>
@@ -239,10 +211,6 @@
     <string name="lock">Κλείδωμα</string>
     <string name="lock_database_screen_off_title">Κλείδωμα Οθόνης</string>
     <string name="lock_database_screen_off_summary">Κλείδωμα της βάσης δεδομένων όταν η οθόνη είναι απενεργοποιημένη</string>
-    <string name="fingerprint_setting_text">Αποθηκεύστε το σαρωμένο δακτυλικό αποτύπωμα για τη συσκευή σας στις ρυθμίσεις της συσκευής.</string>
-    <string name="fingerprint_scan_to_store">Σάρωση του δακτυλικού σας αποτυπώματος για να αποθηκεύσετε τον κωδικό πρόσβασης της βάσης δεδομένων σας με ασφάλεια.</string>
-    <string name="fingerprint_scan_to_open">Σάρωση του δακτυλικού σας αποτυπώματος για να ανοίξετε τη βάση δεδομένων όταν ο κωδικός πρόσβασης είναι απενεργοποιημένος.</string>
-    <string name="usage">Χρήση</string>
     <string name="unavailable_feature_text">Δεν ήταν δυνατή η εκκίνηση αυτής της λειτουργίας.</string>
     <string name="unavailable_feature_version">Η έκδοση Android %1$s σας δεν πληροί την ελάχιστη απαιτούμενη έκδοση %2$s.</string>
     <string name="unavailable_feature_hardware">Δεν ήταν δυνατή η εύρεση του αντίστοιχου υλικού.</string>
@@ -257,11 +225,8 @@
     <string name="recycle_bin_summary">Μετακίνηση ομάδων και καταχωρίσεων στο \"Κάδο ανακύκλωσης\" πριν την διαγραφή</string>
     <string name="monospace_font_fields_enable_title">Γραμματοσειρά πεδίου</string>
     <string name="monospace_font_fields_enable_summary">Αλλαγή γραμματοσειράς που χρησιμοποιείται σε πεδία για καλύτερη ορατότητα χαρακτήρων</string>
-    <string name="auto_open_file_uri_title">Άνοιγμα αρχείων επιλέγοντας</string>
-    <string name="auto_open_file_uri_summary">Άνοιγμα αρχείων αυτόματα όταν είναι επιλεγμένα στο πρόγραμμα περιήγησης αρχείων</string>
     <string name="allow_copy_password_title">Πρόχειρο εμπιστοσύνης</string>
     <string name="allow_copy_password_summary">Επιτρέψτε τον κωδικό εισόδου και τα προστατευμένα πεδία να εισέλθουν στο πρόχειρο</string>
-    <string name="open_link_database">Σύνδεση αρχείου βάσης δεδομένων για άνοιγμα</string>
     <string name="database_name_title">Όνομα Βάσης Δεδομένων</string>
     <string name="database_description_title">Περιγραφή Βάσης Δεδομένων</string>
     <string name="database_version_title">Έκδοση Βάσης Δεδομένων</string>
@@ -270,7 +235,6 @@
     <string name="other">Άλλα</string>
     <string name="keyboard">Πληκτρολόγιο</string>
     <string name="magic_keyboard_title">Magikeyboard</string>
-    <string name="magic_keyboard_summary">Ενεργοποιήστε ένα προσαρμοσμένο πληκτρολόγιο που συγκεντρώνει τους κωδικούς πρόσβασής σας και όλα τα πεδία ταυτότητας</string>
     <string name="reset_education_screens_title">Επαναφορά οθονών εκμάθησης</string>
     <string name="reset_education_screens_summary">Δείτε όλα τα στοιχεία εκμάθησης ξανά</string>
     <string name="reset_education_screens_text">Επαναφορά οθονών εκμάθησης</string>
@@ -278,16 +242,12 @@
     <string name="education_create_database_summary">Δημιουργήστε το πρώτο αρχείο διαχείρισης κωδικού πρόσβασης.</string>
     <string name="education_select_database_title">Ανοίξτε μια υπάρχουσα βάση δεδομένων</string>
     <string name="education_select_database_summary">Ανοίξτε το πρόσφατο αρχείο βάσης δεδομένων από το πρόγραμμα περιήγησης αρχείων για να συνεχίσετε να το χρησιμοποιείτε.</string>
-    <string name="education_open_link_database_title">Ένας σύνδεσμος προς την τοποθεσία του αρχείου σας είναι επαρκής</string>
-    <string name="education_open_link_database_summary">Μπορείτε επίσης να ανοίξετε τη βάση δεδομένων σας με έναν φυσικό σύνδεσμο (με το αρχείο: // και το περιεχόμενο: // για παράδειγμα).</string>
     <string name="education_new_node_title">Προσθέστε στοιχεία στη βάση δεδομένων σας</string>
     <string name="education_new_node_summary">Οι καταχωρίσεις σας βοηθούν να διαχειριστείτε τις ψηφιακές σας ταυτότητες.
 \n
 \nΟι ομάδες (~ φάκελοι) οργανώνουν καταχωρήσεις στη βάση δεδομένων σας.</string>
     <string name="education_search_title">Αναζήτηση μέσα στις καταχωρήσεις</string>
     <string name="education_search_summary">Εισαγάγετε τον τίτλο, το όνομα χρήστη ή το περιεχόμενο άλλων πεδίων για να ανακτήσετε τους κωδικούς πρόσβασής σας.</string>
-    <string name="education_fingerprint_title">Η βάση δεδομένων ξεκλειδώνει με δακτυλικό αποτύπωμα</string>
-    <string name="education_fingerprint_summary">Συνδέστε τον κωδικό πρόσβασής σας στο σαρωμένο δακτυλικό αποτύπωμα για να ξεκλειδώνετε γρήγορα τη βάση δεδομένων σας.</string>
     <string name="education_entry_edit_title">Επεξεργαστείτε την καταχώρηση</string>
     <string name="education_entry_edit_summary">Επεξεργαστείτε την καταχώρηση σας με προσαρμοσμένα πεδία. Τα Pool data μπορούν να αναφέρονται μεταξύ διαφορετικών πεδίων εισαγωγής.</string>
     <string name="education_generate_password_title">Δημιουργήστε έναν ισχυρό κωδικό πρόσβασης για την καταχώρησή σας.</string>
@@ -334,15 +294,6 @@
     <string name="menu_cancel">Ακύρωση</string>
     <string name="clipboard_warning">Εάν αποτύχει η αυτόματη διαγραφή του προχείρου, διαγράψτε το ιστορικό του χειροκίνητα.</string>
     <string name="allow_copy_password_warning">ΠΡΟΕΙΔΟΠΟΙΗΣΗ: Το πρόχειρο μοιράζεται από όλες τις εφαρμογές. Αν αντιγράφονται ευαίσθητα δεδομένα, άλλο λογισμικό μπορεί να το ανακτήσει.</string>
-    <string name="magic_keyboard_preference_title">Ρυθμίσεις Magikeyboard</string>
-    <string name="magic_keyboard_configure_title">Ρυθμίστε το πληκτρολόγιο για να συμπληρώνετε αυτόματα τις φόρμες με ασφάλεια.</string>
-    <string name="magic_keyboard_activate_setting_text">Ενεργοποιήστε το \"Magikeyboard\" στις ρυθμίσεις της συσκευής.</string>
-    <string name="keyboards_choose_magikeyboard_text">Επιλέξτε το Magikeyboard όταν πρέπει να συμπληρώσετε μια φόρμα.</string>
-    <string name="keyboards_swicth_magikeyboard_text">Πραγματοποιήστε εναλλαγή πληκτρολογίων πατώντας παρατεταμένα το πλήκτρο διαστήματος του πληκτρολογίου ή, εάν δεν είναι διαθέσιμο, με:</string>
-    <string name="keyboard_select_entry_text">Επιλέξτε την καταχώρισή σας με το πλήκτρο.</string>
-    <string name="keyboard_fill_field_text">Συμπληρώστε τα πεδία σας χρησιμοποιώντας τα στοιχεία εισόδου.</string>
-    <string name="keyboard_lock_database_text">Κλείδωμα της βάση δεδομένων.</string>
-    <string name="keyboard_back_main_keyboard_text">Χρησιμοποιήστε ξανά το προεπιλεγμένο πληκτρολόγιο.</string>
     <string name="allow_no_password_title">Να μην επιτρέπεται κανένα κύριο κλειδί</string>
     <string name="allow_no_password_summary">Ενεργοποίηση του κουμπιού \"Άνοιγμα\" αν δεν έχουν επιλεγεί τα διαπιστευτήρια</string>
     <string name="enable_education_screens_title">Οθόνες Εκμάθησης</string>
@@ -393,8 +344,6 @@
     <string name="delete_entered_password_title">Διαγραφή κωδικού πρόσβασης</string>
     <string name="delete_entered_password_summary">Διαγράφει τον κωδικό πρόσβασης που εισάγεται μετά από μια προσπάθεια σύνδεσης</string>
     <string name="content_description_open_file">Άνοιγμα αρχείου</string>
-    <string name="content_description_show_file_link">Εμφάνιση σύνδεσης αρχείου</string>
-    <string name="content_description_open_file_link">Άνοιγμα συνδέσμου αρχείου</string>
     <string name="content_description_node_children">Κόμβος</string>
     <string name="content_description_add_node">Προσθήκη κόμβου</string>
     <string name="content_description_add_entry">Προσθήκη καταχώρησης</string>
@@ -433,11 +382,6 @@
     <string name="no_credentials_stored">Αυτή η βάση δεδομένων δεν έχει αποθηκευμένα διαπιστευτήρια ακόμα.</string>
     <string name="menu_appearance_settings">Εμφάνιση</string>
     <string name="biometric">Βιομετρία</string>
-    <string name="fingerprint_advanced_unlock_title">Πώς να ρυθμίσετε τη σάρωση δακτυλικών αποτυπωμάτων για προηγμένο ξεκλείδωμα;</string>
-    <string name="fingerprint_setting_link_text">Ρυθμίσεις Δακτυλικών Αποτυπωμάτων Συσκευής</string>
-    <string name="fingerprint_type_credentials_text">Εισαγάγετε τα διαπιστευτήρια κλειδώματος βάσης δεδομένων</string>
-    <string name="fingerprint_open_biometric_prompt">Ανοίξτε τη βιομετρική προτροπή κάνοντας κλικ στο βιομετρικό κουμπί.</string>
-    <string name="fingerprint_auto_open_biometric_prompt">Μπορείτε να αλλάξετε την προτίμηση για να ανοίξετε γρήγορα τη βιομετρική προτροπή για να μην επαναλάβετε το βήμα 1.</string>
     <string name="advanced_unlock">Προηγμένο ξεκλείδωμα</string>
     <string name="biometric_unlock_enable_title">Βιομετρικό ξεκλείδωμα</string>
     <string name="biometric_unlock_enable_summary">Σας επιτρέπει να σαρώσετε το δακτυλικό σας αποτύπωμα ή άλλο βιομετρικό για να ανοίξετε τη βάση δεδομένων</string>
@@ -448,5 +392,4 @@
     <string name="biometric_delete_all_key_warning">Είστε βέβαιοι ότι θέλετε να διαγράψετε όλα τα κλειδιά που σχετίζονται με τη βιομετρική αναγνώριση;</string>
     <string name="enable">Ενεργοποίηση</string>
     <string name="disable">Απενεργοποίηση</string>
-    <string name="magic_keyboard_activate_device_keyboard_setting">Ρυθμίσεις Πληκτρολογίου Συσκευής</string>
 </resources>