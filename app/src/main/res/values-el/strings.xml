--- conflicted
+++ resolved
@@ -15,14 +15,9 @@
   GNU General Public License for more details.
 
   You should have received a copy of the GNU General Public License
-<<<<<<< HEAD
   along with KeePassDX.  If not, see <http://www.gnu.org/licenses/>.
 -->
 <resources>
-=======
-  along with KeePass DX.  If not, see <http://www.gnu.org/licenses/>.
---><resources>
->>>>>>> 6a6ef052
     <string name="about_feedback">Σχόλια</string>
     <string name="about_homepage">Αρχική Σελίδα</string>
     <string name="about_description">Το KeePassDX είναι μία εφαρμογή Android του διαχειριστή κωδικών KeePass</string>
@@ -65,7 +60,7 @@
     <string name="entry_title">Τίτλος</string>
     <string name="entry_url">Διεύθυνση URL</string>
     <string name="entry_user_name">Όνομα Χρήστη</string>
-    <string name="error_arc4">Η ροή κρυπτογράφησης ARCFOUR δεν υποστηρίζεται.</string>
+    <string name="error_arc4">Η ροή κρυπτογράφησης Arcfour δεν υποστηρίζεται.</string>
     <string name="error_can_not_handle_uri">Το KeePassDX δε μπορεί να χειριστεί αυτή τη διεύθυνση URI.</string>
     <string name="error_file_not_create">Δεν ήταν δυνατή η δημιουργία αρχείου:</string>
     <string name="error_invalid_db">Δεν ήταν δυνατή η ανάγνωση της βάσης δεδομένων.</string>
