<?xml version="1.0" encoding="utf-8"?>
<!--
<<<<<<< HEAD
Copyright 2017 Brian Pellin, Jeremy Jamet / Kunzisoft.
This file is part of KeePass DX.
=======
Copyright 2009-2017 Brian Pellin.
This file is part of KeePassDroid.
>>>>>>> a7b5fd51

KeePass DX is free software: you can redistribute it and/or modify
it under the terms of the GNU General Public License as published by
the Free Software Foundation, either version 2 of the License, or
(at your option) any later version.

KeePass DX is distributed in the hope that it will be useful,
but WITHOUT ANY WARRANTY; without even the implied warranty of
MERCHANTABILITY or FITNESS FOR A PARTICULAR PURPOSE. See the
GNU General Public License for more details.

You should have received a copy of the GNU General Public License
along with KeePass DX. If not, see <http://www.gnu.org/licenses/>.
-->
<resources>
    <string name="about_feedback">Feedback:</string>
    <string name="about_homepage">Strona domowa:</string>
    <string name="AboutText">KeePass DX to Androidowa implementacja menadżera haseł KeePass.</string>
    <string name="accept">Akceptuj</string>
    <string name="add_entry">Dodaj wpis</string>
    <string name="add_group">Dodaj grupę</string>
    <string name="add_group_title">Dodaj grupę</string>
    <string name="algorithm">Algorytm</string>
    <string name="algorithm_colon">Algorytm:</string>
    <string name="app_timeout">Czas wygaśnięcia aplikacji</string>
    <string name="app_timeout_summary">Czas do zablokowania bazy danych przy bezczynności aplikacji.</string>
    <string name="application">Aplikacja</string>
    <string name="menu_app_settings">Ustawienia aplikacji</string>
    <string name="brackets">Nawiasy</string>
    <string name="browser_intall_text">Przeglądanie plików wymaga programu Open Intents File Manager, kliknij poniżej by go zainstalować. Ze względu na pewne, dziwne zachowania menadżera plików przeglądanie może nie działać poprawnie przy pierwszym użyciu.</string>
    <string name="building_search_idx">Tworzenie indeksu wyszukiwania&#8230;</string>
    <string name="cancel">Anuluj</string>
    <string name="ClearClipboard">Schowek wyczyszczony.</string>
    <string name="clipboard_timeout">Czas wygaśnięcia schowka</string>
    <string name="clipboard_timeout_summary">Czas do wyczyszczenia zawartości schowka po kopiowaniu nazwy użytkownika i hasła</string>
    <string name="copy_username">Kopiuj nazwę użytkownika do schowka</string>
    <string name="copy_password">Kopiuj hasło do schowka</string>
    <string name="creating_db_key">Tworzenie klucza bazy danych&#8230;</string>
    <string name="current_group">Aktualna grupa: </string>
    <string name="current_group_root">Aktualna grupa: Root</string>
    <string name="database">Baza danych</string>
    <string name="decrypting_db">Deszyfracja bazy danych&#8230;</string>
    <string name="decrypting_entry">Deszyfracja wpisu</string>
    <string name="default_checkbox">Używaj tej bazy danych jako domyślnej</string>
    <string name="digits">Cyfry</string>
    <string name="ellipsis">\u2026</string>
    <string name="enter_filename">Wprowadź nazwę pliku bazy danych:</string>
    <string name="entry_accessed">Dostęp do pliku: </string>
    <string name="entry_and_or">Wprowadź hasło i/lub plik klucza by uzyskać dostęp do bazy danych:</string>
    <string name="entry_cancel">Anuluj</string>
    <string name="entry_comment">Komentarz: </string>
    <string name="entry_confpassword">Potwierdź hasło:</string>
    <string name="entry_created">Utworzono: </string>
    <string name="entry_expires">Wygasa: </string>
    <string name="entry_keyfile">Plik klucza (opcjonalnie)</string>
    <string name="entry_modified">Zmodyfikowano: </string>
    <string name="entry_password">Hasło</string>
    <string name="entry_save">Zapisz</string>
    <string name="entry_title">Tytuł: </string>
    <string name="entry_url">URL: </string>
    <string name="entry_user_name">Nazwa użytkownika: </string>
    <string name="error_arc4">Strumieniowe szyfrowanie ArcFour nie jest wspierane.</string>
    <string name="error_can_not_handle_uri">KeePass DX nie potrafi obsłużyć tego uri.</string>
    <string name="error_could_not_create_group">Błąd podczas tworzenia grupy.</string>
    <string name="error_could_not_create_parent">Nie można utworzyć folderu nadrzędnego.</string>
    <string name="error_database_exists">Plik o podanej nazwie już istnieje.</string>
    <string name="error_database_settings">Błąd przy wykrywaniu ustawień bazy danych.</string>
    <string name="error_failed_to_launch_link">Błąd przy uruchamianiu linku.</string>
    <string name="error_filename_required">Wymagana nazwa pliku.</string>
    <string name="error_file_not_create">Nie można utworzyć pliku:</string>
    <string name="error_invalid_db">Nieprawidłowa baza danych.</string>
    <string name="error_invalid_path">Nieprawidłowa ścieżka dostępu.</string>
    <string name="error_no_name">Wymagana nazwa.</string>
    <string name="error_nopass">Wymagane hasło lub plik klucza.</string>
    <string name="error_out_of_memory">Podczas parsowania bazy danych zabrakło pamięci. Być może ta baza danych jest za duża dla Twojego urządzenia.</string>
    <string name="error_pass_gen_type">Przynajmniej jeden sposób generowania hasła musi być wybrany</string>
    <string name="error_pass_match">Hasła nie pasują do siebie.</string>
    <string name="error_rounds_not_number">Wartość musi być liczbą.</string>
    <string name="error_rounds_too_large">Wartość za duża. Ustaw 2147483648.</string>
    <string name="error_title_required">Wymagany tytuł.</string>
    <string name="error_wrong_length">Wprowadź dodatnią liczbę całkowitą.</string>
    <string name="FileNotFound">Plik nie istnieje.</string>
    <string name="file_browser">Przeglądarka plików</string>
    <string name="generate_password">Generuj hasło</string>
    <string name="group">Grupa</string>
    <string name="hint_comment">komentarz</string>
    <string name="hint_conf_pass">potwierdź hasło</string>
    <string name="hint_generated_password">hasło wygenerowane</string>
    <string name="hint_group_name">Nazwa grupy</string>
    <string name="hint_keyfile">plik klucza</string>
    <string name="hint_length">długość</string>
    <string name="hint_login_pass">Hasło</string>
    <string name="hint_pass">hasło</string>
    <string name="hint_title">nazwa</string>
    <string name="hint_url">url</string>
    <string name="hint_username">nazwa użytkownika</string>
    <string name="install_from_market">Zainstaluj z Marketu</string>
    <string name="install_from_website">Zainstaluj z WWW</string>
    <string name="InvalidPassword">Nieprawidłowe hasło lub plik klucza.</string>
    <string name="invalid_db_sig">Format bazy danych nierozpoznany.</string>
    <string name="length">Długość</string>
    <string name="list_size_title">Wielkość listy grup</string>
    <string name="list_size_summary">Wielkość tekstu w liście grup</string>
    <string name="loading_database">Wczytywanie bazy danych&#8230;</string>
    <string name="lowercase">Małe litery</string>
    <string name="MaskedPassword">*****</string>
    <string name="maskpass_title">Maska hasła</string>
    <string name="maskpass_summary">Domyślnie ukrywa hasło</string>
    <string name="menu_about">O programie</string>
    <string name="menu_change_key">Zmień klucz główny</string>
    <string name="menu_copy_pass">Kopiuj hasło</string>
    <string name="menu_copy_user">Kopiuj nazwę użytkownika</string>
    <string name="menu_create">Utwórz</string>
    <string name="settings">Ustawienia</string>
    <string name="menu_db_settings">Ustawienia bazy danych</string>
    <string name="menu_delete">Usuń</string>
    <string name="menu_donate">Dotuj</string>
    <string name="menu_edit">Edytuj</string>
    <string name="menu_hide_password">Ukryj hasło</string>
    <string name="menu_homepage">Przejdź do strony domowej</string>
    <string name="menu_lock">Zablokuj bazę danych</string>
    <string name="menu_open">Otwórz</string>
    <string name="menu_rename">Zmień nazwę</string>
    <string name="menu_search">Szukaj</string>
    <string name="menu_showpass">Pokaż hasło</string>
    <string name="menu_url">Przejdź do URL</string>
    <string name="minus">Minus</string>
    <string name="never">Nigdy</string>
    <string name="no_keys">Brak wpisów w bazie danych lub grupie.</string>
    <string name="no_results">Brak wyników wyszukiwania</string>
    <string name="no_url_handler">Brak obsługi dla tego urla.</string>
    <string name="open_recent">Otwórz ostatnio używaną bazę danych (kliknij by otworzyć):</string>
    <string name="omitbackup_title">Nie wyszukuj zapasowych wpisów</string>
    <string name="omitbackup_summary">Pomiń kopię zapasową grupy z wyników wyszukiwania (dotyczy tylko .kdb)</string>
    <string name="pass_filename">Nazwa pliku bazy danych KeePass:</string>
    <string name="password_title">Wprowadź hasło bazy danych</string>
    <string name="progress_create">Tworzenie nowej bazy danych&#8230;</string>
    <string name="progress_title">Pracuję&#8230;</string>
    <string name="recentfile_title">Najnowsza historia plików</string>
    <string name="recentfile_summary">Zapamiętaj ostatnio uzywane nazwy plików</string>
    <string name="remember_keyfile_summary">Zapamiętaj lokację plików kluczy</string>
    <string name="remember_keyfile_title">Zapisz plik klucza</string>
    <string name="remove_from_filelist">Usuń</string>
    <string name="rijndael">Rijndael (AES)</string>
    <string name="root">Root</string>
    <string name="rounds">Złożoność szyfrowania</string>
    <string name="rounds_explaination">Większa złożoność szyfrowania zapewnia dodatkowe zabezpieczenie przed atakiem brute force, ale może spowolnić wczytywanie i zapisywanie bazy danych.</string>
    <string name="rounds_fix">Kluczowe rundy szyfrowania przed zniszczeniem</string>
    <string name="rounds_fix_explaination">Jeśli twoja baza danych została uszkodzona przez KeePassDroid w wersji 2.2.0.0 do 2.2.0.6, wprowadź liczbę rund użytych poprzednio, a to pozwoli ci otworzyć twoją bazę danych.</string>
    <string name="rounds_hint">złożoność</string>
    <string name="saving_database">Zapisywanie bazy danych&#8230;</string>
    <string name="space">Spacja</string>
    <string name="search_label">Szukaj</string>
    <string name="show_password">Pokaż hasło</string>
    <string name="sort_name">Sortuj wg nazwy</string>
    <string name="sort_db">Sortuj wg daty</string>
    <string name="special">Znaki specjalne</string>
    <string name="search_hint">Tytuł/opis wpisu</string>
    <string name="twofish">Twofish</string>
    <string name="underline">Podkreślenie</string>
    <string name="unsupported_db_version">Nieobsługiwana wersja bazy danych.</string>
    <string name="uppercase">Wielkie litery</string>
    <string name="use_saf_summary">Użyj przeglądarki Android Storage Access Framework do przeglądania plików (KitKat i nowsze)</string>
    <string name="use_saf_title">Storage Access Framework</string>
    <string name="warning_read_only">Karta SD jest obecnie w trybie tylko do odczytu. Możesz nie być w stanie zapisać zmian w bazie danych.</string>
    <string name="warning_unmounted">Karta SD nie jest obecnie zamontowana w urządzeniu. Możesz nie być w stanie wczytać lub utworzyć bazy danych.</string>
    
    <string-array name="clipboard_timeout_options">
     <item>30 sekund</item>
     <item>1 minuta</item>
     <item>5 minut</item>
     <item>Nigdy</item>
    </string-array>
    <string-array name="list_size_options">
     <item>Mała</item>
     <item>Średnia</item>
     <item>Duża</item>
    </string-array>
</resources>
<|MERGE_RESOLUTION|>--- conflicted
+++ resolved
@@ -1,12 +1,7 @@
 <?xml version="1.0" encoding="utf-8"?>
 <!--
-<<<<<<< HEAD
 Copyright 2017 Brian Pellin, Jeremy Jamet / Kunzisoft.
 This file is part of KeePass DX.
-=======
-Copyright 2009-2017 Brian Pellin.
-This file is part of KeePassDroid.
->>>>>>> a7b5fd51
 
 KeePass DX is free software: you can redistribute it and/or modify
 it under the terms of the GNU General Public License as published by
