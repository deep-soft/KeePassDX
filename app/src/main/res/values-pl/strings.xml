<?xml version="1.0" encoding="utf-8"?>
<!--
    Copyright 2019 Jeremy Jamet / Kunzisoft.

    This file is part of KeePass DX.

    KeePass DX is free software: you can redistribute it and/or modify
    it under the terms of the GNU General Public License as published by
    the Free Software Foundation, either version 3 of the License, or
    (at your option) any later version.

    KeePass DX is distributed in the hope that it will be useful,
    but WITHOUT ANY WARRANTY; without even the implied warranty of
    MERCHANTABILITY or FITNESS FOR A PARTICULAR PURPOSE.  See the
    GNU General Public License for more details.

    You should have received a copy of the GNU General Public License
    along with KeePass DX.  If not, see <http://www.gnu.org/licenses/>.
--><resources>
    <string name="about_feedback">Informacje zwrotne</string>
    <string name="about_homepage">Strona domowa</string>
    <string name="about_description">Implementacja Android dla menedżera haseł KeePass</string>
    <string name="accept">Akceptuj</string>
    <string name="add_entry">Dodaj wpis</string>
    <string name="add_group">Dodaj grupę</string>
    <string name="encryption_algorithm">Algorytm szyfrowania</string>
    <string name="app_timeout">Limit czasu aplikacji</string>
    <string name="app_timeout_summary">Bezczynność przed zablokowaniem aplikacji</string>
    <string name="application">Aplikacja</string>
    <string name="menu_app_settings">Ustawienia aplikacji</string>
    <string name="brackets">Nawiasy</string>
    <string name="file_manager_install_description">Przeglądaj pliki, instalując Menedżera plików OpenIntents</string>
    <string name="clipboard_cleared">Schowek został wyczyszczony</string>
    <string name="clipboard_timeout">Czas wygaśnięcia schowka</string>
    <string name="clipboard_timeout_summary">Czas przechowywania w schowku</string>
    <string name="select_to_copy">Kopiuj %1$s do schowka</string>
    <string name="retrieving_db_key">Tworzenie klucza bazy danych…</string>
    <string name="database">Baza danych</string>
    <string name="decrypting_db">Odszyfrowywanie zawartości bazy danych…</string>
    <string name="default_checkbox">Użyj jako domyślnej bazy danych</string>
    <string name="digits">Cyfry</string>
    <string name="select_database_file">Otwórz istniejącą bazę danych</string>
    <string name="entry_accessed">Dostęp do pliku</string>
    <string name="entry_cancel">Anuluj</string>
    <string name="entry_notes">Notatki</string>
    <string name="entry_confpassword">Potwierdź hasło</string>
    <string name="entry_created">Utworzono</string>
    <string name="entry_expires">Wygasa</string>
    <string name="entry_keyfile">Plik klucza</string>
    <string name="entry_modified">Zmodyfikowano</string>
    <string name="entry_password">Hasło</string>
    <string name="entry_save">Zapisz</string>
    <string name="entry_title">Tytuł</string>
    <string name="entry_url">URL</string>
    <string name="entry_user_name">Nazwa użytkownika</string>
    <string name="error_arc4">Strumieniowe szyfrowanie ArcFour nie jest wspierane.</string>
    <string name="error_can_not_handle_uri">Nie można obsłużyć tego identyfikatora URI w KeePass DX.</string>
    <string name="error_file_not_create">Nie można utworzyć pliku:</string>
    <string name="error_invalid_db">Nie można odczytać bazy danych.</string>
    <string name="error_invalid_path">Upewnij się, że ścieżka jest prawidłowa.</string>
    <string name="error_no_name">Wpisz nazwę.</string>
    <string name="error_nokeyfile">Wybierz plik klucza.</string>
    <string name="error_out_of_memory">W urządzeniu zabrakło pamięci do załadowania całej bazy danych.</string>
    <string name="error_pass_gen_type">Należy wybrać co najmniej jeden rodzaj generowania hasła.</string>
    <string name="error_pass_match">Hasła nie pasują do siebie.</string>
    <string name="error_rounds_too_large">\"Rundy szyfrowania\" są zbyt wysokie. Ustaw na 2147483648.</string>
    <string name="error_title_required">Dodaj tytuł.</string>
    <string name="error_wrong_length">Wprowadź dodatnią liczbę całkowitą w polu \"Długość\".</string>
    <string name="file_browser">Przeglądarka plików</string>
    <string name="generate_password">Generuj hasło</string>
    <string name="hint_conf_pass">potwierdź hasło</string>
    <string name="hint_generated_password">hasło wygenerowane</string>
    <string name="hint_group_name">Nazwa grupy</string>
    <string name="hint_keyfile">plik klucza</string>
    <string name="hint_length">długość</string>
    <string name="password">Hasło</string>
    <string name="hint_pass">hasło</string>
    <string name="install_from_play_store">Zainstaluj z Play-Store</string>
    <string name="install_from_f_droid">Zainstaluj z F-Droid</string>
    <string name="invalid_credentials">Nieprawidłowe hasło lub plik klucza.</string>
    <string name="invalid_db_sig">Nie można rozpoznać formatu bazy danych.</string>
    <string name="length">Długość</string>
    <string name="list_size_title">Wielkość listy grup</string>
    <string name="list_size_summary">Wielkość tekstu w liście grup</string>
    <string name="loading_database">Wczytywanie bazy danych…</string>
    <string name="lowercase">Małe litery</string>
    <string name="maskpass_title">Ukryj hasła</string>
    <string name="maskpass_summary">Maskuj hasła (***) domyślnie</string>
    <string name="menu_about">O programie</string>
    <string name="menu_change_key_settings">Zmień klucz główny</string>
    <string name="settings">Ustawienia</string>
    <string name="menu_database_settings">Ustawienia bazy danych</string>
    <string name="menu_delete">Usuń</string>
    <string name="menu_donate">Dotuj</string>
    <string name="menu_edit">Edytuj</string>
    <string name="menu_hide_password">Ukryj hasło</string>
    <string name="menu_lock">Zablokuj bazę danych</string>
    <string name="menu_open">Otwórz</string>
    <string name="menu_search">Szukaj</string>
    <string name="menu_showpass">Pokaż hasło</string>
    <string name="menu_url">Przejdź do adresu URL</string>
    <string name="minus">Minus</string>
    <string name="never">Nigdy</string>
    <string name="no_results">Brak wyników wyszukiwania</string>
    <string name="no_url_handler">Zainstaluj przeglądarkę internetową, aby otworzyć ten adres URL.</string>
    <string name="open_recent">Ostatnio używana baza danych</string>
    <string name="omitbackup_title">Nie wyszukuj wpisów kopii zapasowej</string>
    <string name="omitbackup_summary">Pomija grupy „Kopia zapasowa” i „Kosz” w wynikach wyszukiwania</string>
    <string name="progress_create">Tworzenie nowej bazy danych…</string>
    <string name="progress_title">Pracuję…</string>
    <string name="recentfile_title">Najnowsza historia plików</string>
    <string name="recentfile_summary">Zapamiętaj najnowsze nazwy plików</string>
    <string name="remember_keyfile_summary">Zapamiętuje lokalizację plików kluczy baz danych</string>
    <string name="remember_keyfile_title">Zapisz plik klucza</string>
    <string name="content_description_remove_from_list">Usuń</string>
    <string name="encryption_rijndael">Rijndael (AES)</string>
    <string name="root">Root</string>
    <string name="rounds">Rundy szyfrowania</string>
    <string name="rounds_explanation">Dodatkowe rundy szyfrowania zapewniają lepszą ochronę przed atakami typu brute force, ale mogą znacznie spowolnić ładowanie i zapisywanie.</string>
    <string name="rounds_hint">rundy szyfrowania</string>
    <string name="saving_database">Zapisywanie bazy danych…</string>
    <string name="space">Spacja</string>
    <string name="search_label">Szukaj</string>
    <string name="sort_db">Porządek naturalny</string>
    <string name="special">Znaki specjalne</string>
    <string name="search">Szukaj</string>
    <string name="encryption_twofish">Dwie ryby</string>
    <string name="underline">Podkreślenie</string>
    <string name="unsupported_db_version">Nieobsługiwana wersja bazy danych.</string>
    <string name="uppercase">Wielkie litery</string>
    <string name="warning_read_only">Przydziel dostęp do zapisu na karcie SD, aby zapisać zmiany w bazie danych.</string>
    <string name="warning_unmounted">Zamontuj kartę SD, aby utworzyć lub załadować bazę danych.</string>
    <string name="education_unlock_summary">prowadź hasło i/lub plik klucza, aby odblokować bazę danych.
\n
\nUtwórz kopię zapasową pliku bazy danych w bezpiecznym miejscu po każdej zmianie.</string>
    <string-array name="timeout_options">
        <item>5 sekund</item>
        <item>10 sekund</item>
        <item>20 sekund</item>
        <item>30 sekund</item>
        <item>1 minuta</item>
        <item>5 minut</item>
        <item>15 minut</item>
        <item>30 minut</item>
        <item>Nigdy</item>
    </string-array>
    <string-array name="list_size_options">
        <item>Mała</item>
        <item>Średnia</item>
        <item>Duża</item>
    </string-array>
    <string name="edit_entry">Edytuj wpis</string>
    <string name="encryption">Szyfrowanie</string>
    <string name="key_derivation_function">Funkcja generująca klucz</string>
    <string name="beta_dontask">Nie pokazuj więcej</string>
    <string name="extended_ASCII">Rozszerzone ASCII</string>
    <string name="allow">Zezwalaj</string>
    <string name="clipboard_error_title">Błąd schowka</string>
    <string name="clipboard_error">Niektóre telefony Samsung z Androidem nie pozwalają aplikacjom korzystać ze schowka.</string>
    <string name="clipboard_error_clear">Nie można wyczyścić schowka</string>
    <string name="clipboard_swipe_clean">Przesuń, by wyczyścić schowek</string>
    <string name="disclaimer_formal">KeePass DX \u00A9 %1$d Kunzisoft korzystasz absolutnie bez gwarancji. To jest bezpłatne oprogramowanie i możesz go redystrybuować na warunkach GPL w wersji 3 lub późniejszej.</string>
    <string name="entry_not_found">Nie znaleziono danych wejściowych.</string>
    <string name="error_load_database">Nie można załadować bazy danych.</string>
    <string name="error_load_database_KDF_memory">Nie można załadować klucza. Spróbuj zmniejszyć użycie pamięć KDF.</string>
    <string name="error_string_key">Każdy ciąg musi mieć nazwę pola.</string>
    <string name="error_autofill_enable_service">Nie można włączyć usługi autouzupełniania.</string>
    <string name="error_move_folder_in_itself">Nie można przenieść grupy do samej siebie.</string>
    <string name="field_name">Nazwa pola</string>
    <string name="field_value">Wartość pola</string>
    <string name="file_not_found_content">Nie znaleziono pliku. Spróbuj ponownie otworzyć go w przeglądarce plików.</string>
    <string name="invalid_algorithm">Błędny algorytm.</string>
    <string name="keyfile_does_not_exist">Brak pliku klucza.</string>
    <string name="keyfile_is_empty">Plik klucza jest pusty.</string>
    <string name="list_entries_show_username_title">Pokaż nazwy użytkowników</string>
    <string name="list_entries_show_username_summary">Pokaż nazwy użytkowników na listach wpisów</string>
    <string name="copy_field">Skopiowano %1$s</string>
    <string name="menu_form_filling_settings">Wypełnianie formularzy</string>
    <string name="menu_copy">Kopiuj</string>
    <string name="menu_move">Przenieś</string>
    <string name="menu_paste">Wklej</string>
    <string name="menu_cancel">Anuluj</string>
    <string name="menu_biometric_remove_key">Usuń zapisany klucz linii papilarnych</string>
    <string name="menu_file_selection_read_only">Chroniony przed zapisem</string>
    <string name="menu_open_file_read_and_write">Modyfikowalne</string>
    <string name="protection">Ochrona</string>
    <string name="read_only">Chroniony przed zapisem</string>
    <string name="read_only_warning">KeePass DX potrzebuje uprawnień do zapisu, aby mógł modyfikować bazę danych.</string>
    <string name="read_only_kitkat_warning">Począwszy od Androida KitKat niektóre urządzenia nie zezwalają już aplikacjom na zapisywanie na kartę SD.</string>
    <string name="encryption_explanation">Algorytm szyfrowania bazy danych używany dla wszystkich danych.</string>
    <string name="kdf_explanation">Aby wygenerować klucz dla algorytmu szyfrowania, klucz główny jest transformowany przy użyciu losowo solonej funkcji wyprowadzania klucza.</string>
    <string name="memory_usage">Użycie pamięci</string>
    <string name="memory_usage_explanation">Ilość pamięci (w bajtach binarnych) do użycia przez funkcję wyprowadzania klucza.</string>
    <string name="parallelism">Równoległy</string>
    <string name="parallelism_explanation">Stopień równoległości (tj. Liczba wątków) wykorzystywany przez funkcję wyprowadzania klucza.</string>
    <string name="sort_menu">Sortuj</string>
    <string name="sort_ascending">Od najniższej ↓</string>
    <string name="sort_username">Nazwa Użytkownika</string>
    <string name="sort_creation_time">Utwórz</string>
    <string name="sort_last_modify_time">Modyfikacja</string>
    <string name="sort_last_access_time">Dostęp</string>
    <string name="search_results">Wyniki wyszukiwania</string>
    <string name="warning">Ostrzeżenie</string>
    <string name="warning_password_encoding">Unikaj znaków hasła spoza formatu kodowania tekstu w pliku bazy danych (nierozpoznane znaki są konwertowane na tę samą literę).</string>
    <string name="sort_recycle_bin_bottom">Kosz na dole</string>
    <string name="sort_title">Tytuł</string>
    <string name="warning_empty_password">Czy naprawdę nie chcesz ochrony przed odblokowaniem hasła\?</string>
    <string name="warning_no_encryption_key">Czy na pewno nie chcesz używać żadnego klucza szyfrowania?</string>
    <string name="version_label">Wersja %1$s</string>
    <string name="configure_biometric">Skanowanie odcisków palców jest obsługiwane, ale nie skonfigurowane.</string>
    <string name="encrypted_value_stored">"Przechowywane hasło zaszyfrowane "</string>
    <string name="sort_groups_before">Grupy poprzednie</string>
    <string name="open_biometric_prompt_unlock_database">Skanowanie odcisków palców</string>
    <string name="biometric_invalid_key">Nie można odczytać klucza linii papilarnych. Przywróć swoje hasło.</string>
    <string name="biometric_not_recognized">Nie można rozpoznać odcisku palca</string>
    <string name="biometric_scanning_error">Problem z odciskiem palca: %1$s</string>
    <string name="open_biometric_prompt_store_credential">Użyj odcisku palca, aby zapisać to hasło</string>
    <string name="no_credentials_stored">Baza danych nie ma jeszcze hasła.</string>
    <string name="database_history">Historia</string>
    <string name="menu_appearance_settings">Wygląd</string>
    <string name="general">Ogólne</string>
    <string name="autofill">Wypełnij automatycznie</string>
    <string name="autofill_service_name">Autouzupełnianie formularzy KeePass DX</string>
    <string name="autofill_sign_in_prompt">Zaloguj się za pomocą KeePass DX</string>
    <string name="set_autofill_service_title">Ustaw domyślną usługę autouzupełniania</string>
    <string name="autofill_explanation_summary">Włącz autouzupełnianie, aby móc szybko wypełniać formularze w innych aplikacjach</string>
    <string name="password_size_title">Wygenerowany rozmiar hasła</string>
    <string name="password_size_summary">Ustawia domyślny rozmiar wygenerowanych haseł</string>
    <string name="list_password_generator_options_title">Znaki hasła</string>
    <string name="list_password_generator_options_summary">Ustaw dozwolone znaki generatora haseł</string>
    <string name="clipboard">Schowek</string>
    <string name="clipboard_notifications_title">Powiadomienia ze schowka</string>
    <string name="clipboard_notifications_summary">Włącz powiadomienia schowka, aby skopiować pola podczas wyświetlania wpisu</string>
    <string name="clipboard_warning">Jeśli automatyczne usuwanie schowka nie powiedzie się, ręcznie usuń jego historię.</string>
    <string name="lock">Blokada</string>
    <string name="lock_database_screen_off_title">Blokada ekranu</string>
    <string name="lock_database_screen_off_summary">Zablokuj bazę danych, gdy ekran jest wyłączony</string>
<<<<<<< HEAD
=======
    <string name="fingerprint_advanced_unlock_title">Jak skonfigurować skanowanie linii papilarnych do szybkiego odblokowania\?</string>
    <string name="fingerprint_setting_text">Zapisz zeskanowany odcisk palca dla swojego urządzenia w ustawieniach urządzenia.</string>
    <string name="fingerprint_setting_link_text">\"Ustawienia\" → \"Bezpieczeństwo\" → \"Odcisk palca\"</string>
    <string name="fingerprint_type_credentials_text">Wprowadź hasło blokady bazy danych</string>
    <string name="fingerprint_scan_to_store">Zeskanuj swój odcisk palca, aby bezpiecznie zapisać hasło blokady bazy danych.</string>
    <string name="fingerprint_scan_to_open">Zeskanuj swój odcisk palca, aby otworzyć bazę danych po wyłączeniu hasła.</string>
    <string name="usage">Użycie</string>
>>>>>>> 49d4d042
    <string name="advanced_unlock">Odcisk palca</string>
    <string name="biometric_unlock_enable_title">Skanowanie odcisków palców</string>
    <string name="biometric_unlock_enable_summary">Umożliwia skanowanie odcisku palca w celu otwarcia bazy danych</string>
    <string name="biometric_delete_all_key_title">Usuń klucze szyfrowania</string>
    <string name="biometric_delete_all_key_summary">Usuń wszystkie klucze szyfrowania związane z rozpoznawaniem linii papilarnych</string>
    <string name="biometric_delete_all_key_warning">Czy na pewno chcesz usunąć wszystkie klucze związane z rozpoznawaniem linii papilarnych\?</string>
    <string name="unavailable_feature_text">Nie można uruchomić tej funkcji.</string>
    <string name="unavailable_feature_version">Twoja wersja Androida %1$s nie spełnia wymaganej minimalnej wersji %2$s.</string>
    <string name="unavailable_feature_hardware">Nie można znaleźć odpowiedniego sprzętu.</string>
    <string name="file_name">Nazwa pliku</string>
    <string name="path">Ścieżka</string>
    <string name="assign_master_key">Przypisz klucz główny</string>
    <string name="create_keepass_file">Utwórz nową bazę danych</string>
    <string name="bytes">Bajtów</string>
    <string name="full_file_path_enable_title">Ścieżka pliku</string>
    <string name="full_file_path_enable_summary">Wyświetl pełną ścieżkę do pliku</string>
    <string name="recycle_bin_title">Użyj kosza</string>
    <string name="recycle_bin_summary">Przenosi grupy i wpisy do \"Kosza\" przed usunięciem</string>
    <string name="monospace_font_fields_enable_title">Pole czcionka</string>
    <string name="monospace_font_fields_enable_summary">Zmień czcionkę użytą w polach, aby poprawić widoczność postaci</string>
    <string name="allow_copy_password_title">Zaufanie do schowka</string>
    <string name="allow_copy_password_summary">Zezwalaj na zapisywanie hasła dostepu i chronionych pól do schowka</string>
    <string name="allow_copy_password_warning">OSTRZEŻENIE: schowek jest udostępniany przez wszystkie aplikacje. Jeśli dane wrażliwe zostaną skopiowane, inne oprogramowanie może je odzyskać.</string>
    <string name="database_name_title">Nazwa bazy danych</string>
    <string name="database_description_title">Opis bazy danych</string>
    <string name="database_version_title">Wersja bazy danych</string>
    <string name="text_appearance">Tekst</string>
    <string name="application_appearance">Aplikacja</string>
    <string name="other">Inne</string>
    <string name="keyboard">Klawiatura</string>
    <string name="magic_keyboard_title">Magikeyboard</string>
<<<<<<< HEAD
    <string name="magic_keyboard_explanation_summary">Aktywuj niestandardową klawiaturę wypełniającą hasła i wszystkie pola tożsamości</string>
=======
    <string name="magic_keyboard_summary">Aktywuj niestandardową klawiaturę wypełniającą hasła i wszystkie pola tożsamości</string>
    <string name="magic_keyboard_preference_title">Ustawienia Magikeyboard</string>
    <string name="magic_keyboard_configure_title">Skonfiguruj klawiaturę, aby bezpiecznie wypełniać formularze.</string>
    <string name="magic_keyboard_activate_setting_text">Aktywuj \"Magikeyboard\" w ustawieniach urządzenia.</string>
    <string name="magic_keyboard_activate_device_keyboard_setting">Ustawienia klawiatury urządzenia</string>
    <string name="keyboards_choose_magikeyboard_text">Wybierz Magikeyboard, gdy potrzebujesz wypełnić formularz.</string>
    <string name="keyboards_swicth_magikeyboard_text">Przełączanie klawiatur poprzez długie naciskanie spacji klawiatury lub, jeśli nie jest ona dostępna, przy użyciu:</string>
    <string name="keyboard_select_entry_text">Wybierz wpis za pomocą klawisza.</string>
    <string name="keyboard_fill_field_text">Wypełnij swoje pola, używając elementów pozycji.</string>
    <string name="keyboard_lock_database_text">Zablokuj bazę danych.</string>
    <string name="keyboard_back_main_keyboard_text">Użyj ponownie domyślnej klawiatury.</string>
>>>>>>> 49d4d042
    <string name="allow_no_password_title">Zezwalaj na brak klucza głównego</string>
    <string name="allow_no_password_summary">Włącz przycisk \"Otwórz\", jeśli nie wybrano uwierzytelnień</string>
    <string name="enable_read_only_title">Ochrona przed zapisem</string>
    <string name="enable_read_only_summary">Domyślnie otwarte bazy danych są tylko do odczytu</string>
    <string name="enable_education_screens_title">Ekrany edukacyjne</string>
    <string name="enable_education_screens_summary">Zaznacz elementy, aby dowiedzieć się, jak działa aplikacja</string>
    <string name="reset_education_screens_title">Zresetuj ekrany edukacyjne</string>
    <string name="reset_education_screens_summary">Pokaż ponownie wszystkie elementy edukacyjne</string>
    <string name="reset_education_screens_text">Ekrany edukacyjne zostały zresetowane</string>
    <string name="education_create_database_title">Utwórz plik bazy danych</string>
    <string name="education_create_database_summary">Utwórz swój pierwszy plik zarządzania hasłami.</string>
    <string name="education_select_database_title">Otwórz istniejącą bazę danych</string>
    <string name="education_select_database_summary">Otwórz starszy plik bazy danych w przeglądarce plików, aby nadal z niego korzystać.</string>
    <string name="education_new_node_title">Dodaj elementy do swojej bazy danych</string>
    <string name="education_new_node_summary">"Dodaj wpisy, aby zarządzać swoimi cyfrowymi tożsamościami.
\n  
\nDodaj grupy (odpowiednik folderów), aby uporządkować swoje wpisy i bazę danych."</string>
    <string name="education_search_title">Przeszukuj wpisy</string>
    <string name="education_search_summary">Wprowadź tytuł, nazwę użytkownika lub zawartość innych pól, aby odzyskać swoje hasła.</string>
    <string name="education_biometric_title">Odblokuj bazę danych za pomocą odcisku palca</string>
    <string name="education_biometric_summary">Połącz swoje hasło z zeskanowanym odciskiem palca, aby szybko odblokować bazę danych.</string>
    <string name="education_entry_edit_title">Edytuj wpis</string>
    <string name="education_entry_edit_summary">Edytuj swój wpis za pomocą pól niestandardowych. Dane puli mogą być przywoływane między różnymi polami wprowadzania.</string>
    <string name="education_generate_password_title">Utwórz silne hasło do swojego wpisu.</string>
    <string name="education_generate_password_summary">Wygeneruj silne hasło, które będzie kojarzyć się z Twoim wpisem, łatwo zdefiniuj je zgodnie z kryteriami formularza i nie zapomnij o bezpiecznym haśle.</string>
    <string name="education_entry_new_field_title">Dodaj niestandardowe pola</string>
    <string name="education_entry_new_field_summary">Zarejestruj podstawowe pole niedostarczone, wypełniając nowe pole, które możesz również chronić.</string>
    <string name="education_unlock_title">Odblokuj swoją bazę danych</string>
    <string name="education_read_only_title">Zapisz ochronę swojej bazy danych</string>
    <string name="education_read_only_summary">"Zmień tryb otwierania sesji.
\n   
\nW trybie tylko do odczytu zapobiegasz niezamierzonym zmianom w bazie danych.
\n  
\nW trybie zapisu możesz dodawać, usuwać lub modyfikować wszystkie elementy, jak chcesz."</string>
    <string name="education_field_copy_title">Skopiuj pole</string>
    <string name="education_field_copy_summary">"Skopiuj łatwo pole, aby wkleić je tam, gdzie chcesz
\n  
\nMożesz użyć kilku metod wypełniania formularzy. Użyj tego, który wolisz."</string>
    <string name="education_lock_title">Zablokuj bazę danych</string>
    <string name="education_lock_summary">Szybko zablokuj bazę danych, możesz skonfigurować aplikację, by po chwili ją zablokować, i gdy ekran się wyłączy.</string>
    <string name="education_sort_title">Sortowanie elementów</string>
    <string name="education_sort_summary">Wybierz sposób sortowania wpisów i grup.</string>
    <string name="education_donation_title">Weź udział</string>
    <string name="education_donation_summary">Pomóż zwiększyć stabilność, bezpieczeństwo i dodawanie kolejnych funkcji.</string>
    <string name="html_text_ad_free">W przeciwieństwie do wielu aplikacji do zarządzania hasłami, ta jest <strong>wolna od reklam</strong>, jest oprogramowaniem darmowym typu <strong>copylefted libre</strong> i nie zbiera danych osobowych na swoich serwerach, bez względu na to, jakiej wersji używasz.</string>
    <string name="html_text_buy_pro">Kupując wersję pro, będziesz mieć dostęp do tej <strong>funkcji wizualnej</strong> a szczególnie pomożesz <strong> zrealizować projekty społecznościowe. </strong>
    </string>
    <string name="html_text_feature_generosity">Ta <strong>funkcja wizualna</strong> jest dostępna dzięki Twojej hojności.</string>
    <string name="html_text_donation">Aby zachować naszą wolność i być zawsze aktywnym, liczymy na Twój <strong>wkład.</strong>
    </string>
    <string name="html_text_dev_feature">Ta funkcja jest <strong>rozwojowa</strong> i wymaga twojego <strong>wkładu</strong> aby być wkrótce dostępną.</string>
    <string name="html_text_dev_feature_buy_pro">Kupując wersję <strong>pro</strong> wersja,</string>
    <string name="html_text_dev_feature_contibute">Przez <strong>przyczynianie się</strong>,</string>
    <string name="html_text_dev_feature_encourage">zachęcasz programistów do tworzenia <strong>nowych funkcji</strong> i <strong>naprawić błądy</strong> zgodnie z Twoimi uwagami.</string>
    <string name="html_text_dev_feature_thanks">Wielkie dzięki za twój wkład.</string>
    <string name="html_text_dev_feature_work_hard">Ciężko pracujemy, aby szybko udostępnić tę funkcję.</string>
    <string name="html_text_dev_feature_upgrade">Nie zapomnij o aktualizacji aplikacji, instalując nowe wersje.</string>
    <string name="download">Pobieranie</string>
    <string name="contribute">Przyczyń się</string>
    <string name="encryption_chacha20">ChaCha20</string>
    <string name="kdf_AES">AES KDF</string>
    <string name="kdf_Argon2">Argon2</string>
    <string name="style_choose_title">Motyw aplikacji</string>
    <string name="style_choose_summary">Motyw używany w aplikacji</string>
    <string name="icon_pack_choose_title">Pakiet ikon</string>
    <string name="icon_pack_choose_summary">Pakiet ikon używany w aplikacji</string>
    <string name="build_label">Kompilacja %1$s</string>
    <string name="keyboard_name">Magikeyboard</string>
    <string name="keyboard_label">Magikeyboard (KeePass DX)</string>
    <string name="keyboard_setting_label">Ustawienia Magikeyboard</string>
    <string name="keyboard_entry_category">Wpis</string>
    <string name="keyboard_entry_timeout_title">Limit czasu</string>
    <string name="keyboard_entry_timeout_summary">Limit czasu, aby wyczyścić wpis klawiatury</string>
    <string name="keyboard_notification_entry_title">Informacje o powiadomieniach</string>
    <string name="keyboard_notification_entry_summary">Pokaż powiadomienie, gdy wpis jest dostępny</string>
    <string name="keyboard_notification_entry_content_title_text">Wpis</string>
    <string name="keyboard_notification_entry_content_title">%1$s dostępne na Magikeyboard</string>
    <string name="keyboard_notification_entry_content_text">%1$s</string>
    <string name="keyboard_notification_entry_clear_close_title">Wyczyść przy zamykaniu</string>
    <string name="keyboard_notification_entry_clear_close_summary">Zamknij bazę danych podczas zamykania powiadomienia</string>
    <string name="keyboard_appearance_category">Wygląd</string>
    <string name="keyboard_theme_title">Motyw klawiatury</string>
    <string name="keyboard_keys_category">Klawiatura</string>
    <string name="keyboard_key_vibrate_title">Wibracja po naciśnięciu klawisza</string>
    <string name="keyboard_key_sound_title">Dźwięk przy naciśnięciu</string>
    <string name="do_not_kill_app">Nie zabijaj aplikacji…</string>
    <string name="lock_database_back_root_title">Naciśnij Wstecz na stronie głównej, aby zablokować</string>
    <string name="lock_database_back_root_summary">Zablokuj bazę danych, gdy użytkownik kliknie przycisk \"Wstecz\" na ekranie głównym</string>
    <string name="clear_clipboard_notification_title">Wyczyść po zamknięciu</string>
    <string name="clear_clipboard_notification_summary">Zamknij bazę danych podczas zamykania powiadomienia</string>
    <string name="recycle_bin">Kosz</string>
    <string name="keyboard_selection_entry_title">Wybór wpisu</string>
    <string name="keyboard_selection_entry_summary">Pokaż pola wprowadzania w Magikeyboard podczas przeglądania wpisu</string>
    <string name="delete_entered_password_title">Usuń hasło</string>
    <string name="delete_entered_password_summary">Usuwa hasło wprowadzone po próbie połączenia</string>
    <string name="content_description_open_file">Otwórz plik</string>
    <string name="content_description_add_entry">Dodaj wpis</string>
    <string name="content_description_add_group">Dodaj grupę</string>
    <string name="content_description_file_information">Informacje o pliku</string>
    <string name="content_description_entry_icon">Ikona wpisu</string>
    <string name="content_description_entry_save">Zapisz wpis</string>
    <string name="content_description_password_generator">Generator haseł</string>
    <string name="content_description_password_length">Długość hasła</string>
    <string name="content_description_add_field">Dodaj pole</string>
    <string name="content_description_remove_field">Usuń pole</string>
    <string name="error_copy_entry_here">Nie możesz tutaj skopiować wpisu.</string>
    <string name="list_groups_show_number_entries_title">Pokaż liczbę wpisów</string>
    <string name="list_groups_show_number_entries_summary">Pokaż liczbę wpisów w grupie</string>
    <string name="selection_mode">Tryb wyboru</string>
    <string name="content_description_add_node">Dodaj węzeł</string>
    <string name="content_description_repeat_toggle_password_visibility">Powtórz przełączanie widoczności hasła</string>
    <string name="entry_UUID">UUID</string>
    <string name="error_move_entry_here">W to miejsce nie można przenieść wpisu.</string>
    <string name="content_description_password_checkbox">Pole hasła</string>
    <string name="content_description_keyfile_checkbox">Pole pliku klucza</string>
    <string name="content_description_background">Tło</string>
    <string name="content_description_update_from_list">Aktualizuj</string>
    <string name="content_description_keyboard_close_fields">Zamknij pola</string>
    <string name="error_create_database_file">Nie można utworzyć bazy danych przy użyciu tego hasła i pliku klucza.</string>
    <string name="menu_advanced_unlock_settings">Zaawansowane odblokowywanie</string>
    <string name="biometric_prompt_store_credential_title">Zapisz rozpoznawanie biometryczne</string>
    <string name="biometric_prompt_store_credential_message">Przechowuj dane biometryczne w bazie danych</string>
    <string name="biometric_prompt_extract_credential_title">Otwarta baza danych z rozpoznawaniem biometrycznym</string>
    <string name="biometric_prompt_extract_credential_message">Wyodrębnij poświadczenia bazy danych z danymi biometrycznymi</string>
    <string name="biometric">Biometryczne</string>
    <string name="fingerprint_open_biometric_prompt">Otwórz wpis biometryczny klikając na przycisk Biometryczne.</string>
    <string name="fingerprint_auto_open_biometric_prompt">Możesz zmienić preferencje, aby szybko otworzyć monit biometryczny, aby nie powtarzać kroku 1.</string>
    <string name="biometric_auto_open_prompt_title">Automatyczne otwieranie monitu biometrycznego</string>
    <string name="enable">Włącz</string>
    <string name="disable">Wyłącz</string>
    <string name="biometric_auto_open_prompt_summary">Automatycznie otwieraj monit biometryczny, gdy klucz biometryczny jest zdefiniowany dla bazy danych</string>
    <string name="content_description_node_children">Węzły podrzędne</string>
</resources><|MERGE_RESOLUTION|>--- conflicted
+++ resolved
@@ -16,7 +16,8 @@
 
     You should have received a copy of the GNU General Public License
     along with KeePass DX.  If not, see <http://www.gnu.org/licenses/>.
---><resources>
+-->
+<resources>
     <string name="about_feedback">Informacje zwrotne</string>
     <string name="about_homepage">Strona domowa</string>
     <string name="about_description">Implementacja Android dla menedżera haseł KeePass</string>
@@ -235,16 +236,6 @@
     <string name="lock">Blokada</string>
     <string name="lock_database_screen_off_title">Blokada ekranu</string>
     <string name="lock_database_screen_off_summary">Zablokuj bazę danych, gdy ekran jest wyłączony</string>
-<<<<<<< HEAD
-=======
-    <string name="fingerprint_advanced_unlock_title">Jak skonfigurować skanowanie linii papilarnych do szybkiego odblokowania\?</string>
-    <string name="fingerprint_setting_text">Zapisz zeskanowany odcisk palca dla swojego urządzenia w ustawieniach urządzenia.</string>
-    <string name="fingerprint_setting_link_text">\"Ustawienia\" → \"Bezpieczeństwo\" → \"Odcisk palca\"</string>
-    <string name="fingerprint_type_credentials_text">Wprowadź hasło blokady bazy danych</string>
-    <string name="fingerprint_scan_to_store">Zeskanuj swój odcisk palca, aby bezpiecznie zapisać hasło blokady bazy danych.</string>
-    <string name="fingerprint_scan_to_open">Zeskanuj swój odcisk palca, aby otworzyć bazę danych po wyłączeniu hasła.</string>
-    <string name="usage">Użycie</string>
->>>>>>> 49d4d042
     <string name="advanced_unlock">Odcisk palca</string>
     <string name="biometric_unlock_enable_title">Skanowanie odcisków palców</string>
     <string name="biometric_unlock_enable_summary">Umożliwia skanowanie odcisku palca w celu otwarcia bazy danych</string>
@@ -276,21 +267,7 @@
     <string name="other">Inne</string>
     <string name="keyboard">Klawiatura</string>
     <string name="magic_keyboard_title">Magikeyboard</string>
-<<<<<<< HEAD
     <string name="magic_keyboard_explanation_summary">Aktywuj niestandardową klawiaturę wypełniającą hasła i wszystkie pola tożsamości</string>
-=======
-    <string name="magic_keyboard_summary">Aktywuj niestandardową klawiaturę wypełniającą hasła i wszystkie pola tożsamości</string>
-    <string name="magic_keyboard_preference_title">Ustawienia Magikeyboard</string>
-    <string name="magic_keyboard_configure_title">Skonfiguruj klawiaturę, aby bezpiecznie wypełniać formularze.</string>
-    <string name="magic_keyboard_activate_setting_text">Aktywuj \"Magikeyboard\" w ustawieniach urządzenia.</string>
-    <string name="magic_keyboard_activate_device_keyboard_setting">Ustawienia klawiatury urządzenia</string>
-    <string name="keyboards_choose_magikeyboard_text">Wybierz Magikeyboard, gdy potrzebujesz wypełnić formularz.</string>
-    <string name="keyboards_swicth_magikeyboard_text">Przełączanie klawiatur poprzez długie naciskanie spacji klawiatury lub, jeśli nie jest ona dostępna, przy użyciu:</string>
-    <string name="keyboard_select_entry_text">Wybierz wpis za pomocą klawisza.</string>
-    <string name="keyboard_fill_field_text">Wypełnij swoje pola, używając elementów pozycji.</string>
-    <string name="keyboard_lock_database_text">Zablokuj bazę danych.</string>
-    <string name="keyboard_back_main_keyboard_text">Użyj ponownie domyślnej klawiatury.</string>
->>>>>>> 49d4d042
     <string name="allow_no_password_title">Zezwalaj na brak klucza głównego</string>
     <string name="allow_no_password_summary">Włącz przycisk \"Otwórz\", jeśli nie wybrano uwierzytelnień</string>
     <string name="enable_read_only_title">Ochrona przed zapisem</string>
@@ -416,8 +393,6 @@
     <string name="biometric_prompt_extract_credential_title">Otwarta baza danych z rozpoznawaniem biometrycznym</string>
     <string name="biometric_prompt_extract_credential_message">Wyodrębnij poświadczenia bazy danych z danymi biometrycznymi</string>
     <string name="biometric">Biometryczne</string>
-    <string name="fingerprint_open_biometric_prompt">Otwórz wpis biometryczny klikając na przycisk Biometryczne.</string>
-    <string name="fingerprint_auto_open_biometric_prompt">Możesz zmienić preferencje, aby szybko otworzyć monit biometryczny, aby nie powtarzać kroku 1.</string>
     <string name="biometric_auto_open_prompt_title">Automatyczne otwieranie monitu biometrycznego</string>
     <string name="enable">Włącz</string>
     <string name="disable">Wyłącz</string>
