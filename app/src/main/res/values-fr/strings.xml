<?xml version="1.0" encoding="utf-8"?>
<!--
    Copyright 2019 Jeremy Jamet / Kunzisoft.

    This file is part of KeePass DX.

    KeePass DX is free software: you can redistribute it and/or modify
    it under the terms of the GNU General Public License as published by
    the Free Software Foundation, either version 3 of the License, or
    (at your option) any later version.

    KeePass DX is distributed in the hope that it will be useful,
    but WITHOUT ANY WARRANTY; without even the implied warranty of
    MERCHANTABILITY or FITNESS FOR A PARTICULAR PURPOSE.  See the
    GNU General Public License for more details.

    You should have received a copy of the GNU General Public License
    along with KeePass DX.  If not, see <http://www.gnu.org/licenses/>.
--><resources xmlns:tools="http://schemas.android.com/tools" tools:ignore="MissingTranslation">
    <string name="about_feedback">Commentaires</string>
    <string name="about_homepage">Site Web</string>
    <string name="about_description">Implémentation Android du gestionnaire de mots de passe KeePass</string>
    <string name="accept">Accepter</string>
    <string name="add_entry">Ajouter une entrée</string>
    <string name="add_group">Ajouter un groupe</string>
    <string name="encryption">Chiffrement</string>
    <string name="encryption_algorithm">Algorithme de chiffrement</string>
    <string name="key_derivation_function">Fonction de dérivation de clé</string>
    <string name="app_timeout">Délai d’expiration de l’application</string>
    <string name="app_timeout_summary">Durée d’inactivité avant de verrouiller l’application</string>
    <string name="application">Application</string>
    <string name="menu_app_settings">Paramètres de l’application</string>
    <string name="menu_form_filling_settings">Remplissage de formulaire</string>
    <string name="beta_dontask">Ne plus afficher</string>
    <string name="brackets">Crochets</string>
    <string name="extended_ASCII">ASCII étendu</string>
    <string name="file_manager_install_description">Parcourir les fichiers en installant le gestionnaire de fichiers OpenIntents</string>
    <string name="allow">Autoriser</string>
    <string name="clipboard_cleared">Presse-papier vidé</string>
    <string name="clipboard_error_title">Erreur de presse-papier</string>
    <string name="clipboard_error">Certains appareils Android Samsung ne permettent pas aux applications d’utiliser le presse-papier.</string>
    <string name="clipboard_error_clear">Impossible de vider le presse-papier</string>
    <string name="clipboard_timeout">Expiration du presse-papier</string>
    <string name="clipboard_timeout_summary">Durée de stockage dans le presse-papier</string>
    <string name="clipboard_swipe_clean">Balayer pour vider le presse-papier maintenant</string>
    <string name="select_to_copy">Copier %1$s dans le presse-papier</string>
    <string name="retrieving_db_key">Récupération de la clé de la base de données…</string>
    <string name="database">Base de données</string>
    <string name="decrypting_db">Déchiffrement du contenu de la base de données…</string>
    <string name="default_checkbox">Utiliser comme base de données par défaut</string>
    <string name="digits">Chiffres</string>
    <string name="disclaimer_formal">KeePass DX \u00A9 %1$d Kunzisoft n’offre absolument aucune garantie. Il s’agit d’un logiciel libre, vous pouvez le redistribuer sous les conditions de la licence GPL v3 ou ultérieure.</string>
    <string name="entry_accessed">Dernier accès</string>
    <string name="entry_cancel">Annuler</string>
    <string name="entry_notes">Notes</string>
    <string name="entry_confpassword">Confirmer mot de passe</string>
    <string name="entry_created">Créée</string>
    <string name="entry_expires">Expire</string>
    <string name="entry_keyfile">Fichier clé</string>
    <string name="entry_modified">Modifiée</string>
    <string name="entry_not_found">Impossible de trouver les données de l’entrée.</string>
    <string name="entry_password">Mot de passe</string>
    <string name="entry_save">Enregistrer</string>
    <string name="entry_title">Titre</string>
    <string name="entry_url">URL</string>
    <string name="entry_user_name">Nom d’utilisateur</string>
    <string name="error_arc4">Le chiffrement de flux ARCFOUR n’est pas pris en charge.</string>
    <string name="error_can_not_handle_uri">Impossible de gérer cette URI dans KeePass DX.</string>
    <string name="error_file_not_create">Impossible de créer le fichier :</string>
    <string name="error_invalid_db">Impossible de lire la base de données.</string>
    <string name="error_invalid_path">Vérifier la validité du chemin.</string>
    <string name="error_no_name">Saisir un nom.</string>
    <string name="error_nokeyfile">Sélectionner un fichier clé.</string>
    <string name="error_out_of_memory">Mémoire insuffisante pour charger l’ensemble de votre base de données.</string>
    <string name="error_pass_gen_type">Au moins un type de génération de mot de passe doit être sélectionné.</string>
    <string name="error_pass_match">Les mots de passe ne correspondent pas.</string>
    <string name="error_rounds_too_large">« Tours de transformation » trop grand. Défini à 2147483648.</string>
    <string name="error_string_key">Chaque chaîne doit avoir un nom de champ.</string>
    <string name="error_title_required">Ajoutez un titre.</string>
    <string name="error_wrong_length">Saisir un entier positif dans le champ « Longueur ».</string>
    <string name="error_autofill_enable_service">Impossible d’activer le service de remplissage automatique.</string>
    <string name="field_name">Nom du champ</string>
    <string name="field_value">Valeur du champ</string>
    <string name="file_not_found_content">Impossible de trouver le fichier. Essayer de le rouvrir depuis votre gestionnaire de fichiers.</string>
    <string name="file_browser">Gestionnaire de fichiers</string>
    <string name="generate_password">Générer un mot de passe</string>
    <string name="hint_conf_pass">Confirmer le mot de passe</string>
    <string name="hint_generated_password">Mot de passe généré</string>
    <string name="hint_group_name">Nom du groupe</string>
    <string name="hint_keyfile">Fichier clé</string>
    <string name="hint_length">longueur</string>
    <string name="hint_pass">mot de passe</string>
    <string name="password">Mot de passe</string>
    <string name="install_from_play_store">Installer depuis Google Play</string>
    <string name="install_from_f_droid">Installer depuis F-Droid</string>
    <string name="invalid_credentials">Impossible de lire le mot de passe ou le fichier clé.</string>
    <string name="invalid_algorithm">Mauvais algorithme.</string>
    <string name="invalid_db_sig">Impossible de reconnaître le format de la base de données.</string>
    <string name="keyfile_does_not_exist">Aucun fichier de clé n’existe.</string>
    <string name="keyfile_is_empty">Le fichier de clé est vide.</string>
    <string name="length">Longueur</string>
    <string name="list_size_title">Taille des éléments de liste</string>
    <string name="list_size_summary">Taille du texte dans les éléments de liste</string>
    <string name="loading_database">Chargement de la base de données…</string>
    <string name="lowercase">Minuscule</string>
    <string name="maskpass_title">Masquer les mots de passe</string>
    <string name="maskpass_summary">Masquer les mots de passe (***) par défaut</string>
    <string name="menu_about">À propos</string>
    <string name="menu_change_key_settings">Modifier la clé maîtresse</string>
    <string name="copy_field">%1$s copié</string>
    <string name="settings">Paramètres</string>
    <string name="menu_database_settings">Paramètres de la base de données</string>
    <string name="menu_delete">Supprimer</string>
    <string name="menu_donate">Faire un don</string>
    <string name="menu_edit">Modifier</string>
    <string name="menu_hide_password">Masquer le mot de passe</string>
    <string name="menu_lock">Verrouiller la base de données</string>
    <string name="menu_open">Ouvrir</string>
    <string name="menu_search">Rechercher</string>
    <string name="menu_showpass">Afficher le mot de passe</string>
    <string name="menu_biometric_remove_key">Supprimer l’empreinte digitale enregistrée</string>
    <string name="menu_url">Ouvrir l’URL</string>
    <string name="minus">Moins</string>
    <string name="never">Jamais</string>
    <string name="no_results">Aucun résultat pour cette recherche</string>
    <string name="no_url_handler">Installer un navigateur web pour ouvrir cette URL.</string>
    <string name="select_database_file">Ouvrir une base de données existante</string>
    <string name="open_recent">Bases de données récentes</string>
    <string name="omitbackup_title">Ne pas rechercher dans les entrées de sauvegarde</string>
    <string name="omitbackup_summary">Omet les groupes « Sauvegarde » et \"Corbeille\" des résultats de recherche</string>
    <string name="progress_create">Création d’une nouvelle base de données…</string>
    <string name="progress_title">Traitement en cours …</string>
    <string name="protection">Protection</string>
    <string name="read_only">Protégé en écriture</string>
    <string name="read_only_warning">KeePass DX a besoin de la permission d’écriture afin modifier la base de données.</string>
    <string name="read_only_kitkat_warning">À partir d’Android KitKat, certains appareils n’autorisent plus les applications à écrire sur la carte microSD.</string>
    <string name="recentfile_title">Historique de fichiers récents</string>
    <string name="recentfile_summary">Mémoriser les noms des fichiers récents</string>
    <string name="remember_keyfile_summary">Mémoriser l’emplacement des fichiers clé des bases de données</string>
    <string name="remember_keyfile_title">Enregistrer le fichier clé</string>
    <string name="content_description_remove_from_list">Effacer</string>
    <string name="root">Racine</string>
    <string name="encryption_explanation">Algorithme de chiffrement de la base de données utilisé pour toutes les données.</string>
    <string name="kdf_explanation">Afin de générer la clé pour l’algorithme de chiffrement, la clé maîtresse est transformée en utilisant une fonction de dérivation de clé salée aléatoirement.</string>
    <string name="rounds">Tours de transformation</string>
    <string name="rounds_explanation">Des tours de chiffrement supplémentaires fournissent une protection plus élevée contre les attaques par force brute, mais cela peut considérablement ralentir les opérations de chargement et d’enregistrement.</string>
    <string name="rounds_hint">tours de transformation</string>
    <string name="memory_usage">Utilisation de la mémoire</string>
    <string name="memory_usage_explanation">Quantité de mémoire (en octets) à utiliser par la fonction de dérivation de clé.</string>
    <string name="parallelism">Parallélisme</string>
    <string name="parallelism_explanation">Degré de parallélisme (nombre de fils d’exécution) utilisé par la fonction de dérivation de clé.</string>
    <string name="saving_database">Enregistrement de la base de données…</string>
    <string name="space">Espace</string>
    <string name="search_label">Rechercher</string>
    <string name="sort_menu">Trier</string>
    <string name="sort_ascending">Ascendant ↓</string>
    <string name="sort_groups_before">Groupes avant</string>
    <string name="sort_recycle_bin_bottom">Corbeille à la fin</string>
    <string name="sort_db">Ordre naturel</string>
    <string name="sort_title">Titre</string>
    <string name="sort_username">Nom d’utilisateur</string>
    <string name="sort_creation_time">Création</string>
    <string name="sort_last_modify_time">Modification</string>
    <string name="sort_last_access_time">Accès</string>en
    <string name="special">Spécial</string>
    <string name="search">Rechercher</string>
    <string name="search_results">Résultats de recherche</string>
    <string name="underline">Souligné</string>
    <string name="unsupported_db_version">Version de la base de données non prise en charge.</string>
    <string name="uppercase">Majuscule</string>
    <string name="warning">Alerte</string>
    <string name="warning_password_encoding">Éviter les caractères en dehors du format d\'encodage de texte du fichier de base de données (les caractères non reconnus sont convertis en une même lettre).</string>
    <string name="warning_read_only">Accorder l’accès en écriture à la carte microSD pour enregistrer les modifications de la base de données.</string>
    <string name="warning_unmounted">Monter la carte microSD pour créer ou charger une base de données.</string>
    <string name="warning_empty_password">Ne voulez-vous vraiment aucune protection de déverrouillage par mot de passe \?</string>
    <string name="warning_no_encryption_key">Êtes-vous sûr de ne vouloir utiliser aucune clé de chiffrement \?</string>
    <string name="version_label">Version %1$s</string>
    <string name="configure_biometric">La reconnaissance biométrique est prise en charge mais n’est pas configurée.</string>
    <string name="open_biometric_prompt_unlock_database">Ouvrir la boite de dialogue biométrique pour déverrouiller la base de données</string>
    <string name="encrypted_value_stored">Mot de passe chiffré stocké</string>
<<<<<<< HEAD
    <string name="biometric_invalid_key">Impossible de lire la clé de l’empreinte digitale. Restaurer votre mot de passe.</string>
    <string name="biometric_not_recognized">Impossible de reconnaître l’empreinte digitale</string>
    <string name="biometric_scanning_error">Problème d’empreinte digitale : %1$s</string>
    <string name="open_biometric_prompt_store_credential">Utiliser l’empreinte digitale pour stocker ce mot de passe</string>
    <string name="no_credentials_stored">Cette base de données n’a pas encore de mot de passe.</string>
    <string name="database_history">Historique</string>
=======
    <string name="biometric_invalid_key">Impossible de lire la clé biométrique. Restaurer vos identifiants de connexion.</string>
    <string name="biometric_not_recognized">Impossible de reconnaître l’empreinte biométique</string>
    <string name="biometric_scanning_error">Erreur biométrique : %1$s</string>
    <string name="open_biometric_prompt_store_credential">Ouvrir la boite de dialogue biométrique pour stocker les identifiants</string>
    <string name="no_credentials_stored">Cette base de données n’a pas encore enregistré d\'identifiant de connexion.</string>
    <string name="history">Historique</string>
>>>>>>> 49d4d042
    <string name="menu_appearance_settings">Apparence</string>
    <string name="general">Général</string>
    <string name="autofill">Remplissage automatique</string>
    <string name="autofill_service_name">Remplissage automatique des formulaires KeePass DX</string>
    <string name="autofill_sign_in_prompt">Se connecter avec KeePass DX</string>
    <string name="set_autofill_service_title">Définir le service de remplissage automatique par défaut</string>
    <string name="autofill_explanation_summary">Activer le remplissage automatique pour remplir rapidement des formulaires dans d’autres applications</string>
    <string name="password_size_title">Taille du mot de passe généré</string>
    <string name="password_size_summary">Définir la taille par défaut des mots de passe générés</string>
    <string name="list_password_generator_options_title">Caractères de mot de passe</string>
    <string name="list_password_generator_options_summary">Définir les caractères autorisés du générateur de mot de passe</string>
    <string name="clipboard">Presse-papier</string>
    <string name="clipboard_notifications_title">Notifications du presse-papier</string>
    <string name="clipboard_notifications_summary">Activer les notifications du presse-papier pour copier les champs lors de l\'affichage d\'une entrée</string>
    <string name="clipboard_warning">Si la suppression automatique du presse-papier échoue, supprimer son historique manuellement.</string>
    <string name="lock">Verrouiller</string>
    <string name="lock_database_screen_off_title">Verrouillage d’écran</string>
    <string name="lock_database_screen_off_summary">Verrouiller la base de données lorsque l’écran est éteint</string>
<<<<<<< HEAD
=======
    <string name="fingerprint_advanced_unlock_title">Comment configurer la reconaissance de l’empreinte digitale pour un déverrouillage rapide \?</string>
    <string name="fingerprint_setting_text">Enregistrer votre empreinte digitale pour votre appareil dans les paramètres de l\'appareil.</string>
    <string name="fingerprint_setting_link_text">« Paramètres » → « Sécurité » → « Empreinte digitale »</string>
    <string name="fingerprint_type_credentials_text">Saisir le mot de passe de verrouillage de la base de données</string>
    <string name="fingerprint_scan_to_store">Numériser votre empreinte digitale pour stocker le mot de passe de verrouillage de votre base de données en sécurité.</string>
    <string name="fingerprint_scan_to_open">Numériser votre empreinte digitale pour ouvrir la base de données lorsque le mot de passe est désactivé.</string>
    <string name="usage">Utilisation</string>
>>>>>>> 49d4d042
    <string name="advanced_unlock">Empreinte digitale</string>
    <string name="biometric_unlock_enable_title">Reconnaissance d’empreinte digitale</string>
    <string name="biometric_unlock_enable_summary">Vous permet de numériser votre empreinte digitale pour ouvrir la base de données</string>
    <string name="biometric_delete_all_key_title">Supprimer les clés de chiffrement</string>
    <string name="biometric_delete_all_key_summary">Supprimer toutes les clés de chiffrement liées à la reconnaissance d’empreinte digitale</string>
    <string name="biometric_delete_all_key_warning">Êtes-vous sûr de vouloir supprimer toutes les clés liées à la reconnaissance d’empreinte digitale \?</string>
    <string name="unavailable_feature_text">Impossible de démarrer cette fonctionnalité.</string>
    <string name="unavailable_feature_version">Votre version Android %1$s est inférieure à la version minimale %2$s requise.</string>
    <string name="unavailable_feature_hardware">Impossible de trouver le matériel correspondant.</string>
    <string name="file_name">Nom de fichier</string>
    <string name="path">Chemin</string>
    <string name="assign_master_key">Assigner une clé maîtresse</string>
    <string name="create_keepass_file">Créer une nouvelle base de données</string>
    <string name="bytes">Octets</string>
    <string name="full_file_path_enable_title">Chemin de fichier</string>
    <string name="full_file_path_enable_summary">Afficher le chemin complet du fichier</string>
    <string name="recycle_bin_title">Utiliser la corbeille</string>
    <string name="recycle_bin_summary">Déplace les groupes et les entrées dans la « Corbeille » avant suppression</string>
    <string name="monospace_font_fields_enable_title">Police de champ</string>
    <string name="monospace_font_fields_enable_summary">Changer la police utilisée dans les champs pour une meilleure visibilité des caractères</string>
    <string name="allow_copy_password_title">Confiance dans le presse-papier</string>
    <string name="allow_copy_password_summary">Autoriser le mot de passe de l’entrée et les champs protégés à entrer dans le presse-papier</string>
    <string name="allow_copy_password_warning">ATTENTION : le presse-papier est partagé par toutes les applications. Si des données sensibles sont copiées, d’autres logiciels peuvent les récupérer.</string>
    <string name="database_name_title">Nom de la base de données</string>
    <string name="database_description_title">Description de la base de données</string>
    <string name="database_version_title">Version de la base de données</string>
    <string name="text_appearance">Texte</string>
    <string name="application_appearance">Application</string>
    <string name="other">Autres</string>
    <string name="keyboard">Clavier</string>
    <string name="magic_keyboard_title">Magikeyboard</string>
    <string name="magic_keyboard_explanation_summary">Activer un clavier personnalisé pour remplir vos mots de passe et tous les champs d’identité</string>
    <string name="enable_education_screens_title">Écrans éducatifs</string>
    <string name="enable_education_screens_summary">Met en surbrillance les éléments pour apprendre le fonctionnement de l’application</string>
    <string name="reset_education_screens_title">Réinitialiser les écrans éducatifs</string>
    <string name="reset_education_screens_summary">Montrer à nouveau tous les éléments éducatifs</string>
    <string name="reset_education_screens_text">Écrans éducatifs réinitialisés</string>
    <string name="education_create_database_title">Créer votre fichier de base de données</string>
    <string name="education_create_database_summary">Créer votre premier fichier de gestion de mots de passe.</string>
    <string name="education_select_database_title">Ouvrir une base de données existante</string>
    <string name="education_select_database_summary">Ouvrir votre ancien fichier de base de données depuis votre gestionnaire de fichiers pour continuer à l’utiliser.</string>
    <string name="education_new_node_title">Ajouter des éléments à votre base de données</string>
    <string name="education_new_node_summary">Les entrées aident à gérer vos identités numériques.
\n
\nLes groupes (~ dossiers) organisent les entrées dans votre base de données.</string>
    <string name="education_search_title">Rechercher dans les entrées</string>
    <string name="education_search_summary">Entrer le titre, le nom d’utilisateur ou le contenu des autres champs pour récupérer vos mots de passe.</string>
    <string name="education_biometric_title">Déverrouillage de la base de données par empreinte digitale</string>
    <string name="education_biometric_summary">Associer votre mot de passe à votre empreinte digitale numérisée pour déverrouiller rapidement votre base de données.</string>
    <string name="education_entry_edit_title">Modifier l’entrée</string>
    <string name="education_entry_edit_summary">Modifier votre entrée avec des champs personnalisés. La collection de données peut être référencée entre différents champs de l’entrée.</string>
    <string name="education_generate_password_title">Créer un mot de passe fort pour votre entrée.</string>
    <string name="education_generate_password_summary">Générez un mot de passe fort à associer avec votre entrée, définissez le facilement en fonction des critères du formulaire et n’oubliez pas d’utiliser un mot de passe suffisamment complexe.</string>
    <string name="education_entry_new_field_title">Ajoutez des champs personnalisés</string>
    <string name="education_entry_new_field_summary">Enregistrer un champ additionnel, ajouter une valeur et facultativement le protéger.</string>
    <string name="education_unlock_title">Déverrouiller votre base de données</string>
    <string name="education_unlock_summary">Saisir le mot de passe ou le fichier de clé pour déverrouiller votre base de données.
\n
\nSauvegarder une copie de votre fichier de base de données en lieu sûr après chaque modification.</string>
    <string name="education_field_copy_title">Copier un champ</string>
    <string name="education_field_copy_summary">Les champs copiés peuvent être collés n’importe où.
\n
\nUtiliser la méthode de remplissage automatique de formulaire que vous préférez.</string>
    <string name="education_lock_title">Verrouiller la base de données</string>
    <string name="education_lock_summary">Verrouillez votre base de données rapidement. Vous pouvez configurer l’application pour qu’elle la verrouille après un délai et lorsque l’écran s’éteint.</string>
    <string name="education_sort_title">Tri des éléments</string>
    <string name="education_sort_summary">Choisir comment les entrées et les groupes sont triés.</string>
    <string name="education_donation_title">Participer</string>
    <string name="education_donation_summary">Aider à améliorer la stabilité, la sécurité et à ajouter des fonctionnalités.</string>
    <string name="html_text_ad_free">Contrairement à beaucoup d’applications de gestion de mots de passe, cette application est <strong>sans publicité</strong>, <strong>libre sous licence copyleft</strong> et ne collecte pas de données personnelles sur ses serveurs, peu importe la version que vous utilisez.</string>
    <string name="html_text_buy_pro">En achetant la version pro, vous accéderez à cette &lt;strong&gt;fonctionnalité visuelle&lt;/strong&gt; et vous aiderez en particulier à &lt;strong&gt;la réalisation de projets communautaires.&lt;/strong&gt;</string>
    <string name="html_text_feature_generosity">Cette &lt;strong&gt;fonctionnalité visuelle&lt;/strong&gt; est disponible grâce à votre générosité.</string>
    <string name="html_text_donation">Afin de garder notre liberté et de rester toujours actifs, nous comptons sur votre <strong>contribution.</strong>
    </string>
    <string name="html_text_dev_feature">Cette fonctionnalité est <strong>en cours de développement</strong> et nécessite votre <strong>contribution</strong> pour être bientôt disponible.</string>
    <string name="html_text_dev_feature_buy_pro">En achetant la version &lt;strong&gt;pro&lt;/strong&gt;,</string>
    <string name="html_text_dev_feature_contibute">En &lt;strong&gt;contribuant&lt;/strong&gt;,</string>
    <string name="html_text_dev_feature_encourage">vous encouragez les développeurs à créer de <strong>nouvelles fonctionnalités</strong> et à <strong>corriger des bogues</strong> en fonction de vos remarques.</string>
    <string name="html_text_dev_feature_thanks">Merci beaucoup pour votre contribution.</string>
    <string name="html_text_dev_feature_work_hard">Nous travaillons dur pour livrer cette fonctionnalité rapidement.</string>
    <string name="html_text_dev_feature_upgrade">N’oubliez pas de garder votre application à jour en installant les nouvelles versions.</string>
    <string name="download">Télécharger</string>
    <string name="contribute">Contribuer</string>
    <!-- Algorithms -->
    <string name="encryption_rijndael">Rijndael (AES)</string>
    <string name="encryption_twofish">Twofish</string>
    <string name="encryption_chacha20">ChaCha20</string>
    <!-- Key Derivation Functions -->
    <string name="kdf_AES">Fonction de dérivation de clé AES</string>
    <string name="kdf_Argon2">Argon2</string>
    <string-array name="timeout_options">
        <item>5 secondes</item>
        <item>10 secondes</item>
        <item>20 secondes</item>
        <item>30 secondes</item>
        <item>1 minute</item>
        <item>5 minutes</item>
        <item>15 minutes</item>
        <item>30 minutes</item>
        <item>Jamais</item>
    </string-array>
    <string-array name="list_size_options">
        <item>Petit</item>
        <item>Moyen</item>
        <item>Grand</item>
    </string-array>
    <string name="style_choose_title">Thème de l’application</string>
    <string name="style_choose_summary">Thème utilisé dans l’application</string>
    <string-array name="list_style_names">
        <item>Thème Jour</item>
        <item>Thème Nuit</item>
        <item>Thème Foncé Classique</item>
        <item>Thème Ciel et Océan</item>
        <item>Thème Rouge Volcan</item>
        <item>Thème Pro Violet</item>
    </string-array>
    <string name="icon_pack_choose_title">Ensemble d’icônes</string>
    <string name="icon_pack_choose_summary">Ensemble d’icônes utilisés dans l’application</string>
    <string name="error_move_folder_in_itself">Vous ne pouvez pas déplacer un groupe en lui-même.</string>
    <string name="menu_copy">Copier</string>
    <string name="menu_move">Déplacer</string>
    <string name="menu_paste">Coller</string>
    <string name="menu_cancel">Annuler</string>
<<<<<<< HEAD
=======
    <string name="magic_keyboard_preference_title">Paramètres du Magikeyboard</string>
    <string name="magic_keyboard_configure_title">Configurer le clavier pour le remplissage automatique des formulaires en sécurité.</string>
    <string name="magic_keyboard_activate_setting_text">Activer le « Magikeyboard » dans les paramètres de l’appareil.</string>
    <string name="magic_keyboard_activate_device_keyboard_setting">Paramètres clavier de l\'appareil</string>
    <string name="keyboards_choose_magikeyboard_text">Choisir le Magikeyboard lorsque vous avez besoin de remplir un formulaire.</string>
    <string name="keyboards_swicth_magikeyboard_text">Basculer de clavier en appuyant longuement sur la barre d’espace de votre clavier ou, si ce n’est pas disponible, avec :</string>
    <string name="keyboard_select_entry_text">Sélectionner votre entrée avec la clé.</string>
    <string name="keyboard_fill_field_text">Remplisser vos champs avec les éléments de l’entrée.</string>
    <string name="keyboard_lock_database_text">Verrouiller la base de données.</string>
    <string name="keyboard_back_main_keyboard_text">Utiliser à nouveau le clavier par défaut.</string>
>>>>>>> 49d4d042
    <string name="allow_no_password_title">Autoriser aucune clé maîtresse</string>
    <string name="allow_no_password_summary">Activer le bouton « Ouvrir » si aucune identification n’est sélectionnée</string>
    <string name="menu_file_selection_read_only">Protégé en écriture</string>
    <string name="menu_open_file_read_and_write">Modifiable</string>
    <string name="enable_read_only_title">Protégé en écriture</string>
    <string name="enable_read_only_summary">Ouvrir votre base de données en lecture seule par défaut</string>
    <string name="education_read_only_title">Protéger en écriture votre base de données</string>
    <string name="education_read_only_summary">Changer le mode d’ouverture pour la session.
\n
\n« Protégé en écriture » empêche les modifications involontaires de la base de données.
\n
\n« Modifiable » vous permet d’ajouter, de supprimer ou de modifier tous les éléments.</string>
    <string name="edit_entry">Modifier l’entrée</string>
    <string name="error_load_database">Impossible de charger votre base de données.</string>
    <string name="error_load_database_KDF_memory">Impossible de charger la clé. Essayer de diminuer la mémoire utilisée par la fonction de dérivation de clé.</string>
    <string name="list_entries_show_username_title">Afficher les noms d’utilisateur</string>
    <string name="list_entries_show_username_summary">Afficher les noms d’utilisateur dans les listes des entrées</string>
    <string name="build_label">Compiler %1$s</string>
    <string name="keyboard_name">Magikeyboard</string>
    <string name="keyboard_label">Magikeyboard (KeePass DX)</string>
    <string name="keyboard_setting_label">Paramètres Magikeyboard</string>
    <string name="keyboard_entry_category">Entrée</string>
    <string name="keyboard_entry_timeout_title">Délai d’expiration</string>
    <string name="keyboard_entry_timeout_summary">Délai d’expiration pour effacer l’entrée au clavier</string>
    <string name="keyboard_notification_entry_title">Info de notification</string>
    <string name="keyboard_notification_entry_summary">Afficher une notification lorsqu’une entrée est disponible</string>
    <string name="keyboard_notification_entry_content_title_text">Entrée</string>
    <string name="keyboard_notification_entry_content_title">%1$s disponible sur Magikeyboard</string>
    <string name="keyboard_notification_entry_content_text">%1$s</string>
    <string name="keyboard_notification_entry_clear_close_title">Effacer à la fermeture</string>
    <string name="keyboard_notification_entry_clear_close_summary">Fermer la base de données lors de la fermeture de la notification</string>
    <string name="keyboard_appearance_category">Apparence</string>
    <string name="keyboard_theme_title">Thème du clavier</string>
    <string name="keyboard_keys_category">Touches</string>
    <string name="keyboard_key_vibrate_title">Vibrer au toucher</string>
    <string name="keyboard_key_sound_title">Son au toucher</string>
    <string name="selection_mode">Mode sélection</string>
    <string name="do_not_kill_app">Ne pas tuer l\'application…</string>
    <string name="lock_database_back_root_title">Déverouillage du bouton retour</string>
    <string name="lock_database_back_root_summary">Verrouille la base de données lorsque l\'utilisateur clique sur le bouton Précédent de l\'écran racine</string>
    <string name="clear_clipboard_notification_title">Suppression à la fermeture</string>
    <string name="clear_clipboard_notification_summary">Ferme la base de données lors de la fermeture de notification</string>
    <string name="recycle_bin">Corbeille</string>
    <string name="keyboard_selection_entry_title">Sélection d\'entrée</string>
    <string name="keyboard_selection_entry_summary">Afficher les champs de saisie dans Magikeyboard lors de l\'affichage d\'une entrée</string>
    <string name="delete_entered_password_title">Supprimer le mot de passe</string>
    <string name="delete_entered_password_summary">Supprime le mot de passe entré après une tentative de connexion</string>
    <string name="content_description_open_file">Ouvrir le fichier</string>
    <string name="content_description_add_node">Ajouter un nœud</string>
    <string name="content_description_add_entry">Ajouter une entrée</string>
    <string name="content_description_add_group">Ajouter un groupe</string>
    <string name="content_description_entry_icon">Icône de l\'entrée</string>
    <string name="content_description_entry_save">Enregistrer l\'entrée</string>
    <string name="content_description_password_generator">Générateur de mot de passe</string>
    <string name="content_description_password_length">Longueur de mot de passe</string>
    <string name="content_description_add_field">Ajouter un champ</string>
    <string name="content_description_remove_field">Supprimer un champ</string>
    <string name="entry_UUID">UUID</string>
    <string name="list_groups_show_number_entries_title">Afficher le nombre d\'entrées</string>
    <string name="list_groups_show_number_entries_summary">Afficher le nombre d\'entrées du groupe</string>
    <string name="content_description_node_children">Enfants de noeud</string>
    <string name="content_description_file_information">Information de fichier</string>
    <string name="content_description_password_checkbox">Case à cocher mot de passe</string>
    <string name="content_description_keyfile_checkbox">Case à cocher fichier de clé</string>
    <string name="content_description_repeat_toggle_password_visibility">Répéter le basculement de visibilité du mot de passe</string>
<<<<<<< HEAD
    <string name="error_move_entry_here">Vous ne pouvez pas déplacer d\'entrée ici.</string>
    <string name="error_copy_entry_here">Vous ne pouvez pas copier d\'entrée ici.</string>
=======
    <string name="error_move_entry_here">Vous ne pouvez pas déplacer une entrée ici.</string>
    <string name="error_copy_entry_here">Vous ne pouvez pas copier une entrée ici.</string>
    <string name="content_description_background">Arrière-plan</string>
    <string name="content_description_update_from_list">Mise à jour</string>
    <string name="content_description_keyboard_close_fields">Fermer les champs</string>
    <string name="error_create_database_file">Impossible de créer une base avec ce mot de passe et ce fichier de clé.</string>
    <string name="menu_advanced_unlock_settings">Déverrouillage avancé</string>
    <string name="enable">Activer</string>
    <string name="disable">Désactiver</string>
    <string name="biometric_prompt_store_credential_title">Enregistrer la reconnaissance biométrique</string>
    <string name="biometric_prompt_store_credential_message">Stocker les informations d\'identification de la base de données avec des données biométriques</string>
    <string name="biometric_prompt_extract_credential_title">Ouvrir la base de données avec la reconnaissance biométrique</string>
    <string name="biometric_prompt_extract_credential_message">Extraire les informations d\'identification de la base de données avec des données biométriques</string>
    <string name="biometric">Biométrique</string>
    <string name="fingerprint_open_biometric_prompt">Ouvrez la boite de dialogue biométrique en cliquant sur le bouton biométrique.</string>
    <string name="fingerprint_auto_open_biometric_prompt">Vous pouvez modifier la préférence pour ouvrir rapidement la boite de dialogue biométrique afin de ne pas répéter l\'étape 1.</string>
    <string name="biometric_auto_open_prompt_title">Ouvrir automatiquement la boite de dialogue biométrique</string>
    <string name="biometric_auto_open_prompt_summary">Ouvrir automatiquement la boite de dialogue biométrique lorsqu\'une clé biométrique est définie pour une base de données</string>
>>>>>>> 49d4d042
</resources><|MERGE_RESOLUTION|>--- conflicted
+++ resolved
@@ -16,7 +16,8 @@
 
     You should have received a copy of the GNU General Public License
     along with KeePass DX.  If not, see <http://www.gnu.org/licenses/>.
---><resources xmlns:tools="http://schemas.android.com/tools" tools:ignore="MissingTranslation">
+-->
+<resources xmlns:tools="http://schemas.android.com/tools" tools:ignore="MissingTranslation">
     <string name="about_feedback">Commentaires</string>
     <string name="about_homepage">Site Web</string>
     <string name="about_description">Implémentation Android du gestionnaire de mots de passe KeePass</string>
@@ -178,21 +179,12 @@
     <string name="configure_biometric">La reconnaissance biométrique est prise en charge mais n’est pas configurée.</string>
     <string name="open_biometric_prompt_unlock_database">Ouvrir la boite de dialogue biométrique pour déverrouiller la base de données</string>
     <string name="encrypted_value_stored">Mot de passe chiffré stocké</string>
-<<<<<<< HEAD
-    <string name="biometric_invalid_key">Impossible de lire la clé de l’empreinte digitale. Restaurer votre mot de passe.</string>
-    <string name="biometric_not_recognized">Impossible de reconnaître l’empreinte digitale</string>
-    <string name="biometric_scanning_error">Problème d’empreinte digitale : %1$s</string>
-    <string name="open_biometric_prompt_store_credential">Utiliser l’empreinte digitale pour stocker ce mot de passe</string>
-    <string name="no_credentials_stored">Cette base de données n’a pas encore de mot de passe.</string>
     <string name="database_history">Historique</string>
-=======
     <string name="biometric_invalid_key">Impossible de lire la clé biométrique. Restaurer vos identifiants de connexion.</string>
     <string name="biometric_not_recognized">Impossible de reconnaître l’empreinte biométique</string>
     <string name="biometric_scanning_error">Erreur biométrique : %1$s</string>
     <string name="open_biometric_prompt_store_credential">Ouvrir la boite de dialogue biométrique pour stocker les identifiants</string>
     <string name="no_credentials_stored">Cette base de données n’a pas encore enregistré d\'identifiant de connexion.</string>
-    <string name="history">Historique</string>
->>>>>>> 49d4d042
     <string name="menu_appearance_settings">Apparence</string>
     <string name="general">Général</string>
     <string name="autofill">Remplissage automatique</string>
@@ -211,16 +203,6 @@
     <string name="lock">Verrouiller</string>
     <string name="lock_database_screen_off_title">Verrouillage d’écran</string>
     <string name="lock_database_screen_off_summary">Verrouiller la base de données lorsque l’écran est éteint</string>
-<<<<<<< HEAD
-=======
-    <string name="fingerprint_advanced_unlock_title">Comment configurer la reconaissance de l’empreinte digitale pour un déverrouillage rapide \?</string>
-    <string name="fingerprint_setting_text">Enregistrer votre empreinte digitale pour votre appareil dans les paramètres de l\'appareil.</string>
-    <string name="fingerprint_setting_link_text">« Paramètres » → « Sécurité » → « Empreinte digitale »</string>
-    <string name="fingerprint_type_credentials_text">Saisir le mot de passe de verrouillage de la base de données</string>
-    <string name="fingerprint_scan_to_store">Numériser votre empreinte digitale pour stocker le mot de passe de verrouillage de votre base de données en sécurité.</string>
-    <string name="fingerprint_scan_to_open">Numériser votre empreinte digitale pour ouvrir la base de données lorsque le mot de passe est désactivé.</string>
-    <string name="usage">Utilisation</string>
->>>>>>> 49d4d042
     <string name="advanced_unlock">Empreinte digitale</string>
     <string name="biometric_unlock_enable_title">Reconnaissance d’empreinte digitale</string>
     <string name="biometric_unlock_enable_summary">Vous permet de numériser votre empreinte digitale pour ouvrir la base de données</string>
@@ -344,19 +326,6 @@
     <string name="menu_move">Déplacer</string>
     <string name="menu_paste">Coller</string>
     <string name="menu_cancel">Annuler</string>
-<<<<<<< HEAD
-=======
-    <string name="magic_keyboard_preference_title">Paramètres du Magikeyboard</string>
-    <string name="magic_keyboard_configure_title">Configurer le clavier pour le remplissage automatique des formulaires en sécurité.</string>
-    <string name="magic_keyboard_activate_setting_text">Activer le « Magikeyboard » dans les paramètres de l’appareil.</string>
-    <string name="magic_keyboard_activate_device_keyboard_setting">Paramètres clavier de l\'appareil</string>
-    <string name="keyboards_choose_magikeyboard_text">Choisir le Magikeyboard lorsque vous avez besoin de remplir un formulaire.</string>
-    <string name="keyboards_swicth_magikeyboard_text">Basculer de clavier en appuyant longuement sur la barre d’espace de votre clavier ou, si ce n’est pas disponible, avec :</string>
-    <string name="keyboard_select_entry_text">Sélectionner votre entrée avec la clé.</string>
-    <string name="keyboard_fill_field_text">Remplisser vos champs avec les éléments de l’entrée.</string>
-    <string name="keyboard_lock_database_text">Verrouiller la base de données.</string>
-    <string name="keyboard_back_main_keyboard_text">Utiliser à nouveau le clavier par défaut.</string>
->>>>>>> 49d4d042
     <string name="allow_no_password_title">Autoriser aucune clé maîtresse</string>
     <string name="allow_no_password_summary">Activer le bouton « Ouvrir » si aucune identification n’est sélectionnée</string>
     <string name="menu_file_selection_read_only">Protégé en écriture</string>
@@ -422,10 +391,6 @@
     <string name="content_description_password_checkbox">Case à cocher mot de passe</string>
     <string name="content_description_keyfile_checkbox">Case à cocher fichier de clé</string>
     <string name="content_description_repeat_toggle_password_visibility">Répéter le basculement de visibilité du mot de passe</string>
-<<<<<<< HEAD
-    <string name="error_move_entry_here">Vous ne pouvez pas déplacer d\'entrée ici.</string>
-    <string name="error_copy_entry_here">Vous ne pouvez pas copier d\'entrée ici.</string>
-=======
     <string name="error_move_entry_here">Vous ne pouvez pas déplacer une entrée ici.</string>
     <string name="error_copy_entry_here">Vous ne pouvez pas copier une entrée ici.</string>
     <string name="content_description_background">Arrière-plan</string>
@@ -440,9 +405,6 @@
     <string name="biometric_prompt_extract_credential_title">Ouvrir la base de données avec la reconnaissance biométrique</string>
     <string name="biometric_prompt_extract_credential_message">Extraire les informations d\'identification de la base de données avec des données biométriques</string>
     <string name="biometric">Biométrique</string>
-    <string name="fingerprint_open_biometric_prompt">Ouvrez la boite de dialogue biométrique en cliquant sur le bouton biométrique.</string>
-    <string name="fingerprint_auto_open_biometric_prompt">Vous pouvez modifier la préférence pour ouvrir rapidement la boite de dialogue biométrique afin de ne pas répéter l\'étape 1.</string>
     <string name="biometric_auto_open_prompt_title">Ouvrir automatiquement la boite de dialogue biométrique</string>
     <string name="biometric_auto_open_prompt_summary">Ouvrir automatiquement la boite de dialogue biométrique lorsqu\'une clé biométrique est définie pour une base de données</string>
->>>>>>> 49d4d042
 </resources>