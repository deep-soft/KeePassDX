--- conflicted
+++ resolved
@@ -451,11 +451,7 @@
     <string name="keyboard_auto_go_action_summary">Action de la touche « Go » après avoir appuyé sur une touche « Champ »</string>
     <string name="download_attachment">Téléchargement %1$s</string>
     <string name="download_initialization">Initialisation…</string>
-<<<<<<< HEAD
     <string name="download_progression">En cours : %1$d%%</string>
-=======
-    <string name="download_progression">En cours : %1$d%</string>
->>>>>>> 7a69b63b
     <string name="download_finalization">Finalisation…</string>
     <string name="download_complete">Terminé ! Appuyer pour ouvrir le fichier.</string>
     <string name="hide_expired_entries_title">Masquer les entrées expirées</string>
