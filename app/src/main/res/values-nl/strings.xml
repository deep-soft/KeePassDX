<?xml version='1.0' encoding='UTF-8'?>
<!--
 Copyright 2017 Brian Pellin, Jeremy Jamet / Kunzisoft.
     
 This file is part of KeePass DX.

  KeePass DX is free software: you can redistribute it and/or modify
  it under the terms of the GNU General Public License as published by
  the Free Software Foundation, either version 3 of the License, or
  (at your option) any later version.

  KeePass DX is distributed in the hope that it will be useful,
  but WITHOUT ANY WARRANTY; without even the implied warranty of
  MERCHANTABILITY or FITNESS FOR A PARTICULAR PURPOSE.  See the
  GNU General Public License for more details.

  You should have received a copy of the GNU General Public License
  along with KeePass DX.  If not, see <http://www.gnu.org/licenses/>.
  
  Dutch translation by Erik Devriendt, corrected by Erik Jan Meijer
-->
<resources>
    <string name="about_feedback">Feedback:</string>
    <string name="about_homepage">Website:</string>
    <string name="about_description">KeePass DX is een Android-implementatie van de KeePass-wachtwoordbeheerder.</string>
    <string name="accept">Accepteren</string>
    <string name="add_entry">Item toevoegen</string>
    <string name="add_group">Groep toevoegen</string>
    <string name="encryption_algorithm">Algoritme</string>
    <string name="app_timeout">App-time-out</string>
    <string name="app_timeout_summary">Tijd tot het vergrendelen van de databank bij inactiviteit</string>
    <string name="application">App</string>
    <string name="menu_app_settings">App-instellingen</string>
    <string name="brackets">Haakjes</string>
    <string name="browser_intall_text">Een bestand opzoeken kan alleen met de Open Intents File Manager. Druk hieronder om deze app te installeren. Let op: door gebreken in deze bestandsbeheerder kan het opzoeken van een bestand de eerste keer mislukken.</string>
    <string name="cancel">Annuleren</string>
    <string name="clipboard_cleared">Klembord gewist</string>
    <string name="clipboard_timeout">Klembordtime-out</string>
    <string name="clipboard_timeout_summary">Tijd tussen het kopiëren van gebruikersnaam of wachtwoord en het wissen van het klembord</string>
    <string name="select_to_copy">Selecteer om %1$s naar klembord te kopiëren</string>
<<<<<<< HEAD
    <string name="retrieving_db_key">Databasesleutel wordt aangemaakt&#8230;</string>
    <string name="database">Database</string>
    <string name="decrypting_db">Databaseinhoud wordt ontcijferd&#8230;</string>
    <string name="default_checkbox">Gebruik dit als mijn standaard database</string>
    <string name="digits">Cijfers</string>
    <string name="disclaimer_formal">KeePass DX \u00A9 %1$d Kunzisoft biedt GEEN ENKELE GARANTIE; Dit is vrije software, u mag deze software verspreiden onder de voorwaarden van de GPL versie 3 of recenter.</string>
    <string name="select_database_file">Geef de databasebestandsnaam</string>
    <string name="entry_accessed">Laatst benaderd</string>
=======
    <string name="creating_db_key">Bezig met creëren van databanksleutel…</string>
    <string name="database">Databank</string>
    <string name="decrypting_db">Bezig met ontsleutelen van databankinhoud…</string>
    <string name="default_checkbox">Gebruiken als standaarddatabank</string>
    <string name="digits">Getallen</string>
    <string name="disclaimer_formal">KeePass DX © %1$d Kunzisoft biedt GEEN ENKELE GARANTIE. Dit is vrije software, dus je mag deze software verspreiden onder de voorwaarden van de GPL versie 3 of recenter.</string>
    <string name="select_database_file">Kies een bestaande databank</string>
    <string name="entry_accessed">Laatst geopend</string>
>>>>>>> b5d8b2f1
    <string name="entry_cancel">Annuleren</string>
    <string name="entry_comment">Opmerkingen</string>
    <string name="entry_confpassword">Wachtwoord bevestigen</string>
    <string name="entry_created">Gecreëerd op</string>
    <string name="entry_expires">Verloopt op</string>
    <string name="entry_keyfile">Sleutelbestand</string>
    <string name="entry_modified">Bewerkt op</string>
    <string name="entry_password">Wachtwoord</string>
    <string name="entry_save">Opslaan</string>
    <string name="entry_title">Naam</string>
    <string name="entry_url">URL</string>
    <string name="entry_user_name">Gebruikersnaam</string>
    <string name="error_arc4">De ARCFOUR stream-versleuteling wordt niet ondersteund.</string>
    <string name="error_can_not_handle_uri">KeePass DX kan deze URI niet verwerken.</string>
    <string name="error_could_not_create_parent">Kan bovenliggende map niet creëren.</string>
    <string name="error_database_exists">Dit bestand bestaat al.</string>
    <string name="error_failed_to_launch_link">Kan link niet openen.</string>
    <string name="error_filename_required">Bestandsnaam vereist.</string>
    <string name="error_file_not_create">Kan bestand niet creëren:</string>
    <string name="error_invalid_db">Ongeldige databank of niet-herkende hoofdsleutel.</string>
    <string name="error_invalid_path">Ongeldig pad.</string>
    <string name="error_no_name">Naam vereist.</string>
    <string name="error_nokeyfile">Sleutelbestand vereist.</string>
    <string name="error_out_of_memory">Onvoldoende vrij geheugen om de databank uit te lezen.</string>
    <string name="error_pass_gen_type">Je moet minimaal één soort wachtwoordgenerering kiezen</string>
    <string name="error_pass_match">De wachtwoorden komen niet overeen.</string>
    <string name="error_rounds_not_number">\"Cycli-waarde\" moet een getal zijn.</string>
    <string name="error_rounds_too_large">\"Cycli-waarde\" te groot. Wordt ingesteld op 2147483648.</string>
    <string name="error_title_required">Titel vereist.</string>
    <string name="error_wrong_length">Voer een positief geheel getal in in het veld \"Lengte\"</string>
    <string name="file_not_found">Bestand niet gevonden.</string>
    <string name="file_browser">Bestandsverkenner</string>
    <string name="generate_password">Wachtwoord genereren</string>
    <string name="hint_conf_pass">wachtwoord bevestigen</string>
    <string name="hint_generated_password">gegenereerd wachtwoord</string>
    <string name="hint_group_name">Groepsnaam</string>
    <string name="hint_keyfile">sleutelbestand</string>
    <string name="hint_length">lengte</string>
    <string name="password">Wachtwoord</string>
    <string name="hint_pass">wachtwoord</string>
<<<<<<< HEAD
    <string name="install_from_play_store">Installeer van Play Store</string>
    <string name="install_from_f_droid">Installeer van F-Droid</string>
    <string name="invalid_password">Ongeldig wachtwoord of sleutelbestand.</string>
    <string name="invalid_db_sig">Databaseformaat niet herkend.</string>
=======
    <string name="install_from_play_store">Installeren via Play Store</string>
    <string name="install_from_f_droid">Installeren via F-Droid</string>
    <string name="InvalidPassword">Ongeldig wachtwoord of sleutelbestand.</string>
    <string name="invalid_db_sig">Databankformaat niet herkend.</string>
>>>>>>> b5d8b2f1
    <string name="length">Lengte</string>
    <string name="list_size_title">Grootte van itemlijst</string>
    <string name="list_size_summary">Tekstgrootte van itemlijst</string>
    <string name="loading_database">Bezig met laden van databank…</string>
    <string name="lowercase">Kleine letters</string>
    <string name="maskpass_title">Wachtwoord afschermen</string>
    <string name="maskpass_summary">Wachtwoorden standaard verbergen</string>
    <string name="menu_about">Over</string>
    <string name="menu_change_key">Hoofdsleutel wijzigen</string>
    <string name="settings">Instellingen</string>
    <string name="menu_db_settings">Databank-instellingen</string>
    <string name="menu_delete">Verwijderen</string>
    <string name="menu_donate">Doneren</string>
    <string name="menu_edit">Bewerken</string>
    <string name="menu_hide_password">Wachtwoord verbergen</string>
    <string name="menu_lock">Databank vergrendelen</string>
    <string name="menu_open">Openen</string>
    <string name="menu_search">Zoeken</string>
    <string name="menu_showpass">Wachtwoord tonen</string>
    <string name="menu_url">Ga naar URL</string>
    <string name="minus">Minus</string>
    <string name="never">Nooit</string>
    <string name="no_results">Geen zoekresultaten</string>
    <string name="no_url_handler">Geen afhandeling voor deze URL mogelijk.</string>
    <string name="open_recent">Recente databanken:</string>
    <string name="omitbackup_title">Back-upitems niet doorzoeken</string>
    <string name="omitbackup_summary">\'Back-up\'-groep verbergen uit zoekresultaten (alleen van toepassing op .kdb-bestanden)</string>
    <string name="progress_create">Bezig met creëren van nieuwe databank…</string>
    <string name="progress_title">Bezig met verwerken…</string>
    <string name="remember_keyfile_summary">Locatie van sleutelbestanden onthouden</string>
    <string name="remember_keyfile_title">Sleutelbestand opslaan</string>
    <string name="remove_from_filelist">Verwijderen</string>
    <string name="encryption_rijndael">Rijndael (AES)</string>
    <string name="root">Hoofdmap</string>
    <string name="rounds">Encryptie-cycli</string>
    <string name="rounds_explanation">Een hoger aantal encryptie-cycli geeft bijkomende bescherming tegen brute-force aanvallen, maar kan het laden en opslaan sterk vertragen.</string>
    <string name="rounds_hint">cycli</string>
    <string name="saving_database">Bezig met opslaan van databank…</string>
    <string name="space">Ruimte</string>
    <string name="search_label">Zoeken</string>
    <string name="sort_db">DB-sorteervolgorde</string>
    <string name="special">Speciaal</string>
    <string name="search">Zoeken</string>
    <string name="encryption_twofish">Twofish</string>
    <string name="underline">Onderstrepen</string>
    <string name="unsupported_db_version">Niet-ondersteunde databankversie.</string>
    <string name="uppercase">Hoofdletters</string>
<<<<<<< HEAD
    <string name="warning_unmounted">Uw sd-card is momenteel ontkoppeld. U zult geen database kunnen openen of aanmaken.</string>
    <string name="version_label">Versie: %1$s</string>
=======
    <string name="warning_read_only">Je SD-kaart is momenteel alleen-lezen. Wijzigingen aan de databank kunnen niet worden opgeslagen.</string>
    <string name="warning_unmounted">Je sd-card is momenteel niet aangekoppeld. Je kunt geen databanken laden of creëren.</string>
    <string name="version_label">Versie:</string>
>>>>>>> b5d8b2f1

    <string name="education_unlock_summary">Geef het wachtwoord en/of sleutelbestand op om je databank te ontgrendelen.
\n
\nMaak na elke aanpassing een kopie van je .kdbx-bestand op een veilige locatie.</string>

    <string-array name="timeout_options">
        <item>5 seconden</item>
        <item>10 seconden</item>
        <item>20 seconden</item>
        <item>30 seconden</item>
    	<item>1 minuut</item>
    	<item>5 minuten</item>
    	<item>15 minuten</item>
    	<item>30 minuten</item>
    	<item>Nooit</item>
    </string-array>
    <string-array name="list_size_options">
    	<item>Klein</item>
    	<item>Medium</item>
    	<item>Groot</item>
    </string-array>
<string name="edit_entry">Item bewerken</string>
    <string name="add_string">Zin toevoegen</string>
    <string name="encryption">Versleuteling</string>
    <string name="key_derivation_function">Sleutelafleidingsfunctie</string>
    <string name="beta_dontask">Niet meer tonen</string>
    <string name="extended_ASCII">Uitgebreide ASCII</string>
    <string name="allow">Toestaan</string>
    <string name="clipboard_error_title">Klembordfout</string>
    <string name="clipboard_error">Sommige Android-telefoons van Samsung bevatten een fout in de klembordimplementatie, wat leidt tot kopieerfouten. Meer informatie:</string>
    <string name="clipboard_error_clear">Wissen van klembord mislukt</string>
    <string name="clipboard_swipe_clean">Veeg om klembord nu te wissen</string>
    <string name="entry_not_found">Inhoud van item niet gevonden.</string>
    <string name="error_load_database">Databank kan niet worden geladen</string>
    <string name="error_load_database_KDF_memory">De sleutel kan niet worden geladen. Probeer om het geheugengebruik van KDF te verminderen.</string>
    <string name="error_string_key">Elke zin moet een veldnaam bevatten.</string>
    <string name="error_autofill_enable_service">De dienst automatisch aanvullen kan niet worden ingeschakeld.</string>
    <string name="error_move_folder_in_itself">Een groep kan niet naar zichzelf worden verplaatst.</string>
    <string name="field_name">Veldnaam</string>
    <string name="field_value">Veldwaarde</string>
    <string name="file_not_found_content">Bestand niet gevonden. Probeer opnieuw te openen van je inhoudsdienst.</string>
    <string name="invalid_algorithm">Ongeldig algoritme.</string>
    <string name="keyfile_does_not_exist">Er bestaat geen sleutelbestand.</string>
    <string name="keyfile_is_empty">Het sleutelbestand is leeg.</string>
    <string name="list_entries_show_username_title">Gebruikersnamen tonen</string>
    <string name="list_entries_show_username_summary">Gebruikersnamen tonen in itemlijsten</string>
    <string name="copy_field">Kopie van %1$s</string>
    <string name="menu_form_filling_settings">Formulierinvulling</string>
    <string name="menu_copy">Kopiëren</string>
    <string name="menu_move">Verplaatsen</string>
    <string name="menu_paste">Plakken</string>
    <string name="menu_cancel">Annuleren</string>
    <string name="menu_fingerprint_remove_key">Vingerafdruksleutel verwijderen</string>
    <string name="menu_file_selection_read_only">Alleen-lezen</string>
    <string name="menu_open_file_read_and_write">Lezen en schrijven</string>
    <string name="protection">Beveiliging</string>
    <string name="read_only">Alleen-lezen</string>
    <string name="read_only_warning">KeePass DX is niet gemachtigd om items weg te schrijven naar je databanklocatie; het bestand wordt geopend als alleen-lezen.</string>
    <string name="read_only_kitkat_warning">Sinds Android KitKat is het op sommige apparaten niet langer toegestaan om apps weg te schrijven naar de SD-kaart.</string>
    <string name="recentfile_title">Recente bestandgeschiedenis</string>
    <string name="recentfile_summary">Recent gebruikte bestandsnamen onthouden</string>
    <string name="encryption_explanation">Het algoritme dat moet worden gebruikt om de gehele databank te versleutelen. (Wachtwoorden, gebruikersnamen, notities en alle databankgegevens worden hiermee versleuteld)</string>
    <string name="kdf_explanation">Om de sleutel voor het algoritme te kunnen genereren, wordt de ingepakte hoofdsleutel (SHA-256) getransformeerd middels een willekeurige afleidingsfunctie.</string>
    <string name="memory_usage">Geheugengebruik</string>
    <string name="memory_usage_explanation">Het geheugen (in binaire bytes) dat de afleidingsfunctie mag gebruiken.</string>
    <string name="parallelism">Parallellen</string>
    <string name="parallelism_explanation">Het aantal parallellen (aantal threads) dat de afleidingsfunctie mag gebruiken.</string>
    <string name="sort_menu">Sorteren</string>
    <string name="sort_ascending">Laagste eerst ↓</string>
    <string name="sort_groups_before">Groepen vóór losse items sorteren</string>
    <string name="sort_recycle_bin_bottom">Prullenbak onderaan plaatsen</string>
    <string name="sort_title">Titel</string>
    <string name="sort_username">Gebruikersnaam</string>
    <string name="sort_creation_time">Gecreëerd om</string>
    <string name="sort_last_modify_time">Laatst aangepast om</string>
    <string name="sort_last_access_time">Laatst geopend om</string>
    <string name="search_results">Zoekresultaten</string>
    <string name="use_saf_summary">Android-opslagtoegang-framework (SAF) gebruiken voor bestandsverkenning (KitKat en hoger)</string>
    <string name="use_saf_title">Opslagtoegang-framework</string>
    <string name="warning">Waarschuwing</string>
    <string name="warning_password_encoding">Je wachtwoord mag letters bevatten die niet ondersteund worden door de Latin-1-tekenset die gebruikt wordt door .kdb-bestanden. Ze worden allemaal omgezet naar dezelfde letter, dus het wordt aanbevolen om je wachtwoord te wijzigen.</string>
    <string name="warning_empty_password">Weet je zeker dat je je wachtwoord wilt leeglaten?</string>
    <string name="warning_no_encryption_key">Weet je zeker dat je geen sleutel wilt koppelen aan je versleuteling?</string>
    <string name="configure_fingerprint">Vingerafdruk wordt ondersteund, maar is niet ingesteld op dit apparaat</string>
    <string name="scanning_fingerprint">Bezig met zoeken naar vingerafdrukken</string>
    <string name="encrypted_value_stored">Versleuteld wachtwoord is opgeslagen</string>
    <string name="fingerprint_invalid_key">Ongeldige vingerafdruk. Herstel je wachtwoord.</string>
    <string name="fingerprint_not_recognized">Vingerafdruk niet herkend</string>
    <string name="fingerprint_error">Vingerafdrukprobleem: %1$s</string>
    <string name="store_with_fingerprint">Vingerafdruk gebruiken om dit wachtwoord op te slaan</string>
    <string name="no_password_stored">Nog geen wachtwoord opgeslagen voor deze databank</string>
    <string name="history">Geschiedenis</string>
    <string name="appearance">Uiterlijk</string>
    <string name="general">Algemeen</string>
    <string name="autofill">Auto-aanvullen</string>
    <string name="autofill_service_name">KeePass DX auto-aanvullendienst</string>
    <string name="autofill_sign_in_prompt">Inloggen met KeePass DX</string>
    <string name="set_autofill_service_title">Standaard aanvuldienst instellen</string>
    <string name="set_autofill_service_summary">Schakel de dienst in om formulieren in andere apps snel in te vullen</string>
    <string name="password_size_title">Wachtwoordgrootte</string>
    <string name="password_size_summary">Standaardgrootte instellen van gegenereerd wachtwoord</string>
    <string name="list_password_generator_options_title">Wachtwoordtekens</string>
    <string name="list_password_generator_options_summary">Standaard wachtwoordtekens instellen</string>
    <string name="clipboard">Klembord</string>
    <string name="clipboard_notifications_title">Klembordmeldingen</string>
    <string name="clipboard_notifications_summary">Schakel klembordmeldingen in om itemvelden te kopiëren</string>
    <string name="clipboard_warning">Als je apparaat niet automatisch items van het klembord kan verwijderen, verwijder het gekopieerde item dan handmatig van het klembord.</string>
    <string name="lock">Vergrendelen</string>
    <string name="lock_database_screen_off_title">Schermvergrendeling</string>
    <string name="lock_database_screen_off_summary">Databank vergrendelen als het scherm uitgaat</string>
    <string name="fingerprint_quick_unlock_title">Hoe stel ik mijn vingerafdruk in voor snelle ontgrendeling?</string>
    <string name="fingerprint_setting_text">Stel je persoonlijke vingerafdruk voor je apparaat in via</string>
    <string name="fingerprint_setting_way_text">\"Instellingen\" → \"Beveiliging\" → \"Vingerafdruk\"</string>
    <string name="fingerprint_type_password_text">Typ je wachtwoord in KeePass DX</string>
    <string name="fingerprint_scan_to_store">Scan je vingerafdruk om je hoofdwachtwoord veilig op te slaan</string>
    <string name="fingerprint_scan_to_open">Scan je vingerafdruk om de databank te ontgrendelen als er geen vinkje staat bij wachtwoord</string>
    <string name="usage">Gebruik</string>
    <string name="fingerprint">Vingerafdruk</string>
    <string name="fingerprint_enable_title">Bezig met vingerafdrukherkenning</string>
    <string name="fingerprint_enable_summary">Databank openen met vingerafdruk</string>
    <string name="fingerprint_delete_all_title">Sleutels voor versleuteling verwijderen</string>
    <string name="fingerprint_delete_all_summary">Alle aan vingerafdrukherkenning gerelateerde sleutels wilt verwijderen</string>
    <string name="fingerprint_delete_all_warning">Weet je zeker dat je alle aan vingerafdrukherkenning gerelateerde sleutels wilt verwijderen?</string>
    <string name="unavailable_feature_text">Kan deze functie niet starten.</string>
    <string name="unavailable_feature_version">Je Android-versie, %1$s, voldoet niet aan de minimumvereiste %2$s.</string>
    <string name="unavailable_feature_hardware">De hardware wordt niet herkend.</string>
    <string name="file_name">Bestandsnaam</string>
    <string name="path">Pad</string>
    <string name="assign_master_key">Hoofdsleutel toewijzen</string>
    <string name="create_keepass_file">KeePass-bestand creëren</string>
    <string name="bytes">bytes</string>
    <string name="full_file_path_enable_title">Bestandspad</string>
    <string name="full_file_path_enable_summary">Volledig bestandspad tonen</string>
    <string name="recycle_bin_title">Prullenbak gebruiken</string>
    <string name="recycle_bin_summary">Groep of item naar de \"Prullenbak\" verplaatsen alvorens te verwijderen</string>
    <string name="permission_external_storage_rationale_write_database">KeePass DX heeft de machtiging externe opslag nodig om een databank weg te schrijven</string>
    <string name="permission_external_storage_rationale_read_database">KeePass DC heeft de machtiging externe opslag nodig om een URL uit te lezen die niet is opgegeven door een inhoudsdienst</string>
    <string name="permission_external_storage_denied">Machtiging externe opslag afgewezen</string>
    <string name="permission_external_storage_never_ask">Kan de actie niet uitvoeren zonder de machtiging externe opslag</string>
    <string name="monospace_font_fields_enable_title">Veldlettertype</string>
    <string name="monospace_font_fields_enable_summary">Wijzg het lettertype dat gebruikt wordt in velden voor betere leesbaarheid</string>
    <string name="auto_open_file_uri_title">Gekozen bestand automatisch openen</string>
    <string name="auto_open_file_uri_summary">Open een bestand van het keuzescherm automatisch nadat een keuze is gemaakt in de bestandsnavigatie</string>
    <string name="allow_copy_password_title">Wachtwoord kopiëren toestaan</string>
    <string name="allow_copy_password_summary">Staat toe dat het wachtwoord en beveiligde velden worden gekopieerd naar het klembord</string>
    <string name="allow_copy_password_warning">WAARSCHUWING: het klembord wordt gedeeld door alle apps. Als gevoelige gegevens worden gekopieerd, kan andere software deze opvragen.</string>
    <string name="warning_disabling_storage_access_framework">WAARSCHUWING: door deze functie uit te schakelen kunnen databanken mogelijk niet meer worden geopend of opgeslagen</string>
    <string name="open_link_database">Link naar het te openen KDBX-bestand</string>
    <string name="database_name_title">Databanknaam</string>
    <string name="database_description_title">Databankomschrijving</string>
    <string name="database_version_title">Databankversie</string>
    <string name="text_appearance">Tekstuiterlijk</string>
    <string name="application_appearance">App-uiterlijk</string>
    <string name="other">Overig</string>

    <string name="keyboard">Toetsenbord</string>
    <string name="magic_keyboard_title">Magikeyboard</string>
    <string name="magic_keyboard_summary">Activeert een aangepast toetsenbord dat je wachtwoorden en identiteitsvelden eenvoudig aanvult</string>
    <string name="magic_keyboard_preference_title">Magikeyboard-instellingen</string>
    <string name="magic_keyboard_configure_title">Hoe stel ik het toetsenbord in voor het veilig invullen van formulieren?</string>
    <string name="magic_keyboard_activate_setting_text">Activeer Magikeyboard in de apparaatinstellingen.</string>
    <string name="magic_keyboard_activate_setting_path_1_text">\"Instellingen\" → \"Taal en invoer\" → \"Huidig toetsenbord\" en kies er een.</string>
    <string name="magic_keyboard_activate_setting_path_2_text">of (\"Instellingen\" → \"Taal en invoer\" → \"Virtueel toetsenbord\")</string>
    <string name="keyboards_choose_magikeyboard_text">Kies Magikeyboard als je een formulier moet invullen.</string>
    <string name="keyboards_swicth_magikeyboard_text">Je kunt eenvoudig schakelen tussen je gebruikelijke toetsenbord en Magikeyboard middels de taalknop op je toetsenbord of door de spatiebalk lang ingedrukt te houden. Indien niet beschikbaar kan het ook met:</string>
    <string name="keyboard_select_entry_text">Kies je iteminvoer met de toets.</string>
    <string name="keyboard_fill_field_text">Voer je velden in met de elementen van het item.</string>
    <string name="keyboard_lock_database_text">Databank vergrendelen.</string>
    <string name="keyboard_back_main_keyboard_text">Terug naar je gebruikelijke toetsenbord.</string>

    <string name="allow_no_password_title">Geen wachtwoord toestaan</string>
    <string name="allow_no_password_summary">Schakelt de knop openen in als geen wachtwoordidentificatie wordt opgegeven</string>
    <string name="enable_read_only_title">Alleen-lezen</string>
    <string name="enable_read_only_summary">Standaard zijn geopende databank alleen-lezen</string>

    <string name="enable_education_screens_title">Educatieve schermen</string>
    <string name="enable_education_screens_summary">Markeert de elementen om te leren hoe de app werkt</string>
    <string name="reset_education_screens_title">Standaardwaarden</string>
    <string name="reset_education_screens_summary">Stelt het tonen van educatie schermen terug op de standaardwaarden</string>
    <string name="reset_education_screens_text">Standaardwaarden hersteld</string>
    <string name="education_create_database_title">Creëer je databankbestand</string>
    <string name="education_create_database_summary">Je kent KeePass DX nog niet. Creëer je eerste wachtwoordbeheer-bestand.</string>
    <string name="education_select_database_title">Open een bestaande databank</string>
    <string name="education_select_database_summary">Je hebt al een KeePass-beheerder gebruikt. Open je KDBX-bestand via je bestandsbeheerder.</string>
    <string name="education_open_link_database_title">Een link naar de bestandslocatie is voldoende</string>
    <string name="education_open_link_database_summary">Je kunt je databank ook openen middels een fysieke link (bijv. met file:// en content://).</string>
    <string name="education_new_node_title">Voeg nieuwe items toe</string>
    <string name="education_new_node_summary">Voeg items toe om je digitale identiteiten te beheren.
\n
\nVoeg groepen toe (groepen zijn gelijk aan mappen) om items in je databank te organiseren.</string>
    <string name="education_search_title">Doorzoek eenvoudig al je items</string>
    <string name="education_search_summary">Doorzoek items op titel, gebruikersnaam of andere velden om je wachtwoorden te vinden.</string>
    <string name="education_fingerprint_title">Ontgrendel je databank met je vingerafdruk</string>
    <string name="education_fingerprint_summary">Koppel je wachtwoord en vingerafdruk om je databank snel te ontgrendelen.</string>
    <string name="education_entry_edit_title">Bewerk het item</string>
    <string name="education_entry_edit_summary">Bewerk het item met aangepaste velden. Referenties kunnen worden toegevoegd tussen velden van verschillende items.</string>
    <string name="education_generate_password_title">Creëern een sterk wachtwoord</string>
    <string name="education_generate_password_summary">Genereer een sterk wachtwoord voor het item. Maak het gelijk aan de criteria van het formulier en vergeet het wachtwoord niet.</string>
    <string name="education_entry_new_field_title">Voeg aangepaste velden toe</string>
    <string name="education_entry_new_field_summary">Als je een niet-standaard veld wilt toevoegen, vul dan een nieuwe in.</string>
    <string name="education_unlock_title">Ontgrendel je databank</string>
    <string name="education_read_only_title">Alleen-lezen inschakelen</string>
    <string name="education_read_only_summary">Wijzig de opstartmodus van de sessie.
\n
\nIn alleen-lezenmodus kunnen geen onbedoelde wijzigingen worden gemaakt.
\n
\nIn schrijfmodus kun je elementen toevoegen, verwijderen of aanpassen.</string>
    <string name="education_field_copy_title">Veld kopiëren toestaan</string>
    <string name="education_field_copy_summary">Kopieer een veld en plak de inhoud waar je maar wilt.
\n
\nJe kunt verschillende formulier-invulmethodes gebruiken; kies je voorkeursmethode.</string>
    <string name="education_lock_title">Databank vergrendelen</string>
    <string name="education_lock_summary">Vergrendel je databank snel. Je kunt instellen dat de vergrendeling na een bepaalde duur moet plaatsvinden of als het scherm uitgaat.</string>
    <string name="education_sort_title">Items sorteren</string>
    <string name="education_sort_summary">Sorteer items en groepen op verschillende manieren.</string>
    <string name="education_donation_title">Bijdragen</string>
    <string name="education_donation_summary">Draag bij om de stabiliteit en veiligheid te vergroten en door meer functies toe te voegen.</string>

    <string name="html_text_ad_free">In tegenstelling tot veel wachtwoordbeheerapps is deze <strong>reclamevrij</strong>, <strong>vrije software</strong> en slaat geen persoonlijke gegevens op op de servers, zelfs niet in de gratis versie.</string>
    <string name="html_text_buy_pro">Door de pro-versie te kopen krijg je toegang tot deze <strong>visuele functie</strong> en draag je bij aan het <strong>realiseren van gemeenschapsprojecten.</strong></string>
    <string name="html_text_feature_generosity">Deze <strong>visuele functie</strong> is beschikbaar gekomen door jullie gulheid.</string>
    <string name="html_text_donation">Om altijd vrij en actief te blijven, zijn we afhankelijk van jouw <strong>bijdrage.</strong></string>

    <string name="html_text_dev_feature">Deze functie <strong>wordt momenteel ontwikkeld</strong> en kan alleen beschikbaar komen middels jouw <strong>bijdrage</strong>.</string>
    <string name="html_text_dev_feature_buy_pro">Door de <strong>pro</strong>-versie te kopen,</string>
    <string name="html_text_dev_feature_contibute">Door <strong>bij te dragen</strong>,</string>
    <string name="html_text_dev_feature_encourage">motiveer je ontwikkelaars om <strong>nieuwe functies</strong> te creëren en <strong>bugs op te lossen</strong>.</string>
    <string name="html_text_dev_feature_thanks">Hartelijk bedankt voor je bijdrage.</string>
    <string name="html_text_dev_feature_work_hard">We zijn druk bezig om deze functie snel beschikbaar te stellen.</string>
    <string name="html_text_dev_feature_upgrade">Vergeet niet om de app bijgewerkt te houden.</string>

    <string name="download">Downloaden</string>
    <string name="contribute">Bijdragen</string>

    <string name="encryption_chacha20">ChaCha20</string>

    <string name="kdf_AES">AES KDF</string>
    <string name="kdf_Argon2">Argon2</string>

    <string name="style_choose_title">Kies een thema</string>
    <string name="style_choose_summary">Wijzig het app-thema door de kleuren te wijzigen</string>
    <string name="icon_pack_choose_title">Kies een pictogramthema</string>
    <string name="icon_pack_choose_summary">Wijzig het pictogramthema van de app</string>

</resources><|MERGE_RESOLUTION|>--- conflicted
+++ resolved
@@ -38,25 +38,14 @@
     <string name="clipboard_timeout">Klembordtime-out</string>
     <string name="clipboard_timeout_summary">Tijd tussen het kopiëren van gebruikersnaam of wachtwoord en het wissen van het klembord</string>
     <string name="select_to_copy">Selecteer om %1$s naar klembord te kopiëren</string>
-<<<<<<< HEAD
-    <string name="retrieving_db_key">Databasesleutel wordt aangemaakt&#8230;</string>
-    <string name="database">Database</string>
-    <string name="decrypting_db">Databaseinhoud wordt ontcijferd&#8230;</string>
-    <string name="default_checkbox">Gebruik dit als mijn standaard database</string>
-    <string name="digits">Cijfers</string>
-    <string name="disclaimer_formal">KeePass DX \u00A9 %1$d Kunzisoft biedt GEEN ENKELE GARANTIE; Dit is vrije software, u mag deze software verspreiden onder de voorwaarden van de GPL versie 3 of recenter.</string>
-    <string name="select_database_file">Geef de databasebestandsnaam</string>
-    <string name="entry_accessed">Laatst benaderd</string>
-=======
-    <string name="creating_db_key">Bezig met creëren van databanksleutel…</string>
+    <string name="retrieving_db_key">Bezig met creëren van databanksleutel…</string>
     <string name="database">Databank</string>
     <string name="decrypting_db">Bezig met ontsleutelen van databankinhoud…</string>
     <string name="default_checkbox">Gebruiken als standaarddatabank</string>
     <string name="digits">Getallen</string>
-    <string name="disclaimer_formal">KeePass DX © %1$d Kunzisoft biedt GEEN ENKELE GARANTIE. Dit is vrije software, dus je mag deze software verspreiden onder de voorwaarden van de GPL versie 3 of recenter.</string>
+    <string name="disclaimer_formal">KeePass DX \u00A9 %1$d Kunzisoft biedt GEEN ENKELE GARANTIE. Dit is vrije software, dus je mag deze software verspreiden onder de voorwaarden van de GPL versie 3 of recenter.</string>
     <string name="select_database_file">Kies een bestaande databank</string>
     <string name="entry_accessed">Laatst geopend</string>
->>>>>>> b5d8b2f1
     <string name="entry_cancel">Annuleren</string>
     <string name="entry_comment">Opmerkingen</string>
     <string name="entry_confpassword">Wachtwoord bevestigen</string>
@@ -97,17 +86,10 @@
     <string name="hint_length">lengte</string>
     <string name="password">Wachtwoord</string>
     <string name="hint_pass">wachtwoord</string>
-<<<<<<< HEAD
-    <string name="install_from_play_store">Installeer van Play Store</string>
-    <string name="install_from_f_droid">Installeer van F-Droid</string>
-    <string name="invalid_password">Ongeldig wachtwoord of sleutelbestand.</string>
-    <string name="invalid_db_sig">Databaseformaat niet herkend.</string>
-=======
     <string name="install_from_play_store">Installeren via Play Store</string>
     <string name="install_from_f_droid">Installeren via F-Droid</string>
-    <string name="InvalidPassword">Ongeldig wachtwoord of sleutelbestand.</string>
+    <string name="invalid_password">Ongeldig wachtwoord of sleutelbestand.</string>
     <string name="invalid_db_sig">Databankformaat niet herkend.</string>
->>>>>>> b5d8b2f1
     <string name="length">Lengte</string>
     <string name="list_size_title">Grootte van itemlijst</string>
     <string name="list_size_summary">Tekstgrootte van itemlijst</string>
@@ -155,15 +137,9 @@
     <string name="underline">Onderstrepen</string>
     <string name="unsupported_db_version">Niet-ondersteunde databankversie.</string>
     <string name="uppercase">Hoofdletters</string>
-<<<<<<< HEAD
-    <string name="warning_unmounted">Uw sd-card is momenteel ontkoppeld. U zult geen database kunnen openen of aanmaken.</string>
-    <string name="version_label">Versie: %1$s</string>
-=======
     <string name="warning_read_only">Je SD-kaart is momenteel alleen-lezen. Wijzigingen aan de databank kunnen niet worden opgeslagen.</string>
     <string name="warning_unmounted">Je sd-card is momenteel niet aangekoppeld. Je kunt geen databanken laden of creëren.</string>
-    <string name="version_label">Versie:</string>
->>>>>>> b5d8b2f1
-
+    <string name="version_label">Versie %1$s</string>
     <string name="education_unlock_summary">Geef het wachtwoord en/of sleutelbestand op om je databank te ontgrendelen.
 \n
 \nMaak na elke aanpassing een kopie van je .kdbx-bestand op een veilige locatie.</string>
