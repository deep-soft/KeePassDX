<?xml version='1.0' encoding='UTF-8'?>
<!--
 Copyright 2017 Brian Pellin, Jeremy Jamet / Kunzisoft.
     
 This file is part of KeePass DX.

  KeePass DX is free software: you can redistribute it and/or modify
  it under the terms of the GNU General Public License as published by
  the Free Software Foundation, either version 3 of the License, or
  (at your option) any later version.

  KeePass DX is distributed in the hope that it will be useful,
  but WITHOUT ANY WARRANTY; without even the implied warranty of
  MERCHANTABILITY or FITNESS FOR A PARTICULAR PURPOSE.  See the
  GNU General Public License for more details.

  You should have received a copy of the GNU General Public License
  along with KeePass DX.  If not, see <http://www.gnu.org/licenses/>.
  
  Dutch translation by Erik Devriendt, corrected by Erik Jan Meijer
-->
<resources>
    <string name="about_feedback">Feedback</string>
    <string name="about_homepage">Website</string>
    <string name="about_description">Android-implementatie van de KeePass-wachtwoordbeheerder</string>
    <string name="accept">Accepteren</string>
    <string name="add_entry">Item toevoegen</string>
    <string name="add_group">Groep toevoegen</string>
    <string name="encryption_algorithm">Algoritme</string>
    <string name="app_timeout">App-time-out</string>
    <string name="app_timeout_summary">Tijd tot vergrendelen bij inactiviteit</string>
    <string name="application">App</string>
    <string name="menu_app_settings">App-instellingen</string>
    <string name="brackets">Haakjes</string>
    <string name="browser_intall_text">Zoek een bestand op door het installeren van de OpenIntents File Manager</string>
    <string name="cancel">Annuleren</string>
    <string name="clipboard_cleared">Klembord gewist</string>
    <string name="clipboard_timeout">Klembordtime-out</string>
    <string name="clipboard_timeout_summary">Tijd van opslag op het klembord</string>
    <string name="select_to_copy">Selecteer om %1$s naar klembord te kopiëren</string>
    <string name="retrieving_db_key">Bezig met creëren van databanksleutel…</string>
    <string name="database">Databank</string>
    <string name="decrypting_db">Bezig met ontsleutelen van databankinhoud…</string>
    <string name="default_checkbox">Gebruiken als standaarddatabank</string>
    <string name="digits">Getallen</string>
<<<<<<< HEAD
    <string name="disclaimer_formal">KeePass DX \u00A9 %1$d Kunzisoft biedt geen enkele garantie. Dit is vrije software, dus je mag deze software verspreiden onder de voorwaarden van de GPL versie 3 of recenter.</string>
    <string name="select_database_file">Kies een bestaande databank</string>
=======
    <string name="disclaimer_formal">KeePass DX \u00A9 %1$d Kunzisoft biedt GEEN ENKELE GARANTIE. Dit is vrije software, dus je mag deze software verspreiden onder de voorwaarden van de GPL versie 3 of recenter.</string>
    <string name="select_database_file">Bestaande databank openen</string>
>>>>>>> 25655abb
    <string name="entry_accessed">Laatst geopend</string>
    <string name="entry_cancel">Annuleren</string>
    <string name="entry_notes">Opmerkingen</string>
    <string name="entry_confpassword">Wachtwoord bevestigen</string>
    <string name="entry_created">Gecreëerd op</string>
    <string name="entry_expires">Verloopt op</string>
    <string name="entry_keyfile">Sleutelbestand</string>
    <string name="entry_modified">Bewerkt op</string>
    <string name="entry_password">Wachtwoord</string>
    <string name="entry_save">Opslaan</string>
    <string name="entry_title">Naam</string>
    <string name="entry_url">URL</string>
    <string name="entry_user_name">Gebruikersnaam</string>
    <string name="error_arc4">De ARCFOUR stream-versleuteling wordt niet ondersteund.</string>
    <string name="error_can_not_handle_uri">KeePass DX kan deze URI niet verwerken.</string>
    <string name="error_could_not_create_parent">Kan bovenliggende map niet creëren.</string>
    <string name="error_database_exists">Dit bestand bestaat al.</string>
    <string name="error_failed_to_launch_link">Kan link niet openen.</string>
    <string name="error_filename_required">Voer een bestandsnaam in.</string>
    <string name="error_file_not_create">Kan bestand niet creëren:</string>
    <string name="error_invalid_db">Kan databank niet uitlezen.</string>
    <string name="error_invalid_path">Zorg ervoor dat het pad juist is.</string>
    <string name="error_no_name">Voer een naam in.</string>
    <string name="error_nokeyfile">Kies een sleutelbestand.</string>
    <string name="error_out_of_memory">Onvoldoende vrij geheugen om de gehele databank te laden.</string>
    <string name="error_pass_gen_type">Je moet minimaal één soort wachtwoordgenerering kiezen.</string>
    <string name="error_pass_match">De wachtwoorden komen niet overeen.</string>
    <string name="error_rounds_not_number">\"Cycli-waarde\" moet een getal zijn.</string>
    <string name="error_rounds_too_large">\"Cycli-waarde\" te groot. Wordt ingesteld op 2147483648.</string>
    <string name="error_title_required">Voeg een titel toe.</string>
    <string name="error_wrong_length">Voer een positief geheel getal in in het veld \"Lengte\".</string>
    <string name="file_not_found">Bestand niet gevonden.</string>
    <string name="file_browser">Bestandsverkenner</string>
    <string name="generate_password">Wachtwoord genereren</string>
    <string name="hint_conf_pass">wachtwoord bevestigen</string>
    <string name="hint_generated_password">gegenereerd wachtwoord</string>
    <string name="hint_group_name">Groepsnaam</string>
    <string name="hint_keyfile">sleutelbestand</string>
    <string name="hint_length">lengte</string>
    <string name="password">Wachtwoord</string>
    <string name="hint_pass">wachtwoord</string>
    <string name="install_from_play_store">Installeren via Play Store</string>
    <string name="install_from_f_droid">Installeren via F-Droid</string>
    <string name="invalid_password">Ongeldig wachtwoord of sleutelbestand.</string>
    <string name="invalid_db_sig">Databankformaat kan niet worden herkend.</string>
    <string name="length">Lengte</string>
    <string name="list_size_title">Grootte van itemlijst</string>
    <string name="list_size_summary">Tekstgrootte van itemlijst</string>
    <string name="loading_database">Bezig met laden van databank…</string>
    <string name="lowercase">Kleine letters</string>
    <string name="maskpass_title">Wachtwoord verbergen</string>
    <string name="maskpass_summary">Wachtwoorden standaard afschermen (***)</string>
    <string name="menu_about">Over</string>
    <string name="menu_change_key">Hoofdsleutel wijzigen</string>
    <string name="settings">Instellingen</string>
    <string name="menu_db_settings">Databank-instellingen</string>
    <string name="menu_delete">Verwijderen</string>
    <string name="menu_donate">Doneren</string>
    <string name="menu_edit">Bewerken</string>
    <string name="menu_hide_password">Wachtwoord verbergen</string>
    <string name="menu_lock">Databank vergrendelen</string>
    <string name="menu_open">Openen</string>
    <string name="menu_search">Zoeken</string>
    <string name="menu_showpass">Wachtwoord tonen</string>
    <string name="menu_url">Ga naar URL</string>
    <string name="minus">Minus</string>
    <string name="never">Nooit</string>
    <string name="no_results">Geen zoekresultaten</string>
    <string name="no_url_handler">Installeer een webbrowser om deze URL te openen.</string>
    <string name="open_recent">Recente databanken</string>
    <string name="omitbackup_title">Back-upitems niet doorzoeken</string>
    <string name="omitbackup_summary">\"Back-up\"-groep verbergen uit zoekresultaten (alleen van toepassing op .kdb-bestanden)</string>
    <string name="progress_create">Bezig met creëren van nieuwe databank…</string>
    <string name="progress_title">Bezig met verwerken…</string>
    <string name="remember_keyfile_summary">Locatie van databank-sleutelbestanden onthouden</string>
    <string name="remember_keyfile_title">Sleutelbestand opslaan</string>
    <string name="remove_from_filelist">Verwijderen</string>
    <string name="encryption_rijndael">Rijndael (AES)</string>
    <string name="root">Hoofdmap</string>
    <string name="rounds">Encryptie-cycli</string>
    <string name="rounds_explanation">Een hoger aantal encryptie-cycli geeft bijkomende bescherming tegen brute-force aanvallen, maar kan het laden en opslaan sterk vertragen.</string>
    <string name="rounds_hint">cycli</string>
    <string name="saving_database">Bezig met opslaan van databank…</string>
    <string name="space">Ruimte</string>
    <string name="search_label">Zoeken</string>
    <string name="sort_db">Natuurlijke databank</string>
    <string name="special">Speciaal</string>
    <string name="search">Zoeken</string>
    <string name="encryption_twofish">Twofish</string>
    <string name="underline">Onderstrepen</string>
    <string name="unsupported_db_version">Niet-ondersteunde databankversie.</string>
    <string name="uppercase">Hoofdletters</string>
    <string name="warning_read_only">Machtig schrijftoegang om de databankwijzigingen op ge slaan.</string>
    <string name="warning_unmounted">Koppel de SD-kaart aan om een databank te creëren of laden.</string>
    <string name="version_label">Versie %1$s</string>
    <string name="education_unlock_summary">Geef het wachtwoord en/of sleutelbestand op om je databank te ontgrendelen.
\n
\nMaak na elke aanpassing een kopie van je .kdbx-bestand op een veilige locatie.</string>

    <string-array name="timeout_options">
        <item>5 seconden</item>
        <item>10 seconden</item>
        <item>20 seconden</item>
        <item>30 seconden</item>
    	<item>1 minuut</item>
    	<item>5 minuten</item>
    	<item>15 minuten</item>
    	<item>30 minuten</item>
    	<item>Nooit</item>
    </string-array>
    <string-array name="list_size_options">
    	<item>Klein</item>
    	<item>Medium</item>
    	<item>Groot</item>
    </string-array>
<string name="edit_entry">Item bewerken</string>
    <string name="add_string">Zin toevoegen</string>
    <string name="encryption">Versleuteling</string>
    <string name="key_derivation_function">Sleutelafleidingsfunctie</string>
    <string name="beta_dontask">Niet meer tonen</string>
    <string name="extended_ASCII">Uitgebreide ASCII</string>
    <string name="allow">Toestaan</string>
    <string name="clipboard_error_title">Klembordfout</string>
    <string name="clipboard_error">Op sommige Samsung-telefoons hebben apps geen toegang tot het klembord.</string>
    <string name="clipboard_error_clear">Wissen van klembord mislukt</string>
    <string name="clipboard_swipe_clean">Veeg om klembord nu te wissen</string>
    <string name="entry_not_found">Geen iteminhoud gevonden.</string>
    <string name="error_load_database">Je databank kan niet worden geladen.</string>
    <string name="error_load_database_KDF_memory">De sleutel kan niet worden geladen. Probeer om het \"geheugengebruik\" van KDF te verminderen.</string>
    <string name="error_string_key">Elke zin moet een veldnaam bevatten.</string>
    <string name="error_autofill_enable_service">De dienst automatisch aanvullen kan niet worden ingeschakeld.</string>
    <string name="error_move_folder_in_itself">Een groep kan niet naar zichzelf worden verplaatst.</string>
    <string name="field_name">Veldnaam</string>
    <string name="field_value">Veldwaarde</string>
    <string name="file_not_found_content">Bestand niet gevonden. Probeer opnieuw te openen via je bestandsbeheerder.</string>
    <string name="invalid_algorithm">Ongeldig algoritme.</string>
    <string name="keyfile_does_not_exist">Er bestaat geen sleutelbestand.</string>
    <string name="keyfile_is_empty">Het sleutelbestand is leeg.</string>
    <string name="list_entries_show_username_title">Gebruikersnamen tonen</string>
    <string name="list_entries_show_username_summary">Gebruikersnamen tonen in itemlijsten</string>
    <string name="copy_field">Kopie van %1$s</string>
    <string name="menu_form_filling_settings">Formulierinvulling</string>
    <string name="menu_copy">Kopiëren</string>
    <string name="menu_move">Verplaatsen</string>
    <string name="menu_paste">Plakken</string>
    <string name="menu_cancel">Annuleren</string>
    <string name="menu_fingerprint_remove_key">Opgeslagen vingerafdruk verwijderen</string>
    <string name="menu_file_selection_read_only">Alleen-lezen</string>
    <string name="menu_open_file_read_and_write">Lezen en schrijven</string>
    <string name="protection">Beveiliging</string>
    <string name="read_only">Alleen-lezen</string>
    <string name="read_only_warning">KeePass DX moet worden gemachtigd om je databank te kunnen aanpassen.</string>
    <string name="read_only_kitkat_warning">Sinds Android KitKat is het op sommige apparaten niet langer toegestaan om apps weg te schrijven naar de SD-kaart.</string>
    <string name="recentfile_title">Recente bestandgeschiedenis</string>
    <string name="recentfile_summary">Recent gebruikte bestandsnamen onthouden</string>
    <string name="encryption_explanation">Het algoritme dat moet worden gebruikt om de gehele databank te versleutelen.</string>
    <string name="kdf_explanation">Om de sleutel voor het algoritme te kunnen genereren, wordt de hoofdsleutel getransformeerd middels een willekeurige afleidingsfunctie.</string>
    <string name="memory_usage">Geheugengebruik</string>
    <string name="memory_usage_explanation">Het geheugen (in binaire bytes) dat de afleidingsfunctie mag gebruiken.</string>
    <string name="parallelism">Parallellen</string>
    <string name="parallelism_explanation">Het aantal parallellen (aantal threads) dat de afleidingsfunctie mag gebruiken.</string>
    <string name="sort_menu">Sorteren</string>
    <string name="sort_ascending">Laagste eerst ↓</string>
    <string name="sort_groups_before">Groepen vóór losse items sorteren</string>
    <string name="sort_recycle_bin_bottom">Prullenbak onderaan plaatsen</string>
    <string name="sort_title">Titel</string>
    <string name="sort_username">Gebruikersnaam</string>
    <string name="sort_creation_time">Gecreëerd op</string>
    <string name="sort_last_modify_time">Aangepast om</string>
    <string name="sort_last_access_time">Geopend om</string>
    <string name="search_results">Zoekresultaten</string>
    <string name="use_saf_summary">Android-opslagtoegang-framework (SAF) gebruiken voor bestandsverkenning (KitKat en hoger)</string>
    <string name="use_saf_title">Opslagtoegang-framework</string>
    <string name="warning">Waarschuwing</string>
    <string name="warning_password_encoding">Vermijd letters bevatten die niet ondersteund worden door de Latin-1-tekenset van .kdb-bestanden; ze worden allemaal omgezet naar dezelfde letter.</string>
    <string name="warning_empty_password">Weet je zeker dat je geen wachtwoordontgrendelbescherming wilt\?</string>
    <string name="warning_no_encryption_key">Weet je zeker dat je geen sleutel wilt koppelen aan je versleuteling?</string>
    <string name="configure_fingerprint">Vingerafdruk wordt ondersteund, maar is niet ingesteld.</string>
    <string name="scanning_fingerprint">Vingerafdrukscanning</string>
    <string name="encrypted_value_stored">Versleuteld wachtwoord is opgeslagen</string>
    <string name="fingerprint_invalid_key">Kan vingerafdruksleutel niet lezen; herstel je wachtwoord.</string>
    <string name="fingerprint_not_recognized">Vingerafdruk niet herkend</string>
    <string name="fingerprint_error">Vingerafdrukprobleem: %1$s</string>
    <string name="store_with_fingerprint">Vingerafdruk gebruiken om dit wachtwoord op te slaan</string>
    <string name="no_password_stored">Deze databank heeft nog geen wachtwoord.</string>
    <string name="history">Geschiedenis</string>
    <string name="appearance">Uiterlijk</string>
    <string name="general">Algemeen</string>
    <string name="autofill">Auto-aanvullen</string>
    <string name="autofill_service_name">KeePass DX auto-aanvullendienst</string>
    <string name="autofill_sign_in_prompt">Inloggen met KeePass DX</string>
    <string name="set_autofill_service_title">Standaard aanvuldienst instellen</string>
    <string name="set_autofill_service_summary">Schakel de dienst in om formulieren in andere apps snel in te vullen</string>
    <string name="password_size_title">Gegenereerde wachtwoordgrootte</string>
    <string name="password_size_summary">Standaardgrootte instellen van gegenereerd wachtwoord</string>
    <string name="list_password_generator_options_title">Wachtwoordtekens</string>
    <string name="list_password_generator_options_summary">Standaard wachtwoordtekens instellen</string>
    <string name="clipboard">Klembord</string>
    <string name="clipboard_notifications_title">Klembordmeldingen</string>
    <string name="clipboard_notifications_summary">Schakel klembordmeldingen in om itemvelden te kopiëren</string>
    <string name="clipboard_warning">Als automatisch wissen van het klembord mislukt, doe dit dan handmatig.</string>
    <string name="lock">Vergrendelen</string>
    <string name="lock_database_screen_off_title">Schermvergrendeling</string>
    <string name="lock_database_screen_off_summary">Databank vergrendelen als het scherm uitgaat</string>
    <string name="fingerprint_quick_unlock_title">Hoe stel ik mijn vingerafdruk in voor snelle ontgrendeling?</string>
    <string name="fingerprint_setting_text">Stel je persoonlijke vingerafdruk voor je apparaat in via</string>
    <string name="fingerprint_setting_way_text">\"Instellingen\" → \"Beveiliging\" → \"Vingerafdruk\"</string>
    <string name="fingerprint_type_password_text">Voer het databankwachtwoord in</string>
    <string name="fingerprint_scan_to_store">Scan je vingerafdruk om je databankwachtwoord veilig op te slaan.</string>
    <string name="fingerprint_scan_to_open">Scan je vingerafdruk om de databank te ontgrendelen als er geen vinkje staat bij wachtwoord</string>
    <string name="usage">Gebruik</string>
    <string name="fingerprint">Vingerafdruk</string>
    <string name="fingerprint_enable_title">Bezig met vingerafdrukherkenning</string>
    <string name="fingerprint_enable_summary">Databank openen met vingerafdruk</string>
    <string name="fingerprint_delete_all_title">Sleutels voor versleuteling verwijderen</string>
    <string name="fingerprint_delete_all_summary">Alle aan vingerafdrukherkenning gerelateerde sleutels wilt verwijderen</string>
    <string name="fingerprint_delete_all_warning">Weet je zeker dat je alle aan vingerafdrukherkenning gerelateerde sleutels wilt verwijderen?</string>
    <string name="unavailable_feature_text">Kan deze functie niet starten.</string>
    <string name="unavailable_feature_version">Je Android-versie, %1$s, voldoet niet aan de minimumvereiste %2$s.</string>
    <string name="unavailable_feature_hardware">De hardware wordt niet herkend.</string>
    <string name="file_name">Bestandsnaam</string>
    <string name="path">Pad</string>
    <string name="assign_master_key">Hoofdsleutel toewijzen</string>
    <string name="create_keepass_file">Nieuwe databank creëren</string>
    <string name="bytes">bytes</string>
    <string name="full_file_path_enable_title">Bestandspad</string>
    <string name="full_file_path_enable_summary">Volledig bestandspad tonen</string>
    <string name="recycle_bin_title">Prullenbak gebruiken</string>
    <string name="recycle_bin_summary">Groep of item naar de \"Prullenbak\" verplaatsen alvorens te verwijderen</string>
    <string name="permission_external_storage_rationale_write_database">KeePass DX heeft de machtiging externe opslag nodig om een databank weg te schrijven</string>
    <string name="permission_external_storage_rationale_read_database">KeePass DC heeft de machtiging externe opslag nodig om een URL uit te lezen die niet is opgegeven door een inhoudsdienst</string>
    <string name="permission_external_storage_denied">Machtiging externe opslag afgewezen</string>
    <string name="permission_external_storage_never_ask">Kan de actie niet uitvoeren zonder de machtiging externe opslag</string>
    <string name="monospace_font_fields_enable_title">Veldlettertype</string>
    <string name="monospace_font_fields_enable_summary">Wijzg het lettertype dat gebruikt wordt in velden voor betere leesbaarheid</string>
    <string name="auto_open_file_uri_title">Gekozen bestand automatisch openen</string>
    <string name="auto_open_file_uri_summary">Open een bestand van het keuzescherm automatisch nadat een keuze is gemaakt in de bestandsnavigatie</string>
    <string name="allow_copy_password_title">Wachtwoord kopiëren toestaan</string>
    <string name="allow_copy_password_summary">Staat toe dat het wachtwoord en beveiligde velden worden gekopieerd naar het klembord</string>
    <string name="allow_copy_password_warning">WAARSCHUWING: het klembord wordt gedeeld door alle apps. Als gevoelige gegevens worden gekopieerd, kan andere software deze opvragen.</string>
    <string name="warning_disabling_storage_access_framework">WAARSCHUWING: door deze functie uit te schakelen kunnen databanken mogelijk niet meer worden geopend of opgeslagen</string>
    <string name="open_link_database">Link naar het te openen KDBX-bestand</string>
    <string name="database_name_title">Databanknaam</string>
    <string name="database_description_title">Databankomschrijving</string>
    <string name="database_version_title">Databankversie</string>
    <string name="text_appearance">Tekstuiterlijk</string>
    <string name="application_appearance">App-uiterlijk</string>
    <string name="other">Overig</string>

    <string name="keyboard">Toetsenbord</string>
    <string name="magic_keyboard_title">Magikeyboard</string>
    <string name="magic_keyboard_summary">Activeert een aangepast toetsenbord dat je wachtwoorden en identiteitsvelden eenvoudig aanvult</string>
    <string name="magic_keyboard_preference_title">Magikeyboard-instellingen</string>
    <string name="magic_keyboard_configure_title">Hoe stel ik het toetsenbord in voor het veilig invullen van formulieren?</string>
    <string name="magic_keyboard_activate_setting_text">Activeer Magikeyboard in de apparaatinstellingen.</string>
    <string name="magic_keyboard_activate_setting_path_1_text">\"Instellingen\" → \"Taal en invoer\" → \"Huidig toetsenbord\" en kies er een.</string>
    <string name="magic_keyboard_activate_setting_path_2_text">of (\"Instellingen\" → \"Taal en invoer\" → \"Virtueel toetsenbord\")</string>
    <string name="keyboards_choose_magikeyboard_text">Kies Magikeyboard als je een formulier moet invullen.</string>
    <string name="keyboards_swicth_magikeyboard_text">Je kunt eenvoudig schakelen tussen je gebruikelijke toetsenbord en Magikeyboard middels de taalknop op je toetsenbord of door de spatiebalk lang ingedrukt te houden. Indien niet beschikbaar kan het ook met:</string>
    <string name="keyboard_select_entry_text">Kies je iteminvoer met de toets.</string>
    <string name="keyboard_fill_field_text">Voer je velden in met de elementen van het item.</string>
    <string name="keyboard_lock_database_text">Databank vergrendelen.</string>
    <string name="keyboard_back_main_keyboard_text">Terug naar je gebruikelijke toetsenbord.</string>

    <string name="allow_no_password_title">Geen wachtwoord toestaan</string>
    <string name="allow_no_password_summary">Schakelt de knop openen in als geen wachtwoordidentificatie wordt opgegeven</string>
    <string name="enable_read_only_title">Alleen-lezen</string>
    <string name="enable_read_only_summary">Standaard zijn geopende databank alleen-lezen</string>

    <string name="enable_education_screens_title">Educatieve schermen</string>
    <string name="enable_education_screens_summary">Markeert de elementen om te leren hoe de app werkt</string>
    <string name="reset_education_screens_title">Standaardwaarden</string>
    <string name="reset_education_screens_summary">Stelt het tonen van educatie schermen terug op de standaardwaarden</string>
    <string name="reset_education_screens_text">Standaardwaarden hersteld</string>
    <string name="education_create_database_title">Creëer je databankbestand</string>
    <string name="education_create_database_summary">Je kent KeePass DX nog niet. Creëer je eerste wachtwoordbeheer-bestand.</string>
    <string name="education_select_database_title">Open een bestaande databank</string>
    <string name="education_select_database_summary">Je hebt al een KeePass-beheerder gebruikt. Open je KDBX-bestand via je bestandsbeheerder.</string>
    <string name="education_open_link_database_title">Een link naar de bestandslocatie is voldoende</string>
    <string name="education_open_link_database_summary">Je kunt je databank ook openen middels een fysieke link (bijv. met file:// en content://).</string>
    <string name="education_new_node_title">Voeg nieuwe items toe</string>
    <string name="education_new_node_summary">Voeg items toe om je digitale identiteiten te beheren.
\n
\nVoeg groepen toe (groepen zijn gelijk aan mappen) om items in je databank te organiseren.</string>
    <string name="education_search_title">Doorzoek eenvoudig al je items</string>
    <string name="education_search_summary">Doorzoek items op titel, gebruikersnaam of andere velden om je wachtwoorden te vinden.</string>
    <string name="education_fingerprint_title">Ontgrendel je databank met je vingerafdruk</string>
    <string name="education_fingerprint_summary">Koppel je wachtwoord en vingerafdruk om je databank snel te ontgrendelen.</string>
    <string name="education_entry_edit_title">Bewerk het item</string>
    <string name="education_entry_edit_summary">Bewerk het item met aangepaste velden. Referenties kunnen worden toegevoegd tussen velden van verschillende items.</string>
    <string name="education_generate_password_title">Creëern een sterk wachtwoord</string>
    <string name="education_generate_password_summary">Genereer een sterk wachtwoord voor het item. Maak het gelijk aan de criteria van het formulier en vergeet het wachtwoord niet.</string>
    <string name="education_entry_new_field_title">Voeg aangepaste velden toe</string>
    <string name="education_entry_new_field_summary">Als je een niet-standaard veld wilt toevoegen, vul dan een nieuwe in.</string>
    <string name="education_unlock_title">Ontgrendel je databank</string>
    <string name="education_read_only_title">Alleen-lezen inschakelen</string>
    <string name="education_read_only_summary">Wijzig de opstartmodus van de sessie.
\n
\nIn alleen-lezenmodus kunnen geen onbedoelde wijzigingen worden gemaakt.
\n
\nIn schrijfmodus kun je elementen toevoegen, verwijderen of aanpassen.</string>
    <string name="education_field_copy_title">Veld kopiëren toestaan</string>
    <string name="education_field_copy_summary">Kopieer een veld en plak de inhoud waar je maar wilt.
\n
\nJe kunt verschillende formulier-invulmethodes gebruiken; kies je voorkeursmethode.</string>
    <string name="education_lock_title">Databank vergrendelen</string>
    <string name="education_lock_summary">Vergrendel je databank snel. Je kunt instellen dat de vergrendeling na een bepaalde duur moet plaatsvinden of als het scherm uitgaat.</string>
    <string name="education_sort_title">Items sorteren</string>
    <string name="education_sort_summary">Sorteer items en groepen op verschillende manieren.</string>
    <string name="education_donation_title">Bijdragen</string>
    <string name="education_donation_summary">Draag bij om de stabiliteit en veiligheid te vergroten en door meer functies toe te voegen.</string>

    <string name="html_text_ad_free">In tegenstelling tot veel wachtwoordbeheerapps is deze <strong>reclamevrij</strong>, <strong>vrije software</strong> en slaat geen persoonlijke gegevens op op de servers, zelfs niet in de gratis versie.</string>
    <string name="html_text_buy_pro">Door de pro-versie te kopen krijg je toegang tot deze <strong>visuele functie</strong> en draag je bij aan het <strong>realiseren van gemeenschapsprojecten.</strong></string>
    <string name="html_text_feature_generosity">Deze <strong>visuele functie</strong> is beschikbaar gekomen door jullie gulheid.</string>
    <string name="html_text_donation">Om altijd vrij en actief te blijven, zijn we afhankelijk van jouw <strong>bijdrage.</strong></string>

    <string name="html_text_dev_feature">Deze functie <strong>wordt momenteel ontwikkeld</strong> en kan alleen beschikbaar komen middels jouw <strong>bijdrage</strong>.</string>
    <string name="html_text_dev_feature_buy_pro">Door de <strong>pro</strong>-versie te kopen,</string>
    <string name="html_text_dev_feature_contibute">Door <strong>bij te dragen</strong>,</string>
    <string name="html_text_dev_feature_encourage">motiveer je ontwikkelaars om <strong>nieuwe functies</strong> te creëren en <strong>bugs op te lossen</strong>.</string>
    <string name="html_text_dev_feature_thanks">Hartelijk bedankt voor je bijdrage.</string>
    <string name="html_text_dev_feature_work_hard">We zijn druk bezig om deze functie snel beschikbaar te stellen.</string>
    <string name="html_text_dev_feature_upgrade">Vergeet niet om de app bijgewerkt te houden.</string>

    <string name="download">Downloaden</string>
    <string name="contribute">Bijdragen</string>

    <string name="encryption_chacha20">ChaCha20</string>

    <string name="kdf_AES">AES KDF</string>
    <string name="kdf_Argon2">Argon2</string>

    <string name="style_choose_title">Kies een thema</string>
    <string name="style_choose_summary">Wijzig het app-thema door de kleuren te wijzigen</string>
    <string name="icon_pack_choose_title">Kies een pictogramthema</string>
    <string name="icon_pack_choose_summary">Wijzig het pictogramthema van de app</string>

<string name="build_label">Bouw %1$s</string>
    </resources><|MERGE_RESOLUTION|>--- conflicted
+++ resolved
@@ -43,13 +43,8 @@
     <string name="decrypting_db">Bezig met ontsleutelen van databankinhoud…</string>
     <string name="default_checkbox">Gebruiken als standaarddatabank</string>
     <string name="digits">Getallen</string>
-<<<<<<< HEAD
     <string name="disclaimer_formal">KeePass DX \u00A9 %1$d Kunzisoft biedt geen enkele garantie. Dit is vrije software, dus je mag deze software verspreiden onder de voorwaarden van de GPL versie 3 of recenter.</string>
-    <string name="select_database_file">Kies een bestaande databank</string>
-=======
-    <string name="disclaimer_formal">KeePass DX \u00A9 %1$d Kunzisoft biedt GEEN ENKELE GARANTIE. Dit is vrije software, dus je mag deze software verspreiden onder de voorwaarden van de GPL versie 3 of recenter.</string>
     <string name="select_database_file">Bestaande databank openen</string>
->>>>>>> 25655abb
     <string name="entry_accessed">Laatst geopend</string>
     <string name="entry_cancel">Annuleren</string>
     <string name="entry_notes">Opmerkingen</string>
