<?xml version="1.0" encoding="utf-8"?>
<!--
 Copyright 2022 Jeremy Jamet / Kunzisoft.
     
 This file is part of KeePassDX.

  KeePassDX is free software: you can redistribute it and/or modify
  it under the terms of the GNU General Public License as published by
  the Free Software Foundation, either version 3 of the License, or
  (at your option) any later version.

  KeePassDX is distributed in the hope that it will be useful,
  but WITHOUT ANY WARRANTY; without even the implied warranty of
  MERCHANTABILITY or FITNESS FOR A PARTICULAR PURPOSE.  See the
  GNU General Public License for more details.

  You should have received a copy of the GNU General Public License
  along with KeePassDX.  If not, see <http://www.gnu.org/licenses/>.
-->
<androidx.constraintlayout.widget.ConstraintLayout
    xmlns:android="http://schemas.android.com/apk/res/android"
    android:id="@+id/key_generator_container"
    android:layout_width="match_parent"
    android:layout_height="match_parent"
    android:filterTouchesWhenObscured="true"
    xmlns:app="http://schemas.android.com/apk/res-auto">

    <androidx.coordinatorlayout.widget.CoordinatorLayout
        android:id="@+id/key_generator_coordinator"
        android:layout_width="match_parent"
        android:layout_height="0dp"
        app:layout_constraintTop_toTopOf="parent"
        app:layout_constraintBottom_toTopOf="@+id/toolbar">
        <androidx.fragment.app.FragmentContainerView
            android:id="@+id/key_generator_fragment"
            android:layout_width="match_parent"
            android:layout_height="match_parent" />
    </androidx.coordinatorlayout.widget.CoordinatorLayout>

    <com.kunzisoft.keepass.view.ToolbarAction
        android:id="@+id/toolbar"
        android:layout_width="match_parent"
        android:layout_height="wrap_content"
        android:layout_gravity="bottom"
<<<<<<< HEAD
        android:theme="?attr/toolbarActionAppearance"
=======
>>>>>>> c4788159
        app:layout_constraintBottom_toTopOf="@+id/screenshot_mode_banner" />

    <com.google.android.material.floatingactionbutton.FloatingActionButton
        android:id="@+id/key_generator_validation"
        style="@style/KeepassDXStyle.Fab"
        android:layout_width="wrap_content"
        android:layout_height="wrap_content"
        android:contentDescription="@string/validate"
        android:src="@drawable/ic_check_white_24dp"
        app:fabCustomSize="@dimen/button_small_size"
        app:layout_constraintTop_toTopOf="@+id/toolbar"
        app:layout_constraintBottom_toTopOf="@+id/screenshot_mode_banner"
        app:layout_constraintEnd_toEndOf="parent"
        app:layout_constraintStart_toStartOf="parent"/>

    <include
        layout="@layout/view_button_lock"
        android:layout_width="wrap_content"
        android:layout_height="wrap_content"
        app:layout_constraintStart_toStartOf="parent"
        app:layout_constraintBottom_toTopOf="@+id/screenshot_mode_banner" />

    <include layout="@layout/view_screenshot_mode_banner" />
</androidx.constraintlayout.widget.ConstraintLayout><|MERGE_RESOLUTION|>--- conflicted
+++ resolved
@@ -42,10 +42,6 @@
         android:layout_width="match_parent"
         android:layout_height="wrap_content"
         android:layout_gravity="bottom"
-<<<<<<< HEAD
-        android:theme="?attr/toolbarActionAppearance"
-=======
->>>>>>> c4788159
         app:layout_constraintBottom_toTopOf="@+id/screenshot_mode_banner" />
 
     <com.google.android.material.floatingactionbutton.FloatingActionButton
