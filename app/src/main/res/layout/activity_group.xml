--- conflicted
+++ resolved
@@ -35,24 +35,6 @@
             android:id="@+id/activity_group_header"
             android:layout_width="match_parent"
             android:layout_height="wrap_content"
-<<<<<<< HEAD
-            android:theme="?attr/toolbarSpecialAppearance"
-            app:layout_constraintTop_toTopOf="parent" />
-
-        <androidx.appcompat.widget.Toolbar
-            android:id="@+id/toolbar"
-            android:layout_width="match_parent"
-            android:layout_height="?attr/actionBarSize"
-            android:background="?attr/colorPrimary"
-            android:theme="?attr/toolbarAppearance"
-            android:title="@string/app_name"
-            app:layout_constraintTop_toBottomOf="@+id/special_mode_view">
-            <FrameLayout
-                android:id="@+id/database_name_container"
-                android:layout_width="wrap_content"
-                android:layout_height="match_parent"
-                android:orientation="horizontal">
-=======
             app:layout_constraintTop_toTopOf="parent">
             <com.kunzisoft.keepass.view.ToolbarSpecial
                 android:id="@+id/special_mode_view"
@@ -66,7 +48,6 @@
                 android:layout_height="wrap_content"
                 android:title="@string/app_name"
                 app:layout_constraintTop_toBottomOf="@+id/special_mode_view">
->>>>>>> c4788159
                 <TextView
                     android:id="@+id/database_name"
                     android:layout_width="wrap_content"
@@ -104,52 +85,14 @@
                     android:src="@drawable/ic_modified_white_12dp"
                     android:contentDescription="@string/save"/>
             </FrameLayout>
-<<<<<<< HEAD
-        </androidx.appcompat.widget.Toolbar>
-
-        <FrameLayout
-            android:layout_width="48dp"
-            android:layout_height="?attr/actionBarSize"
-            android:layout_marginStart="50dp"
-            android:layout_marginLeft="50dp"
-            app:layout_constraintStart_toStartOf="parent"
-            app:layout_constraintTop_toBottomOf="@+id/special_mode_view">
-
-        <ImageView
-                android:id="@+id/database_color"
-                android:layout_width="12dp"
-                android:layout_height="12dp"
-                android:layout_gravity="center_vertical|start"
-                android:visibility="gone"
-                android:src="@drawable/background_rounded_square"
-                android:contentDescription="@string/content_description_database_color"/>
-            <ImageView
-                android:id="@+id/database_modified"
-                android:layout_width="12dp"
-                android:layout_height="12dp"
-                android:layout_marginStart="12dp"
-                android:layout_marginLeft="12dp"
-                android:layout_gravity="center_vertical|start"
-                android:visibility="gone"
-                android:src="@drawable/ic_modified_white_12dp"
-                android:tint="?attr/textColorInverse"
-                android:contentDescription="@string/save"/>
-        </FrameLayout>
-=======
         </androidx.constraintlayout.widget.ConstraintLayout>
->>>>>>> c4788159
 
         <androidx.coordinatorlayout.widget.CoordinatorLayout
             android:id="@+id/group_coordinator"
             android:layout_width="match_parent"
             android:layout_height="0dp"
-<<<<<<< HEAD
-            app:layout_constraintBottom_toTopOf="@+id/toolbar_action"
-            app:layout_constraintTop_toBottomOf="@+id/toolbar">
-=======
             app:layout_constraintBottom_toBottomOf="parent"
             app:layout_constraintTop_toBottomOf="@+id/activity_group_header">
->>>>>>> c4788159
 
             <com.google.android.material.appbar.AppBarLayout
                 android:id="@+id/app_bar"
@@ -209,18 +152,6 @@
                 app:layout_constraintEnd_toEndOf="parent"
                 app:layout_anchor="@+id/nodes_list_fragment_container"
                 app:layout_anchorGravity="end|bottom" />
-<<<<<<< HEAD
-        </androidx.coordinatorlayout.widget.CoordinatorLayout>
-
-        <com.kunzisoft.keepass.view.ToolbarAction
-            android:id="@+id/toolbar_action"
-            android:layout_width="match_parent"
-            android:layout_height="?attr/actionBarSize"
-            android:visibility="gone"
-            android:theme="?attr/toolbarActionAppearance"
-            app:layout_constraintBottom_toTopOf="@+id/screenshot_mode_banner" />
-=======
->>>>>>> c4788159
 
             <include
                 layout="@layout/view_button_lock"
@@ -243,18 +174,12 @@
             android:id="@+id/loading"
             android:layout_width="wrap_content"
             android:layout_height="wrap_content"
-<<<<<<< HEAD
-            app:layout_constraintBottom_toTopOf="@+id/screenshot_mode_banner" />
-
-        <include layout="@layout/view_screenshot_mode_banner" />
-=======
             android:layout_gravity="center"
             android:indeterminate="true"
             app:layout_constraintBottom_toBottomOf="parent"
             app:layout_constraintEnd_toEndOf="parent"
             app:layout_constraintStart_toStartOf="parent"
             app:layout_constraintTop_toTopOf="parent" />
->>>>>>> c4788159
     </androidx.constraintlayout.widget.ConstraintLayout>
 
     <com.kunzisoft.keepass.view.NavigationDatabaseView
