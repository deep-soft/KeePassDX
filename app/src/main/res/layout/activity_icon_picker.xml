<?xml version="1.0" encoding="utf-8"?>
<!--
 Copyright 2019 Jeremy Jamet / Kunzisoft.
     
 This file is part of KeePassDX.

  KeePassDX is free software: you can redistribute it and/or modify
  it under the terms of the GNU General Public License as published by
  the Free Software Foundation, either version 3 of the License, or
  (at your option) any later version.

  KeePassDX is distributed in the hope that it will be useful,
  but WITHOUT ANY WARRANTY; without even the implied warranty of
  MERCHANTABILITY or FITNESS FOR A PARTICULAR PURPOSE.  See the
  GNU General Public License for more details.

  You should have received a copy of the GNU General Public License
  along with KeePassDX.  If not, see <http://www.gnu.org/licenses/>.
-->
<androidx.constraintlayout.widget.ConstraintLayout
    xmlns:android="http://schemas.android.com/apk/res/android"
    android:id="@+id/icon_picker_container"
    android:layout_width="match_parent"
    android:layout_height="match_parent"
    android:filterTouchesWhenObscured="true"
    xmlns:app="http://schemas.android.com/apk/res-auto">

    <androidx.coordinatorlayout.widget.CoordinatorLayout
        android:id="@+id/icon_picker_coordinator"
        android:layout_width="match_parent"
        android:layout_height="0dp"
        app:layout_constraintTop_toTopOf="parent"
        app:layout_constraintBottom_toTopOf="@+id/toolbar">
        <androidx.fragment.app.FragmentContainerView
            android:id="@+id/icon_picker_fragment"
            android:layout_width="match_parent"
            android:layout_height="match_parent" />
    </androidx.coordinatorlayout.widget.CoordinatorLayout>

    <com.kunzisoft.keepass.view.ToolbarAction
        android:id="@+id/toolbar"
        android:layout_width="match_parent"
        android:layout_height="wrap_content"
        android:layout_gravity="bottom"
<<<<<<< HEAD
        android:theme="?attr/toolbarActionAppearance"
=======
>>>>>>> c4788159
        app:layout_constraintBottom_toTopOf="@+id/screenshot_mode_banner" />

    <com.google.android.material.floatingactionbutton.FloatingActionButton
        android:id="@+id/icon_picker_upload"
        style="@style/KeepassDXStyle.Fab"
        android:layout_width="wrap_content"
        android:layout_height="wrap_content"
        android:contentDescription="@string/validate"
        android:src="@drawable/ic_file_upload_white_24dp"
<<<<<<< HEAD
        app:fabSize="mini"
=======
        app:fabCustomSize="@dimen/button_small_size"
>>>>>>> c4788159
        app:layout_constraintBottom_toTopOf="@+id/screenshot_mode_banner"
        app:layout_constraintEnd_toEndOf="parent"
        app:layout_constraintStart_toStartOf="parent"
        app:layout_constraintTop_toTopOf="@+id/toolbar" />

    <include
        layout="@layout/view_button_lock"
        android:layout_width="wrap_content"
        android:layout_height="wrap_content"
        app:layout_constraintBottom_toTopOf="@+id/screenshot_mode_banner"
        app:layout_constraintStart_toStartOf="parent" />

    <include layout="@layout/view_screenshot_mode_banner" />
</androidx.constraintlayout.widget.ConstraintLayout><|MERGE_RESOLUTION|>--- conflicted
+++ resolved
@@ -42,10 +42,6 @@
         android:layout_width="match_parent"
         android:layout_height="wrap_content"
         android:layout_gravity="bottom"
-<<<<<<< HEAD
-        android:theme="?attr/toolbarActionAppearance"
-=======
->>>>>>> c4788159
         app:layout_constraintBottom_toTopOf="@+id/screenshot_mode_banner" />
 
     <com.google.android.material.floatingactionbutton.FloatingActionButton
@@ -55,11 +51,7 @@
         android:layout_height="wrap_content"
         android:contentDescription="@string/validate"
         android:src="@drawable/ic_file_upload_white_24dp"
-<<<<<<< HEAD
-        app:fabSize="mini"
-=======
         app:fabCustomSize="@dimen/button_small_size"
->>>>>>> c4788159
         app:layout_constraintBottom_toTopOf="@+id/screenshot_mode_banner"
         app:layout_constraintEnd_toEndOf="parent"
         app:layout_constraintStart_toStartOf="parent"
