<?xml version="1.0" encoding="utf-8"?>
<LinearLayout xmlns:android="http://schemas.android.com/apk/res/android"
    xmlns:app="http://schemas.android.com/apk/res-auto"
    xmlns:tools="http://schemas.android.com/tools"
    android:id="@+id/unlock_container"
    android:orientation="vertical"
    android:layout_width="match_parent"
    android:layout_height="wrap_content"
    android:filterTouchesWhenObscured="true"
    android:paddingTop="6dp"
    android:paddingLeft="12dp"
    android:paddingStart="12dp"
    android:paddingRight="12dp"
    android:paddingEnd="12dp"
    android:paddingBottom="12dp"
    tools:targetApi="lollipop">

    <!-- Password Input -->
    <RelativeLayout
        android:id="@+id/password_input_container"
        android:layout_width="wrap_content"
        android:layout_height="wrap_content">

        <com.google.android.material.textfield.TextInputLayout
            android:id="@+id/password_input_layout"
            android:layout_width="match_parent"
            android:layout_height="wrap_content"
            android:layout_toStartOf="@+id/password_checkbox"
            android:layout_toLeftOf="@+id/password_checkbox"
            app:endIconMode="password_toggle">

            <com.google.android.material.textfield.TextInputEditText
                android:id="@+id/password_text_view"
                android:layout_width="match_parent"
                android:layout_height="wrap_content"
                android:minHeight="48dp"
                android:hint="@string/password"
                android:inputType="textPassword"
                android:importantForAutofill="no"
                android:focusable="true"
                android:focusableInTouchMode="true"
                android:autofillHints="password"
                android:imeOptions="actionDone|flagNoPersonalizedLearning"
                android:maxLines="1"/>
        </com.google.android.material.textfield.TextInputLayout>

        <com.google.android.material.materialswitch.MaterialSwitch
            android:id="@+id/password_checkbox"
            android:layout_width="wrap_content"
            android:layout_height="wrap_content"
            android:layout_alignTop="@+id/password_input_layout"
            android:layout_alignBottom="@+id/password_input_layout"
            android:layout_alignParentEnd="true"
            android:layout_alignParentRight="true"
            android:layout_marginTop="4dp"
            android:layout_marginStart="12dp"
            android:layout_marginLeft="12dp"
            android:contentDescription="@string/content_description_password_checkbox"
            android:gravity="center_vertical" />
    </RelativeLayout>

    <!-- File Input -->
    <RelativeLayout
        android:id="@+id/container_key_file"
        android:layout_width="match_parent"
        android:layout_height="wrap_content">

<<<<<<< HEAD
        <androidx.appcompat.widget.SwitchCompat
=======
        <com.kunzisoft.keepass.view.KeyFileSelectionView
            android:id="@+id/keyfile_selection"
            android:layout_width="match_parent"
            android:layout_height="wrap_content"
            android:layout_toStartOf="@+id/keyfile_checkbox"
            android:layout_toLeftOf="@+id/keyfile_checkbox"
            android:importantForAccessibility="no"
            android:importantForAutofill="no"
            android:minHeight="48dp" />

        <com.google.android.material.materialswitch.MaterialSwitch
>>>>>>> c4788159
            android:id="@+id/keyfile_checkbox"
            android:layout_width="wrap_content"
            android:layout_height="wrap_content"
            android:layout_alignTop="@+id/keyfile_selection"
            android:layout_alignBottom="@+id/keyfile_selection"
            android:layout_alignParentEnd="true"
            android:layout_alignParentRight="true"
            android:layout_marginTop="4dp"
            android:layout_marginStart="12dp"
            android:layout_marginLeft="12dp"
            android:contentDescription="@string/content_description_keyfile_checkbox"
            android:gravity="center_vertical" />
    </RelativeLayout>

    <!-- Hardware key -->
    <RelativeLayout
        android:id="@+id/container_hardware_key"
        android:layout_width="match_parent"
        android:layout_height="wrap_content">

        <com.kunzisoft.keepass.view.HardwareKeySelectionView
            android:id="@+id/hardware_key_selection"
            android:layout_width="match_parent"
            android:layout_height="wrap_content"
<<<<<<< HEAD
            android:layout_toEndOf="@+id/keyfile_checkbox"
            android:layout_toRightOf="@+id/keyfile_checkbox"
            android:importantForAccessibility="no"
            android:importantForAutofill="no"
            android:minHeight="48dp" />
    </RelativeLayout>

    <!-- Hardware key -->
    <RelativeLayout
        android:id="@+id/container_hardware_key"
        android:layout_width="match_parent"
        android:layout_height="wrap_content">

        <androidx.appcompat.widget.SwitchCompat
            android:id="@+id/hardware_key_checkbox"
            android:layout_width="wrap_content"
            android:layout_height="wrap_content"
            android:layout_alignTop="@+id/hardware_key_selection"
            android:layout_marginTop="22dp"
            android:contentDescription="@string/content_description_hardware_key_checkbox"
            android:focusable="false"
            android:gravity="center_vertical" />

        <com.kunzisoft.keepass.view.HardwareKeySelectionView
            android:id="@+id/hardware_key_selection"
            android:layout_width="match_parent"
            android:layout_height="wrap_content"
            android:layout_toEndOf="@+id/hardware_key_checkbox"
            android:layout_toRightOf="@+id/hardware_key_checkbox"
=======
            android:layout_toStartOf="@+id/hardware_key_checkbox"
            android:layout_toLeftOf="@+id/hardware_key_checkbox"
>>>>>>> c4788159
            android:importantForAccessibility="no"
            android:importantForAutofill="no" />

        <com.google.android.material.materialswitch.MaterialSwitch
            android:id="@+id/hardware_key_checkbox"
            android:layout_width="wrap_content"
            android:layout_height="wrap_content"
            android:layout_alignTop="@+id/hardware_key_selection"
            android:layout_alignBottom="@+id/hardware_key_selection"
            android:layout_alignParentEnd="true"
            android:layout_alignParentRight="true"
            android:layout_marginTop="4dp"
            android:layout_marginStart="12dp"
            android:layout_marginLeft="12dp"
            android:contentDescription="@string/content_description_hardware_key_checkbox"
            android:gravity="center_vertical" />
    </RelativeLayout>

</LinearLayout><|MERGE_RESOLUTION|>--- conflicted
+++ resolved
@@ -65,9 +65,6 @@
         android:layout_width="match_parent"
         android:layout_height="wrap_content">
 
-<<<<<<< HEAD
-        <androidx.appcompat.widget.SwitchCompat
-=======
         <com.kunzisoft.keepass.view.KeyFileSelectionView
             android:id="@+id/keyfile_selection"
             android:layout_width="match_parent"
@@ -79,7 +76,6 @@
             android:minHeight="48dp" />
 
         <com.google.android.material.materialswitch.MaterialSwitch
->>>>>>> c4788159
             android:id="@+id/keyfile_checkbox"
             android:layout_width="wrap_content"
             android:layout_height="wrap_content"
@@ -104,40 +100,8 @@
             android:id="@+id/hardware_key_selection"
             android:layout_width="match_parent"
             android:layout_height="wrap_content"
-<<<<<<< HEAD
-            android:layout_toEndOf="@+id/keyfile_checkbox"
-            android:layout_toRightOf="@+id/keyfile_checkbox"
-            android:importantForAccessibility="no"
-            android:importantForAutofill="no"
-            android:minHeight="48dp" />
-    </RelativeLayout>
-
-    <!-- Hardware key -->
-    <RelativeLayout
-        android:id="@+id/container_hardware_key"
-        android:layout_width="match_parent"
-        android:layout_height="wrap_content">
-
-        <androidx.appcompat.widget.SwitchCompat
-            android:id="@+id/hardware_key_checkbox"
-            android:layout_width="wrap_content"
-            android:layout_height="wrap_content"
-            android:layout_alignTop="@+id/hardware_key_selection"
-            android:layout_marginTop="22dp"
-            android:contentDescription="@string/content_description_hardware_key_checkbox"
-            android:focusable="false"
-            android:gravity="center_vertical" />
-
-        <com.kunzisoft.keepass.view.HardwareKeySelectionView
-            android:id="@+id/hardware_key_selection"
-            android:layout_width="match_parent"
-            android:layout_height="wrap_content"
-            android:layout_toEndOf="@+id/hardware_key_checkbox"
-            android:layout_toRightOf="@+id/hardware_key_checkbox"
-=======
             android:layout_toStartOf="@+id/hardware_key_checkbox"
             android:layout_toLeftOf="@+id/hardware_key_checkbox"
->>>>>>> c4788159
             android:importantForAccessibility="no"
             android:importantForAutofill="no" />
 
