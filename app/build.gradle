apply plugin: 'com.android.application'

android {
    compileSdkVersion 27
    buildToolsVersion '27.0.3'

    defaultConfig {
        applicationId "com.kunzisoft.keepass"
        minSdkVersion 14
        targetSdkVersion 27
        versionCode = 8
        versionName = "2.5.0.0beta8"
        multiDexEnabled true

        testApplicationId = "com.kunzisoft.keepass.tests"
        testInstrumentationRunner = "android.test.InstrumentationTestRunner"

        ndk {
            abiFilters 'x86', 'x86_64', 'armeabi', 'armeabi-v7a',
                    'arm64-v8a', 'mips', 'mips64'
        }
    }

    externalNativeBuild {
        cmake {
            path "src/main/jni/CMakeLists.txt"
        }
    }


    buildTypes {
        release {
            minifyEnabled = false
            proguardFiles getDefaultProguardFile('proguard-android.txt'), 'proguard-rules.pro'
        }
    }

    dexOptions {
    }

    flavorDimensions "tier"
    productFlavors {
        libre {
            applicationIdSuffix = ".libre"
            versionNameSuffix "-libre"
            buildConfigField "boolean", "FULL_VERSION", "true"
            buildConfigField "boolean", "GOOGLE_PLAY_VERSION", "false"
        }
        pro_google {
            applicationIdSuffix = ".pro"
            versionNameSuffix "-pro"
            buildConfigField "boolean", "FULL_VERSION", "true"
            buildConfigField "boolean", "GOOGLE_PLAY_VERSION", "true"
        }
        free_google {
            applicationIdSuffix = ".free"
            versionNameSuffix "-free"
            buildConfigField "boolean", "FULL_VERSION", "false"
            buildConfigField "boolean", "GOOGLE_PLAY_VERSION", "true"
        }
    }
    compileOptions {
        targetCompatibility JavaVersion.VERSION_1_8
        sourceCompatibility JavaVersion.VERSION_1_8
    }
}

def supportVersion = "27.1.1"
def spongycastleVersion = "1.58.0.0"
def permissionDispatcherVersion = "3.1.0"

dependencies {
    implementation "com.android.support:appcompat-v7:$supportVersion"
    implementation "com.android.support:design:$supportVersion"
    implementation "com.android.support:preference-v7:$supportVersion"
    implementation "com.android.support:preference-v14:$supportVersion"
    implementation "com.android.support:cardview-v7:$supportVersion"
    implementation "com.madgag.spongycastle:core:$spongycastleVersion"
    implementation "com.madgag.spongycastle:prov:$spongycastleVersion"
    // Time
    implementation 'joda-time:joda-time:2.9.9'
    implementation 'org.sufficientlysecure:html-textview:3.5'
    implementation 'com.nononsenseapps:filepicker:4.1.0'
    implementation 'com.getkeepsafe.taptargetview:taptargetview:1.11.0'
    // Permissions
    implementation("com.github.hotchemi:permissionsdispatcher:$permissionDispatcherVersion") {
        // if you don't use android.app.Fragment you can exclude support for them
        exclude module: "support-v13"
    }
    annotationProcessor "com.github.hotchemi:permissionsdispatcher-processor:$permissionDispatcherVersion"
    // Apache Commons Collections
    implementation 'commons-collections:commons-collections:3.2.1'
    // Base64
<<<<<<< HEAD
    compile group: 'biz.source_code', name: 'base64coder', version: '2010-12-19'
    annotationProcessor "com.github.hotchemi:permissionsdispatcher-processor:$permissionDispatcherVersion"
    implementation group: 'com.google.code.gson', name: 'gson', version: '2.8.1'
    implementation group: 'com.google.guava', name: 'guava', version: '23.0-android'
    // Icon pack
    implementation project(path: ':icon-pack-classic')
=======
    implementation 'biz.source_code:base64coder:2010-12-19'
    implementation 'com.google.code.gson:gson:2.8.1'
    implementation 'com.google.guava:guava:23.0-android'
>>>>>>> bdfa963b
}<|MERGE_RESOLUTION|>--- conflicted
+++ resolved
@@ -91,16 +91,10 @@
     // Apache Commons Collections
     implementation 'commons-collections:commons-collections:3.2.1'
     // Base64
-<<<<<<< HEAD
     compile group: 'biz.source_code', name: 'base64coder', version: '2010-12-19'
     annotationProcessor "com.github.hotchemi:permissionsdispatcher-processor:$permissionDispatcherVersion"
     implementation group: 'com.google.code.gson', name: 'gson', version: '2.8.1'
     implementation group: 'com.google.guava', name: 'guava', version: '23.0-android'
     // Icon pack
     implementation project(path: ':icon-pack-classic')
-=======
-    implementation 'biz.source_code:base64coder:2010-12-19'
-    implementation 'com.google.code.gson:gson:2.8.1'
-    implementation 'com.google.guava:guava:23.0-android'
->>>>>>> bdfa963b
 }