apply plugin: 'com.android.application'
apply plugin: 'kotlin-android'
apply plugin: 'kotlin-android-extensions'
apply plugin: 'kotlin-kapt'

android {
    compileSdkVersion 28
    buildToolsVersion '28.0.3'

    defaultConfig {
        applicationId "com.kunzisoft.keepass"
        minSdkVersion 14
        targetSdkVersion 28
        versionCode = 23
        versionName = "2.5.0.0beta23"
        multiDexEnabled true

        testApplicationId = "com.kunzisoft.keepass.tests"
        testInstrumentationRunner = "android.test.InstrumentationTestRunner"

        buildConfigField "String[]", "ICON_PACKS", "{\"classic\",\"material\"}"
    }

    externalNativeBuild {
        cmake {
            path "src/main/jni/CMakeLists.txt"
        }
    }


    buildTypes {
        release {
            minifyEnabled = false
            proguardFiles getDefaultProguardFile('proguard-android.txt'), 'proguard-rules.pro'
        }
    }

    dexOptions {
    }

    flavorDimensions "tier"
    productFlavors {
        libre {
            applicationIdSuffix = ".libre"
            buildConfigField "String", "BUILD_VERSION", "\"libre\""
            buildConfigField "boolean", "FULL_VERSION", "true"
            buildConfigField "boolean", "CLOSED_STORE", "false"
            buildConfigField "String[]", "STYLES_DISABLED", "{\"KeepassDXStyle_Dark\",\"KeepassDXStyle_Red\",\"KeepassDXStyle_Purple\"}"
            buildConfigField "String[]", "ICON_PACKS_DISABLED", "{}"

        }
        pro {
            applicationIdSuffix = ".pro"
            buildConfigField "String", "BUILD_VERSION", "\"pro\""
            buildConfigField "boolean", "FULL_VERSION", "true"
            buildConfigField "boolean", "CLOSED_STORE", "true"
            buildConfigField "String[]", "STYLES_DISABLED", "{}"
            buildConfigField "String[]", "ICON_PACKS_DISABLED", "{}"
        }
        free {
            applicationIdSuffix = ".free"
            buildConfigField "String", "BUILD_VERSION", "\"free\""
            buildConfigField "boolean", "FULL_VERSION", "false"
            buildConfigField "boolean", "CLOSED_STORE", "true"
            buildConfigField "String[]", "STYLES_DISABLED", "{\"KeepassDXStyle_Dark\",\"KeepassDXStyle_Blue\",\"KeepassDXStyle_Red\",\"KeepassDXStyle_Purple\"}"
            buildConfigField "String[]", "ICON_PACKS_DISABLED", "{}"
        }
    }

    sourceSets {
        libre.res.srcDir 'src/libre/res'
        pro.res.srcDir 'src/pro/res'
        free.res.srcDir 'src/free/res'
    }

    compileOptions {
        targetCompatibility JavaVersion.VERSION_1_8
        sourceCompatibility JavaVersion.VERSION_1_8
    }
}

def spongycastleVersion = "1.58.0.0"
def room_version = "2.1.0"

dependencies {
    implementation "org.jetbrains.kotlin:kotlin-stdlib-jdk7:$kotlin_version"
    implementation 'androidx.appcompat:appcompat:1.1.0'
    implementation 'androidx.preference:preference:1.1.0'
    implementation 'androidx.legacy:legacy-preference-v14:1.0.0'
    implementation 'androidx.cardview:cardview:1.0.0'
    implementation 'androidx.constraintlayout:constraintlayout:1.1.3'
    implementation 'androidx.biometric:biometric:1.0.0-beta01'
    implementation 'com.google.android.material:material:1.0.0'

    implementation "androidx.room:room-runtime:$room_version"
    kapt "androidx.room:room-compiler:$room_version"

    implementation "com.madgag.spongycastle:core:$spongycastleVersion"
    implementation "com.madgag.spongycastle:prov:$spongycastleVersion"
    // Expandable view
    implementation 'net.cachapa.expandablelayout:expandablelayout:2.9.2'
    // Time
    implementation 'joda-time:joda-time:2.9.9'
    // Education
    implementation 'com.getkeepsafe.taptargetview:taptargetview:1.12.0'
    // Apache Commons Collections
    implementation 'commons-collections:commons-collections:3.2.1'
<<<<<<< HEAD
    implementation 'org.apache.commons:commons-io:1.3.2'
=======
    // Apache Commons Codec
    implementation 'commons-codec:commons-codec:1.11'
>>>>>>> 9558fcaf
    // Base64
    implementation 'biz.source_code:base64coder:2010-12-19'
    // Icon pack
    implementation project(path: ':icon-pack-classic')
    implementation project(path: ':icon-pack-material')
}<|MERGE_RESOLUTION|>--- conflicted
+++ resolved
@@ -105,12 +105,9 @@
     implementation 'com.getkeepsafe.taptargetview:taptargetview:1.12.0'
     // Apache Commons Collections
     implementation 'commons-collections:commons-collections:3.2.1'
-<<<<<<< HEAD
     implementation 'org.apache.commons:commons-io:1.3.2'
-=======
     // Apache Commons Codec
     implementation 'commons-codec:commons-codec:1.11'
->>>>>>> 9558fcaf
     // Base64
     implementation 'biz.source_code:base64coder:2010-12-19'
     // Icon pack
