apply plugin: 'com.android.application'
apply plugin: 'kotlin-android'
apply plugin: 'kotlin-kapt'

android {
    compileSdkVersion 31
    buildToolsVersion "31.0.0"
    ndkVersion "21.4.7075529"

    defaultConfig {
        applicationId "com.kunzisoft.keepass"
        minSdkVersion 15
        targetSdkVersion 31
        versionCode = 93
        versionName = "3.2.0"
        multiDexEnabled true

        testApplicationId = "com.kunzisoft.keepass.tests"
        testInstrumentationRunner = "androidx.test.runner.AndroidJUnitRunner"

        buildConfigField "String[]", "ICON_PACKS", "{\"classic\",\"material\"}"
        manifestPlaceholders = [ googleAndroidBackupAPIKey:"unused" ]

        kapt {
            arguments {
                arg("room.incremental", "true")
                arg("room.schemaLocation", "$projectDir/schemas".toString())
            }
        }
    }

    buildTypes {
        release {
            minifyEnabled = false
            proguardFiles getDefaultProguardFile('proguard-android.txt'), 'proguard-rules.pro'
        }
    }

    flavorDimensions "version"
    productFlavors {
        libre {
            dimension "version"
            applicationIdSuffix = ".libre"
            buildConfigField "String", "BUILD_VERSION", "\"libre\""
            buildConfigField "boolean", "FULL_VERSION", "true"
            buildConfigField "boolean", "CLOSED_STORE", "false"
            buildConfigField "String[]", "STYLES_DISABLED",
                            "{\"KeepassDXStyle_Red\"," +
                            "\"KeepassDXStyle_Red_Night\"," +
                            "\"KeepassDXStyle_Purple\"," +
                            "\"KeepassDXStyle_Purple_Dark\"}"
            buildConfigField "String[]", "ICON_PACKS_DISABLED", "{}"
        }
        pro {
            dimension "version"
            applicationIdSuffix = ".pro"
            buildConfigField "String", "BUILD_VERSION", "\"pro\""
            buildConfigField "boolean", "FULL_VERSION", "true"
            buildConfigField "boolean", "CLOSED_STORE", "true"
            buildConfigField "String[]", "STYLES_DISABLED", "{}"
            buildConfigField "String[]", "ICON_PACKS_DISABLED", "{}"
            manifestPlaceholders = [ googleAndroidBackupAPIKey:"AEdPqrEAAAAIZiXvrQCzSV9LNI6-p7cjTKENZLHIrz_zaqZuQQ" ]
        }
        free {
            dimension "version"
            applicationIdSuffix = ".free"
            buildConfigField "String", "BUILD_VERSION", "\"free\""
            buildConfigField "boolean", "FULL_VERSION", "false"
            buildConfigField "boolean", "CLOSED_STORE", "true"
            buildConfigField "String[]", "STYLES_DISABLED",
                            "{\"KeepassDXStyle_Blue\"," +
                            "\"KeepassDXStyle_Blue_Night\"," +
                            "\"KeepassDXStyle_Red\"," +
                            "\"KeepassDXStyle_Red_Night\"," +
                            "\"KeepassDXStyle_Purple\"," +
                            "\"KeepassDXStyle_Purple_Dark\"}"
            buildConfigField "String[]", "ICON_PACKS_DISABLED", "{}"
            manifestPlaceholders = [ googleAndroidBackupAPIKey:"AEdPqrEAAAAIbRfbV8fHLItXo8OcHwrO0sSNblqhPwkc0DPTqg" ]
        }
    }

    sourceSets {
        libre.res.srcDir 'src/libre/res'
        pro.res.srcDir 'src/pro/res'
        free.res.srcDir 'src/free/res'
    }

    testOptions {
        unitTests.includeAndroidResources = true
    }

    compileOptions {
        targetCompatibility JavaVersion.VERSION_1_8
        sourceCompatibility JavaVersion.VERSION_1_8
    }

    kotlinOptions {
        jvmTarget = "1.8"
    }
}

def room_version = "2.4.1"

dependencies {
    implementation "org.jetbrains.kotlin:kotlin-stdlib-jdk8:$kotlin_version"
    implementation "androidx.appcompat:appcompat:$android_appcompat_version"
    implementation 'androidx.preference:preference-ktx:1.1.1'
    implementation 'androidx.cardview:cardview:1.0.0'
    implementation 'androidx.constraintlayout:constraintlayout:2.1.3'
    implementation 'androidx.viewpager2:viewpager2:1.1.0-beta01'
    implementation 'androidx.documentfile:documentfile:1.0.1'
    implementation 'androidx.biometric:biometric:1.1.0'
    implementation 'androidx.media:media:1.4.3'
    // Lifecycle - LiveData - ViewModel - Coroutines
<<<<<<< HEAD
    implementation "androidx.core:core-ktx:1.3.2"
    implementation 'androidx.fragment:fragment-ktx:1.2.5'
    // WARNING: Don't upgrade because slowdown https://github.com/Kunzisoft/KeePassDX/issues/923
    implementation 'com.google.android.material:material:1.1.0'
    // Token auto complete
    implementation "com.splitwise:tokenautocomplete:4.0.0-beta04"
=======
    implementation "androidx.core:core-ktx:$android_core_version"
    implementation 'androidx.fragment:fragment-ktx:1.4.0'
    implementation "com.google.android.material:material:$android_material_version"
>>>>>>> 4e7f7f7f
    // Database
    implementation "androidx.room:room-runtime:$room_version"
    kapt "androidx.room:room-compiler:$room_version"
    // Autofill
    implementation "androidx.autofill:autofill:1.1.0"
    // Time
    implementation 'joda-time:joda-time:2.10.13'
    // Color
    implementation 'com.github.Kunzisoft:AndroidClearChroma:2.6'
    // Education
    implementation 'com.getkeepsafe.taptargetview:taptargetview:1.13.3'
    // Apache Commons
    implementation 'commons-io:commons-io:2.8.0'
    implementation 'commons-codec:commons-codec:1.15'
    // Encrypt lib
    implementation project(path: ':crypto')
    // Icon pack
    implementation project(path: ':icon-pack-classic')
    implementation project(path: ':icon-pack-material')

    // Tests
    androidTestImplementation "androidx.test:runner:$android_test_version"
    androidTestImplementation "androidx.test:rules:$android_test_version"
}<|MERGE_RESOLUTION|>--- conflicted
+++ resolved
@@ -112,18 +112,11 @@
     implementation 'androidx.biometric:biometric:1.1.0'
     implementation 'androidx.media:media:1.4.3'
     // Lifecycle - LiveData - ViewModel - Coroutines
-<<<<<<< HEAD
-    implementation "androidx.core:core-ktx:1.3.2"
-    implementation 'androidx.fragment:fragment-ktx:1.2.5'
-    // WARNING: Don't upgrade because slowdown https://github.com/Kunzisoft/KeePassDX/issues/923
-    implementation 'com.google.android.material:material:1.1.0'
-    // Token auto complete
-    implementation "com.splitwise:tokenautocomplete:4.0.0-beta04"
-=======
     implementation "androidx.core:core-ktx:$android_core_version"
     implementation 'androidx.fragment:fragment-ktx:1.4.0'
     implementation "com.google.android.material:material:$android_material_version"
->>>>>>> 4e7f7f7f
+    // Token auto complete
+    implementation "com.splitwise:tokenautocomplete:4.0.0-beta04"
     // Database
     implementation "androidx.room:room-runtime:$room_version"
     kapt "androidx.room:room-compiler:$room_version"
