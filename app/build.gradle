apply plugin: 'com.android.application'
apply plugin: 'kotlin-android'
apply plugin: 'kotlin-parcelize'
apply plugin: 'kotlin-kapt'

android {
    namespace 'com.kunzisoft.keepass'
    compileSdkVersion 36

    defaultConfig {
        applicationId "com.kunzisoft.keepass"
        minSdkVersion 19
        targetSdkVersion 35
        versionCode = 143
<<<<<<< HEAD
        versionName = "4.2.0beta03"
=======
        versionName = "4.1.9"
>>>>>>> 1caf1325
        multiDexEnabled true

        testApplicationId = "com.kunzisoft.keepass.tests"
        testInstrumentationRunner = "androidx.test.runner.AndroidJUnitRunner"

        buildConfigField "String[]", "ICON_PACKS", "{\"classic\",\"material\"}"
        manifestPlaceholders = [ googleAndroidBackupAPIKey:"unused" ]

        kapt {
            arguments {
                arg("room.incremental", "true")
                arg("room.schemaLocation", "$projectDir/schemas".toString())
            }
        }
    }

    buildTypes {
        release {
            minifyEnabled = false
        }
    }

    buildFeatures {
        buildConfig true
    }

    dependenciesInfo {
        // Disables dependency metadata when building APKs.
        includeInApk = false
        // Disables dependency metadata when building Android App Bundles.
        includeInBundle = false
    }

    flavorDimensions "version"
    productFlavors {
        libre {
            dimension "version"
            applicationIdSuffix = ".libre"
            buildConfigField "String", "BUILD_VERSION", "\"libre\""
            buildConfigField "boolean", "CLOSED_STORE", "false"
            buildConfigField "String[]", "STYLES_DISABLED",
                            "{\"KeepassDXStyle_Red\"," +
                            "\"KeepassDXStyle_Red_Night\"," +
                            "\"KeepassDXStyle_Reply\"," +
                            "\"KeepassDXStyle_Reply_Night\"," +
                            "\"KeepassDXStyle_Purple\"," +
                            "\"KeepassDXStyle_Purple_Dark\"," +
                            "\"KeepassDXStyle_Dynamic_Light\"," +
                            "\"KeepassDXStyle_Dynamic_Night\"}"
            buildConfigField "String[]", "ICON_PACKS_DISABLED", "{}"
        }
        free {
            dimension "version"
            applicationIdSuffix = ".free"
            buildConfigField "String", "BUILD_VERSION", "\"free\""
            buildConfigField "boolean", "CLOSED_STORE", "true"
            buildConfigField "String[]", "STYLES_DISABLED",
                            "{\"KeepassDXStyle_Blue\"," +
                            "\"KeepassDXStyle_Blue_Night\"," +
                            "\"KeepassDXStyle_Red\"," +
                            "\"KeepassDXStyle_Red_Night\"," +
                            "\"KeepassDXStyle_Reply\"," +
                            "\"KeepassDXStyle_Reply_Night\"," +
                            "\"KeepassDXStyle_Purple\"," +
                            "\"KeepassDXStyle_Purple_Dark\"," +
                            "\"KeepassDXStyle_Dynamic_Light\"," +
                            "\"KeepassDXStyle_Dynamic_Night\"}"
            buildConfigField "String[]", "ICON_PACKS_DISABLED", "{}"
            manifestPlaceholders = [ googleAndroidBackupAPIKey:"AEdPqrEAAAAIbRfbV8fHLItXo8OcHwrO0sSNblqhPwkc0DPTqg" ]
        }
    }

    sourceSets {
        libre.res.srcDir 'src/libre/res'
        free.res.srcDir 'src/free/res'
    }

    testOptions {
        unitTests.includeAndroidResources = true
    }

    compileOptions {
        targetCompatibility JavaVersion.VERSION_17
        sourceCompatibility JavaVersion.VERSION_17
    }

    kotlinOptions {
        jvmTarget = "17"
    }
    buildFeatures {
        buildConfig true
    }

    packaging {
        // Bouncy castle bug https://github.com/bcgit/bc-java/issues/1685
        resources.pickFirsts.add('META-INF/versions/9/OSGI-INF/MANIFEST.MF')
    }
}

def room_version = "2.5.1"

dependencies {
    implementation "org.jetbrains.kotlin:kotlin-stdlib-jdk8:$kotlin_version"
    implementation "com.android.support:multidex:1.0.3"
    implementation "androidx.appcompat:appcompat:$android_appcompat_version"
    implementation 'androidx.preference:preference-ktx:1.2.0'
    implementation 'androidx.cardview:cardview:1.0.0'
    implementation 'androidx.constraintlayout:constraintlayout:2.1.4'
    implementation 'androidx.viewpager2:viewpager2:1.1.0-beta02'
    implementation 'androidx.documentfile:documentfile:1.0.1'
    implementation 'androidx.biometric:biometric:1.1.0'
    implementation 'androidx.media:media:1.6.0'
    // Lifecycle - LiveData - ViewModel - Coroutines
    implementation "androidx.core:core-ktx:$android_core_version"
    implementation "androidx.lifecycle:lifecycle-process:2.6.2"
    implementation 'androidx.fragment:fragment-ktx:1.6.0'
    implementation "com.google.android.material:material:$android_material_version"
    // Token auto complete
    // From sources until https://github.com/splitwise/TokenAutoComplete/pull/422 fixed
    implementation "com.splitwise:tokenautocomplete:4.0.0-beta05"
    // Database
    implementation "androidx.room:room-runtime:$room_version"
    kapt "androidx.room:room-compiler:$room_version"
    // Autofill
    implementation "androidx.autofill:autofill:1.1.0"
    // Time
    implementation 'joda-time:joda-time:2.13.0'
    // Color
    implementation 'com.github.Kunzisoft:AndroidClearChroma:2.6'
    // Education
    implementation 'com.getkeepsafe.taptargetview:taptargetview:1.13.3'
    // Apache Commons
    implementation 'commons-io:commons-io:2.8.0'
    implementation 'commons-codec:commons-codec:1.15'
    // Password generator
    implementation 'me.gosimple:nbvcxz:1.5.0'

    // Credentials Provider
    implementation "androidx.credentials:credentials:1.2.2"

    // Modules import
    implementation project(path: ':database')
    implementation project(path: ':icon-pack')

    // Tests
    androidTestImplementation "androidx.test:runner:$android_test_version"
}<|MERGE_RESOLUTION|>--- conflicted
+++ resolved
@@ -11,12 +11,8 @@
         applicationId "com.kunzisoft.keepass"
         minSdkVersion 19
         targetSdkVersion 35
-        versionCode = 143
-<<<<<<< HEAD
+        versionCode = 144
         versionName = "4.2.0beta03"
-=======
-        versionName = "4.1.9"
->>>>>>> 1caf1325
         multiDexEnabled true
 
         testApplicationId = "com.kunzisoft.keepass.tests"
