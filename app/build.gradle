apply plugin: 'com.android.application'
apply plugin: 'kotlin-android'
apply plugin: 'kotlin-parcelize'
apply plugin: 'kotlin-kapt'

android {
    namespace 'com.kunzisoft.keepass'
    compileSdkVersion 36

    defaultConfig {
        applicationId "com.kunzisoft.keepass"
        minSdkVersion 19
        targetSdkVersion 35
<<<<<<< HEAD
        versionCode = 140
        versionName = "4.2.0beta01"
=======
        versionCode = 141
        versionName = "4.1.8"
>>>>>>> 2230fe66
        multiDexEnabled true

        testApplicationId = "com.kunzisoft.keepass.tests"
        testInstrumentationRunner = "androidx.test.runner.AndroidJUnitRunner"

        buildConfigField "String[]", "ICON_PACKS", "{\"classic\",\"material\"}"
        manifestPlaceholders = [ googleAndroidBackupAPIKey:"unused" ]

        kapt {
            arguments {
                arg("room.incremental", "true")
                arg("room.schemaLocation", "$projectDir/schemas".toString())
            }
        }
    }

    buildTypes {
        release {
            minifyEnabled = false
        }
    }

    buildFeatures {
        buildConfig true
    }

    dependenciesInfo {
        // Disables dependency metadata when building APKs.
        includeInApk = false
        // Disables dependency metadata when building Android App Bundles.
        includeInBundle = false
    }

    flavorDimensions "version"
    productFlavors {
        libre {
            dimension "version"
            applicationIdSuffix = ".libre"
            buildConfigField "String", "BUILD_VERSION", "\"libre\""
            buildConfigField "boolean", "CLOSED_STORE", "false"
            buildConfigField "String[]", "STYLES_DISABLED",
                            "{\"KeepassDXStyle_Red\"," +
                            "\"KeepassDXStyle_Red_Night\"," +
                            "\"KeepassDXStyle_Reply\"," +
                            "\"KeepassDXStyle_Reply_Night\"," +
                            "\"KeepassDXStyle_Purple\"," +
                            "\"KeepassDXStyle_Purple_Dark\"," +
                            "\"KeepassDXStyle_Dynamic_Light\"," +
                            "\"KeepassDXStyle_Dynamic_Night\"}"
            buildConfigField "String[]", "ICON_PACKS_DISABLED", "{}"
        }
        free {
            dimension "version"
            applicationIdSuffix = ".free"
            buildConfigField "String", "BUILD_VERSION", "\"free\""
            buildConfigField "boolean", "CLOSED_STORE", "true"
            buildConfigField "String[]", "STYLES_DISABLED",
                            "{\"KeepassDXStyle_Blue\"," +
                            "\"KeepassDXStyle_Blue_Night\"," +
                            "\"KeepassDXStyle_Red\"," +
                            "\"KeepassDXStyle_Red_Night\"," +
                            "\"KeepassDXStyle_Reply\"," +
                            "\"KeepassDXStyle_Reply_Night\"," +
                            "\"KeepassDXStyle_Purple\"," +
                            "\"KeepassDXStyle_Purple_Dark\"," +
                            "\"KeepassDXStyle_Dynamic_Light\"," +
                            "\"KeepassDXStyle_Dynamic_Night\"}"
            buildConfigField "String[]", "ICON_PACKS_DISABLED", "{}"
            manifestPlaceholders = [ googleAndroidBackupAPIKey:"AEdPqrEAAAAIbRfbV8fHLItXo8OcHwrO0sSNblqhPwkc0DPTqg" ]
        }
    }

    sourceSets {
        libre.res.srcDir 'src/libre/res'
        free.res.srcDir 'src/free/res'
    }

    testOptions {
        unitTests.includeAndroidResources = true
    }

    compileOptions {
        targetCompatibility JavaVersion.VERSION_17
        sourceCompatibility JavaVersion.VERSION_17
    }

    kotlinOptions {
        jvmTarget = "17"
    }
    buildFeatures {
        buildConfig true
    }

    packaging {
        // Bouncy castle bug https://github.com/bcgit/bc-java/issues/1685
        resources.pickFirsts.add('META-INF/versions/9/OSGI-INF/MANIFEST.MF')
    }
}

def room_version = "2.5.1"

dependencies {
    implementation "org.jetbrains.kotlin:kotlin-stdlib-jdk8:$kotlin_version"
    implementation "com.android.support:multidex:1.0.3"
    implementation "androidx.appcompat:appcompat:$android_appcompat_version"
    implementation 'androidx.preference:preference-ktx:1.2.0'
    implementation 'androidx.cardview:cardview:1.0.0'
    implementation 'androidx.constraintlayout:constraintlayout:2.1.4'
    implementation 'androidx.viewpager2:viewpager2:1.1.0-beta02'
    implementation 'androidx.documentfile:documentfile:1.0.1'
    implementation 'androidx.biometric:biometric:1.1.0'
    implementation 'androidx.media:media:1.6.0'
    // Lifecycle - LiveData - ViewModel - Coroutines
    implementation "androidx.core:core-ktx:$android_core_version"
    implementation "androidx.lifecycle:lifecycle-process:2.6.2"
    implementation 'androidx.fragment:fragment-ktx:1.6.0'
    implementation "com.google.android.material:material:$android_material_version"
    // Token auto complete
    // From sources until https://github.com/splitwise/TokenAutoComplete/pull/422 fixed
    implementation "com.splitwise:tokenautocomplete:4.0.0-beta05"
    // Database
    implementation "androidx.room:room-runtime:$room_version"
    kapt "androidx.room:room-compiler:$room_version"
    // Autofill
    implementation "androidx.autofill:autofill:1.1.0"
    // Time
    implementation 'joda-time:joda-time:2.13.0'
    // Color
    implementation 'com.github.Kunzisoft:AndroidClearChroma:2.6'
    // Education
    implementation 'com.getkeepsafe.taptargetview:taptargetview:1.13.3'
    // Apache Commons
    implementation 'commons-io:commons-io:2.8.0'
    implementation 'commons-codec:commons-codec:1.15'
    // Password generator
    implementation 'me.gosimple:nbvcxz:1.5.0'

    // Credentials Provider
    implementation "androidx.credentials:credentials:1.2.2"
    
    // Modules import
    implementation project(path: ':database')
    implementation project(path: ':icon-pack')

    // Tests
    androidTestImplementation "androidx.test:runner:$android_test_version"
}<|MERGE_RESOLUTION|>--- conflicted
+++ resolved
@@ -11,13 +11,8 @@
         applicationId "com.kunzisoft.keepass"
         minSdkVersion 19
         targetSdkVersion 35
-<<<<<<< HEAD
-        versionCode = 140
-        versionName = "4.2.0beta01"
-=======
-        versionCode = 141
-        versionName = "4.1.8"
->>>>>>> 2230fe66
+        versionCode = 142
+        versionName = "4.2.0beta02"
         multiDexEnabled true
 
         testApplicationId = "com.kunzisoft.keepass.tests"
@@ -157,7 +152,7 @@
 
     // Credentials Provider
     implementation "androidx.credentials:credentials:1.2.2"
-    
+
     // Modules import
     implementation project(path: ':database')
     implementation project(path: ':icon-pack')
