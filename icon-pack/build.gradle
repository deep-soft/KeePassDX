apply plugin: 'com.android.library'
apply plugin: 'kotlin-android'

android {
    namespace 'com.kunzisoft.keepass.icon'
    compileSdkVersion 36

    defaultConfig {
<<<<<<< HEAD
        minSdkVersion 19
        targetSdkVersion 34
=======
        minSdkVersion 14
        targetSdkVersion 35
>>>>>>> e8ec27dc
    }

    compileOptions {
        targetCompatibility JavaVersion.VERSION_17
        sourceCompatibility JavaVersion.VERSION_17
    }

    kotlinOptions {
        jvmTarget = "17"
    }
}

dependencies {
    implementation project(path: ':icon-pack:classic')
    implementation project(path: ':icon-pack:material')
}<|MERGE_RESOLUTION|>--- conflicted
+++ resolved
@@ -6,13 +6,8 @@
     compileSdkVersion 36
 
     defaultConfig {
-<<<<<<< HEAD
         minSdkVersion 19
-        targetSdkVersion 34
-=======
-        minSdkVersion 14
         targetSdkVersion 35
->>>>>>> e8ec27dc
     }
 
     compileOptions {
