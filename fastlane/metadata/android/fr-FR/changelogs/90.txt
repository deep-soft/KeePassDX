 * Changement des paramètres Argon2 par défaut #1098
 * Ajout & édition du nom d'icone customisé #976
<<<<<<< HEAD
 * Gestion des Tags #633
=======
 * Correction des gabarits #1128 #1133 #1138
 * Mise à jour de la liste de compatibilité pour le remplissage automatique #725 #1154
 * Amélioration de l'usage de l'empreinte digitale #1137 #1145
 * Changement de la configuration du backup #1144
 * Ajout du bouton de verrouillage dans la notification de base de données
>>>>>>> 4e7f7f7f
<|MERGE_RESOLUTION|>--- conflicted
+++ resolved
@@ -1,11 +1,7 @@
  * Changement des paramètres Argon2 par défaut #1098
  * Ajout & édition du nom d'icone customisé #976
-<<<<<<< HEAD
- * Gestion des Tags #633
-=======
  * Correction des gabarits #1128 #1133 #1138
  * Mise à jour de la liste de compatibilité pour le remplissage automatique #725 #1154
  * Amélioration de l'usage de l'empreinte digitale #1137 #1145
  * Changement de la configuration du backup #1144
- * Ajout du bouton de verrouillage dans la notification de base de données
->>>>>>> 4e7f7f7f
+ * Ajout du bouton de verrouillage dans la notification de base de données