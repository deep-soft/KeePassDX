 * Fix Japanese keyboard in search #1248
 * Better OOM management #256
 * Fix filters #1249
 * Fix temp advanced unlocking #1245
<<<<<<< HEAD
 * Best autofill recognition #1250
=======
 * Best autofill recognition #1250
 * Workaround to fill OTP token in multiple fields with Magikeyboard (long press) #1158
>>>>>>> 48331f95
<|MERGE_RESOLUTION|>--- conflicted
+++ resolved
@@ -2,9 +2,5 @@
  * Better OOM management #256
  * Fix filters #1249
  * Fix temp advanced unlocking #1245
-<<<<<<< HEAD
  * Best autofill recognition #1250
-=======
- * Best autofill recognition #1250
- * Workaround to fill OTP token in multiple fields with Magikeyboard (long press) #1158
->>>>>>> 48331f95
+ * Workaround to fill OTP token in multiple fields with Magikeyboard (long press) #1158